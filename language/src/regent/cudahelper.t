-- Copyright 2019 Stanford University, Los Alamos National Laboratory
--
-- Licensed under the Apache License, Version 2.0 (the "License");
-- you may not use this file except in compliance with the License.
-- You may obtain a copy of the License at
--
--     http://www.apache.org/licenses/LICENSE-2.0
--
-- Unless required by applicable law or agreed to in writing, software
-- distributed under the License is distributed on an "AS IS" BASIS,
-- WITHOUT WARRANTIES OR CONDITIONS OF ANY KIND, either express or implied.
-- See the License for the specific language governing permissions and
-- limitations under the License.

local base = require("regent/std_base")
local config = require("regent/config").args()
local data = require("common/data")
local report = require("common/report")

local cudahelper = {}

-- Exit early if the user turned off CUDA code generation

if config["cuda"] == 0 then
  function cudahelper.check_cuda_available()
    return false
  end
  return cudahelper
end

local c = base.c
local ef = terralib.externfunction
local externcall_builtin = terralib.externfunction
local cudapaths = { OSX = "/usr/local/cuda/lib/libcuda.dylib";
                    Linux =  "libcuda.so";
                    Windows = "nvcuda.dll"; }

-- #####################################
-- ## CUDA Hijack API
-- #################

local HijackAPI = terralib.includec("regent_cudart_hijack.h")

struct fat_bin_t {
  magic : int,
  versions : int,
  data : &opaque,
  filename : &opaque,
}

-- #####################################
-- ## CUDA Device API
-- #################

local struct CUctx_st
local struct CUmod_st
local struct CUlinkState_st
local struct CUfunc_st
local CUdevice = int32
local CUjit_option = uint32
local CU_JIT_ERROR_LOG_BUFFER = 5
local CU_JIT_ERROR_LOG_BUFFER_SIZE_BYTES = 6
local CU_JIT_INPUT_PTX = 1
local CU_JIT_TARGET = 9
local DriverAPI = {
  cuInit = ef("cuInit", {uint32} -> uint32);
  cuCtxGetCurrent = ef("cuCtxGetCurrent", {&&CUctx_st} -> uint32);
  cuCtxGetDevice = ef("cuCtxGetDevice",{&int32} -> uint32);
  cuDeviceGet = ef("cuDeviceGet",{&int32,int32} -> uint32);
  cuCtxCreate_v2 = ef("cuCtxCreate_v2",{&&CUctx_st,uint32,int32} -> uint32);
  cuCtxDestroy = ef("cuCtxDestroy",{&CUctx_st} -> uint32);
  cuDeviceComputeCapability = ef("cuDeviceComputeCapability",
    {&int32,&int32,int32} -> uint32);
}

local RuntimeAPI = false
do
  if not terralib.cudacompile then
    function cudahelper.check_cuda_available()
      return false, "Terra is built without CUDA support"
    end
  else
    -- Try to load the CUDA runtime header
    pcall(function() RuntimeAPI = terralib.includec("cuda_runtime.h") end)

    if RuntimeAPI == nil then
      function cudahelper.check_cuda_available()
        return false, "cuda_runtime.h does not exist in INCLUDE_PATH"
      end
    elseif config["cuda-offline"] then
      function cudahelper.check_cuda_available()
        return true
      end
    else
      local dlfcn = terralib.includec("dlfcn.h")
      local terra has_symbol(symbol : rawstring)
        var lib = dlfcn.dlopen([&int8](0), dlfcn.RTLD_LAZY)
        var has_symbol = dlfcn.dlsym(lib, symbol) ~= [&opaque](0)
        dlfcn.dlclose(lib)
        return has_symbol
      end

      if has_symbol("cuInit") then
        local r = DriverAPI.cuInit(0)
        if r == 0 then
          function cudahelper.check_cuda_available()
            return true
          end
        else
          function cudahelper.check_cuda_available()
            return false, "calling cuInit(0) failed for some reason (CUDA devices might not exist)"
          end
        end
      else
        function cudahelper.check_cuda_available()
          return false, "the cuInit function is missing (Regent might have been installed without CUDA support)"
        end
      end
    end
  end
end

do
  local available, error_message = cudahelper.check_cuda_available()
  if not available then
    if config["cuda"] == 1 then
      print("CUDA code generation failed since " .. error_message)
      os.exit(-1)
    else
      return cudahelper
    end
  end
end

-- Declare the API calls that are deprecated in CUDA SDK 10
-- TODO: We must move on to the new execution control API as these old functions
--       can be dropped in the future.
local ExecutionAPI = {
  cudaConfigureCall =
    ef("cudaConfigureCall", {RuntimeAPI.dim3, RuntimeAPI.dim3, uint64, RuntimeAPI.cudaStream_t} -> uint32);
  cudaSetupArgument = ef("cudaSetupArgument", {&opaque, uint64, uint64} -> uint32);
  cudaLaunch = ef("cudaLaunch", {&opaque} -> uint32);
}

do
  local ffi = require('ffi')
  local cudaruntimelinked = false
  function cudahelper.link_driver_library()
    if cudaruntimelinked then return end
    local path = assert(cudapaths[ffi.os],"unknown OS?")
    terralib.linklibrary(path)
    cudaruntimelinked = true
  end
end

-- #####################################
-- ## Printf for CUDA (not exposed to the user for the moment)
-- #################

local vprintf = ef("cudart:vprintf", {&int8,&int8} -> int)

local function createbuffer(args)
  local Buf = terralib.types.newstruct()
  for i,e in ipairs(args) do
    local typ = e:gettype()
    local field = "_"..tonumber(i)
    typ = typ == float and double or typ
    table.insert(Buf.entries,{field,typ})
  end
  return quote
    var buf : Buf
    escape
        for i,e in ipairs(args) do
            emit quote
               buf.["_"..tonumber(i)] = e
            end
        end
    end
  in
    [&int8](&buf)
  end
end

local cuda_printf = macro(function(fmt,...)
  local buf = createbuffer({...})
  return `vprintf(fmt,buf)
end)

-- #####################################
-- ## Supported CUDA compute versions
-- #################

local supported_archs = {
  ["fermi"]   = 20,
  ["kepler"]  = 30,
  ["k20"]     = 35,
  ["maxwell"] = 52,
  ["pascal"]  = 60,
  ["volta"]   = 70,
}

local function parse_cuda_arch(arch)
  arch = string.lower(arch)
  local sm = supported_archs[arch]
  if sm == nil then
    local archs
    for k, v in pairs(supported_archs) do
      archs = (not archs and k) or (archs and archs .. ", " .. k)
    end
    print("Error: Unsupported GPU architecture " .. arch ..
          ". Supported architectures: " .. archs)
    os.exit(1)
  end
  return sm
end

-- #####################################
-- ## Registration functions
-- #################

local terra register_ptx(ptxc : rawstring, ptxSize : uint32, version : uint64) : &&opaque
  var fat_bin : &fat_bin_t
  var fat_size = sizeof(fat_bin_t)
  -- TODO: this line is leaking memory
  fat_bin = [&fat_bin_t](c.malloc(fat_size))
  base.assert(fat_size == 0 or fat_bin ~= nil, "malloc failed in register_ptx")
  fat_bin.magic = 1234
  fat_bin.versions = 5678
  var fat_data_size = ptxSize + 1
  fat_bin.data = c.malloc(fat_data_size)
  base.assert(fat_data_size == 0 or fat_bin.data ~= nil, "malloc failed in register_ptx")
  fat_bin.data = ptxc
  var handle = HijackAPI.hijackCudaRegisterFatBinary(fat_bin)
  return handle
end

local terra register_function(handle : &&opaque, id : int, name : &int8)
  HijackAPI.hijackCudaRegisterFunction(handle, [&int8](id), name)
end

local function find_device_library(target)
  local device_lib_dir = terralib.cudahome .. "/nvvm/libdevice/"
  local libdevice = nil
  for f in io.popen("ls " .. device_lib_dir):lines() do
    local version = tonumber(string.match(string.match(f, "[0-9][0-9][.]"), "[0-9][0-9]"))
    if version <= target then
      libdevice = device_lib_dir .. f
    end
  end
  assert(libdevice ~= nil, "Failed to find a device library")
  return libdevice
end

local get_cuda_version
do
  local cached_cuda_version = nil
  local terra get_cuda_version_terra() : uint64
    var cx : &CUctx_st
    var cx_created = false
    var r = DriverAPI.cuCtxGetCurrent(&cx)
    base.assert(r == 0, "CUDA error in cuCtxGetCurrent")
    var device : int32
    if cx ~= nil then
      r = DriverAPI.cuCtxGetDevice(&device)
      base.assert(r == 0, "CUDA error in cuCtxGetDevice")
    else
      r = DriverAPI.cuDeviceGet(&device, 0)
      base.assert(r == 0, "CUDA error in cuDeviceGet")
      r = DriverAPI.cuCtxCreate_v2(&cx, 0, device)
      base.assert(r == 0, "CUDA error in cuCtxCreate_v2")
      cx_created = true
    end

    var major : int, minor : int
    r = DriverAPI.cuDeviceComputeCapability(&major, &minor, device)
    base.assert(r == 0, "CUDA error in cuDeviceComputeCapability")
    var version = [uint64](major * 10 + minor)
    if cx_created then
      DriverAPI.cuCtxDestroy(cx)
    end
    return version
  end

  get_cuda_version = function()
    if cached_cuda_version ~= nil then
      return cached_cuda_version
    end
    if not config["cuda-offline"] then
      cached_cuda_version = get_cuda_version_terra()
    else
      cached_cuda_version = parse_cuda_arch(config["cuda-arch"])
    end
    return cached_cuda_version
  end
end

function cudahelper.jit_compile_kernels_and_register(kernels)
  local module = {}
  for k, v in pairs(kernels) do
    module[v.name] = v.kernel
  end
  local version = get_cuda_version()
  local libdevice = find_device_library(tonumber(version))
  local llvmbc = terralib.linkllvm(libdevice)
  externcall_builtin = function(name, ftype)
    return llvmbc:extern(name, ftype)
  end
  local ptx = cudalib.toptx(module, nil, version)

  local ptxc = terralib.constant(ptx)
  local handle = terralib.newsymbol(&&opaque, "handle")
  local register = quote
    var [handle] = register_ptx(ptxc, [ptx:len() + 1], [version])
  end

  for k, v in pairs(kernels) do
    register = quote
      [register]
      register_function([handle], [k], [v.name])
    end
  end

  return register
end

-- #####################################
-- ## Primitives
-- #################

local THREAD_BLOCK_SIZE = 128
local NUM_THREAD_X = 16
local NUM_THREAD_Y = THREAD_BLOCK_SIZE / NUM_THREAD_X
local MAX_NUM_BLOCK = 32768
local GLOBAL_RED_BUFFER = 256
assert(GLOBAL_RED_BUFFER % THREAD_BLOCK_SIZE == 0)

local tid_x   = cudalib.nvvm_read_ptx_sreg_tid_x
local n_tid_x = cudalib.nvvm_read_ptx_sreg_ntid_x
local bid_x   = cudalib.nvvm_read_ptx_sreg_ctaid_x
local n_bid_x = cudalib.nvvm_read_ptx_sreg_nctaid_x

local tid_y   = cudalib.nvvm_read_ptx_sreg_tid_y
local n_tid_y = cudalib.nvvm_read_ptx_sreg_ntid_y
local bid_y   = cudalib.nvvm_read_ptx_sreg_ctaid_y
local n_bid_y = cudalib.nvvm_read_ptx_sreg_nctaid_y

local tid_z   = cudalib.nvvm_read_ptx_sreg_tid_z
local n_tid_z = cudalib.nvvm_read_ptx_sreg_ntid_z
local bid_z   = cudalib.nvvm_read_ptx_sreg_ctaid_z
local n_bid_z = cudalib.nvvm_read_ptx_sreg_nctaid_z

local barrier = cudalib.nvvm_barrier0

local supported_scalar_red_ops = {
  ["+"]   = true,
  ["*"]   = true,
  ["max"] = true,
  ["min"] = true,
}

function cudahelper.global_thread_id()
  local bid = `(bid_x() + n_bid_x() * bid_y() + n_bid_x() * n_bid_y() * bid_z())
  local num_threads = `(n_tid_x())
  return `([bid] * [num_threads] + tid_x())
end

function cudahelper.global_block_id()
  return `(bid_x() + n_bid_x() * bid_y() + n_bid_x() * n_bid_y() * bid_z())
end

function cudahelper.get_thread_block_size()
  return THREAD_BLOCK_SIZE
end

function cudahelper.get_num_thread_x()
  return NUM_THREAD_X
end

function cudahelper.get_num_thread_y()
  return NUM_THREAD_Y
end

function cudahelper.get_tid_y()
  return `(tid_y())
end

-- Slow atomic operation implementations (copied and modified from Ebb)
local terra cas_uint64(address : &uint64, compare : uint64, value : uint64)
  return terralib.asm(terralib.types.uint64,
                      "atom.global.cas.b64 $0, [$1], $2, $3;",
                      "=l,l,l,l", true, address, compare, value)
end
cas_uint64:setinlined(true)

local terra cas_uint32(address : &uint32, compare : uint32, value : uint32)
  return terralib.asm(terralib.types.uint32,
                      "atom.global.cas.b32 $0, [$1], $2, $3;",
                      "=r,l,r,r", true, address, compare, value)
end
cas_uint32:setinlined(true)

function cudahelper.generate_atomic_update(op, typ)
  if op == "+" and typ == float then
    return terralib.intrinsic("llvm.nvvm.atomic.load.add.f32.p0f32",
                              {&float,float} -> {float})
  elseif op == "+" and typ == double and get_cuda_version() >= 60 then
    return terralib.intrinsic("llvm.nvvm.atomic.load.add.f64.p0f64",
                              {&double,double} -> {double})
  end

  local cas_type
  local cas_func
  if sizeof(typ) == 4 then
    cas_type = uint32
    cas_func = cas_uint32
  else
    assert(sizeof(typ) == 8)
    cas_type = uint64
    cas_func = cas_uint64
  end
  local terra atomic_op(address : &typ, operand : typ)
    var old : typ = @address
    var assumed : typ
    var new     : typ

    var new_b     : &cas_type = [&cas_type](&new)
    var assumed_b : &cas_type = [&cas_type](&assumed)
    var res       :  cas_type

    var mask = false
    repeat
      if not mask then
        assumed = old
        new     = [base.quote_binary_op(op, assumed, operand)]
        res     = cas_func([&cas_type](address), @assumed_b, @new_b)
        old     = @[&typ](&res)
        mask    = @assumed_b == @[&cas_type](&old)
      end
    until mask
  end
  atomic_op:setinlined(true)
  return atomic_op
end

-- #####################################
-- ## Code generation for scalar reduction
-- #################

function cudahelper.compute_reduction_buffer_size(node, reductions)
  local size = 0
  for k, v in pairs(reductions) do
    if size ~= 0 then
      -- TODO: We assume there is only one scalar reduction for now
      report.error(node,
          "Multiple scalar reductions in a CUDA task are not supported yet")
    elseif not supported_scalar_red_ops[v] then
      report.error(node,
          "Scalar reduction with operator " .. v .. " is not supported yet")
    elseif not (sizeof(k.type) == 4 or sizeof(k.type) == 8) then
      report.error(node,
          "Scalar reduction for type " .. tostring(k.type) .. " is not supported yet")
    end
    size = size + THREAD_BLOCK_SIZE * sizeof(k.type)
  end
  return size
end

local internal_kernel_id = 2 ^ 30
local internal_kernels = {}
local INTERNAL_KERNEL_PREFIX = "__internal"

function cudahelper.get_internal_kernels()
  return internal_kernels
end

cudahelper.generate_buffer_init_kernel = terralib.memoize(function(type, op)
  local value = base.reduction_op_init[op][type]
  local op_name = base.reduction_ops[op].name
  local kernel_id = internal_kernel_id
  internal_kernel_id = internal_kernel_id - 1
  local kernel_name =
    INTERNAL_KERNEL_PREFIX .. "__init__" .. tostring(type) ..
    "__" .. tostring(op_name) .. "__"
  local terra init(buffer : &type)
    var tid = tid_x() + bid_x() * n_tid_x()
    buffer[tid] = [value]
  end
  init:setname(kernel_name)
  internal_kernels[kernel_id] = {
    name = kernel_name,
    kernel = init,
  }
  return kernel_id
end)

cudahelper.generate_buffer_reduction_kernel = terralib.memoize(function(type, op)
  local value = base.reduction_op_init[op][type]
  local op_name = base.reduction_ops[op].name
  local kernel_id = internal_kernel_id
  internal_kernel_id = internal_kernel_id - 1
  local kernel_name =
    INTERNAL_KERNEL_PREFIX .. "__red__" .. tostring(type) ..
    "__" .. tostring(op_name) .. "__"

  local tid = terralib.newsymbol(c.size_t, "tid")
  local input = terralib.newsymbol(&type, "input")
  local result = terralib.newsymbol(&type, "result")
  local shared_mem_ptr = cudalib.sharedmemory(type, THREAD_BLOCK_SIZE)

  local shared_mem_init = `([input][ [tid] ])
  for i = 1, (GLOBAL_RED_BUFFER / THREAD_BLOCK_SIZE) - 1 do
    shared_mem_init =
      base.quote_binary_op(op, shared_mem_init,
                           `([input][ [tid] + [i * THREAD_BLOCK_SIZE] ]))
  end
  local terra red([input], [result])
    var [tid] = tid_x()
    [shared_mem_ptr][ [tid] ] = [shared_mem_init]
    barrier()
    [cudahelper.generate_reduction_tree(tid, shared_mem_ptr, op)]
    barrier()
    if [tid] == 0 then [result][0] = [shared_mem_ptr][ [tid] ] end
  end

  red:setname(kernel_name)
  internal_kernels[kernel_id] = {
    name = kernel_name,
    kernel = red,
  }
  return kernel_id
end)

function cudahelper.generate_reduction_preamble(reductions)
  local preamble = quote end
  local device_ptrs = terralib.newlist()
  local device_ptrs_map = {}
  local host_ptrs_map = {}

  for red_var, red_op in pairs(reductions) do
    local device_ptr = terralib.newsymbol(&red_var.type, red_var.displayname)
    local host_ptr = terralib.newsymbol(&red_var.type, red_var.displayname)
    local init_kernel_id = cudahelper.generate_buffer_init_kernel(red_var.type, red_op)
    local init_args = terralib.newlist({device_ptr})
    preamble = quote
      [preamble];
      var [device_ptr] = [&red_var.type](nil)
      var [host_ptr] = [&red_var.type](nil)
      do
        var bounds : c.legion_rect_1d_t
        bounds.lo.x[0] = 0
        bounds.hi.x[0] = [sizeof(red_var.type) * GLOBAL_RED_BUFFER - 1]
        var buffer = c.legion_deferred_buffer_char_1d_create(bounds, c.GPU_FB_MEM, [&int8](nil))
        [device_ptr] =
          [&red_var.type]([&opaque](c.legion_deferred_buffer_char_1d_ptr(buffer, bounds.lo)))
        [cudahelper.codegen_kernel_call(init_kernel_id, GLOBAL_RED_BUFFER, init_args, 0, true)]
      end
      do
        var bounds : c.legion_rect_1d_t
        bounds.lo.x[0] = 0
        bounds.hi.x[0] = [sizeof(red_var.type) - 1]
        var buffer = c.legion_deferred_buffer_char_1d_create(bounds, c.Z_COPY_MEM, [&int8](nil))
        [host_ptr] =
          [&red_var.type]([&opaque](c.legion_deferred_buffer_char_1d_ptr(buffer, bounds.lo)))
      end
    end
    device_ptrs:insert(device_ptr)
    device_ptrs_map[device_ptr] = red_var
    host_ptrs_map[device_ptr] = host_ptr
  end

  return device_ptrs, device_ptrs_map, host_ptrs_map, preamble
end

function cudahelper.generate_reduction_tree(tid, shared_mem_ptr, red_op)
  local reduction_tree = quote end
  local step = THREAD_BLOCK_SIZE
  while step > 64 do
    step = step / 2
    reduction_tree = quote
      [reduction_tree]
      if [tid] < step then
        var v = [base.quote_binary_op(red_op,
                                      `([shared_mem_ptr][ [tid] ]),
                                      `([shared_mem_ptr][ [tid] + [step] ]))]

        terralib.attrstore(&[shared_mem_ptr][ [tid] ], v, { isvolatile = true })
      end
      barrier()
    end
  end
  local unrolled_reductions = terralib.newlist()
  while step > 1 do
    step = step / 2
    unrolled_reductions:insert(quote
      do
        var v = [base.quote_binary_op(red_op,
                                      `([shared_mem_ptr][ [tid] ]),
                                      `([shared_mem_ptr][ [tid] + [step] ]))]
        terralib.attrstore(&[shared_mem_ptr][ [tid] ], v, { isvolatile = true })
      end
      barrier()
    end)
  end
  reduction_tree = quote
    [reduction_tree]
    if [tid] < 32 then
      [unrolled_reductions]
    end
  end
  return reduction_tree
end

function cudahelper.generate_reduction_kernel(reductions, device_ptrs_map)
  local preamble = quote end
  local postamble = quote end
  for device_ptr, red_var in pairs(device_ptrs_map) do
    local red_op = reductions[red_var]
    local shared_mem_ptr =
      cudalib.sharedmemory(red_var.type, THREAD_BLOCK_SIZE)
    local init = base.reduction_op_init[red_op][red_var.type]
    preamble = quote
      [preamble]
      var [red_var] = [init]
      [shared_mem_ptr][ tid_x() ] = [red_var]
    end

    local tid = terralib.newsymbol(c.size_t, "tid")
    local reduction_tree = cudahelper.generate_reduction_tree(tid, shared_mem_ptr, red_op)
    postamble = quote
      do
        var [tid] = tid_x()
        var bid = [cudahelper.global_block_id()]
        [shared_mem_ptr][ [tid] ] = [red_var]
        barrier()
        [reduction_tree]
        if [tid] == 0 then
          [cudahelper.generate_atomic_update(red_op, red_var.type)](
            &[device_ptr][bid % [GLOBAL_RED_BUFFER] ], [shared_mem_ptr][ [tid] ])
        end
      end
    end
  end
  return preamble, postamble
end

function cudahelper.generate_reduction_postamble(reductions, device_ptrs_map, host_ptrs_map)
  local postamble = quote end
  for device_ptr, red_var in pairs(device_ptrs_map) do
    local red_op = reductions[red_var]
    local red_kernel_id = cudahelper.generate_buffer_reduction_kernel(red_var.type, red_op)
    local host_ptr = host_ptrs_map[device_ptr]
    local red_args = terralib.newlist({device_ptr, host_ptr})
    local shared_mem_size = terralib.sizeof(red_var.type) * THREAD_BLOCK_SIZE
    postamble = quote
      [postamble];
      [cudahelper.codegen_kernel_call(red_kernel_id, THREAD_BLOCK_SIZE, red_args, shared_mem_size, true)]
    end
  end

  local needs_sync = true
  for device_ptr, red_var in pairs(device_ptrs_map) do
    if needs_sync then
      postamble = quote
        [postamble];
        RuntimeAPI.cudaDeviceSynchronize()
      end
      needs_sync = false
    end
    local red_op = reductions[red_var]
    local host_ptr = host_ptrs_map[device_ptr]
    postamble = quote
      [postamble];
      [red_var] = [base.quote_binary_op(red_op, red_var, `([host_ptr][0]))]
    end
  end

  return postamble
end

-- #####################################
-- ## Code generation for parallel prefix operators
-- #################

local NUM_BANKS = 16
local bank_offset = macro(function(e)
  return `(e / [NUM_BANKS])
end)

local function generate_prefix_op_kernel(shmem, tid, num_leaves, op, init, left_to_right)
  return quote
    do
      var oa = 2 * [tid] + 1
      var ob = 2 * [tid] + 2 * [left_to_right]
      var d : int = [num_leaves] >> 1
      var offset = 1
      while d > 0 do
        barrier()
        if [tid]  < d then
          var ai : int = offset * oa - [left_to_right]
          var bi : int = offset * ob - [left_to_right]
          ai = ai + bank_offset(ai)
          bi = bi + bank_offset(bi)
          [shmem][bi] = [base.quote_binary_op(op, `([shmem][ai]), `([shmem][bi]))]
        end
        offset = offset << 1
        d = d >> 1
      end
      if [tid] == 0 then
        var idx = ([num_leaves] - [left_to_right]) % [num_leaves]
        [shmem][idx + bank_offset(idx)] = [init]
      end
      d = 1
      while d <= [num_leaves] do
        offset = offset >> 1
        barrier()
        if [tid] < d and offset > 0 then
          var ai = offset * oa - [left_to_right]
          var bi = offset * ob - [left_to_right]
          ai = ai + bank_offset(ai)
          bi = bi + bank_offset(bi)
          var x = [shmem][ai]
          [shmem][ai] = [shmem][bi]
          [shmem][bi] = [base.quote_binary_op(op, x, `([shmem][bi]))]
        end
        d = d << 1
      end
      barrier()
    end
  end
end

local function generate_prefix_op_prescan(shmem, lhs, rhs, lhs_ptr, rhs_ptr, res, idx, dir, op, init)
  local prescan_full, prescan_arbitrary
  local NUM_LEAVES = THREAD_BLOCK_SIZE * 2

  local function advance_ptrs(lhs_ptr, rhs_ptr, bid)
    if lhs_ptr == rhs_ptr then
      return quote
        [lhs_ptr] = &([lhs_ptr][ bid * [NUM_LEAVES] ])
      end
    else
      return quote
        [lhs_ptr] = &([lhs_ptr][ bid * [NUM_LEAVES] ])
        [rhs_ptr] = &([rhs_ptr][ bid * [NUM_LEAVES] ])
      end
    end
  end

  terra prescan_full([lhs_ptr],
                     [rhs_ptr],
                     [dir])
    var [idx]
    var t = tid_x()
    var bid = [cudahelper.global_block_id()]
    [advance_ptrs(lhs_ptr, rhs_ptr, bid)]
    var lr = [int]([dir] >= 0)

    [idx].__ptr = t
    [rhs.actions]
    [shmem][ [idx].__ptr + bank_offset([idx].__ptr)] = [rhs.value]
    [idx].__ptr = [idx].__ptr + [THREAD_BLOCK_SIZE]
    [rhs.actions]
    [shmem][ [idx].__ptr + bank_offset([idx].__ptr)] = [rhs.value]

    [generate_prefix_op_kernel(shmem, t, NUM_LEAVES, op, init, lr)]

    var [res]
    [idx].__ptr = t
    [rhs.actions]
    [res] = [base.quote_binary_op(op, `([shmem][ [idx].__ptr + bank_offset([idx].__ptr) ]), rhs.value)]
    [lhs.actions]
    [idx].__ptr = [idx].__ptr + [THREAD_BLOCK_SIZE]
    [rhs.actions]
    [res] = [base.quote_binary_op(op, `([shmem][ [idx].__ptr + bank_offset([idx].__ptr) ]), rhs.value)]
    [lhs.actions]
  end

  terra prescan_arbitrary([lhs_ptr],
                          [rhs_ptr],
                          num_elmts : c.size_t,
                          num_leaves : c.size_t,
                          [dir])
    var [idx]
    var t = tid_x()
    var lr = [int]([dir] >= 0)

    [idx].__ptr = t
    [rhs.actions]
    [shmem][ [idx].__ptr + bank_offset([idx].__ptr)] = [rhs.value]
    [idx].__ptr = [idx].__ptr + (num_leaves / 2)
    if [idx].__ptr < num_elmts then
      [rhs.actions]
      [shmem][ [idx].__ptr + bank_offset([idx].__ptr) ] = [rhs.value]
    else
      [shmem][ [idx].__ptr + bank_offset([idx].__ptr) ] = [init]
    end

    [generate_prefix_op_kernel(shmem, t, num_leaves, op, init, lr)]

    var [res]
    [idx].__ptr = t
    [rhs.actions]
    [res] = [base.quote_binary_op(op,
        `([shmem][ [idx].__ptr + bank_offset([idx].__ptr) ]), rhs.value)]
    [lhs.actions]
    [idx].__ptr = [idx].__ptr + (num_leaves / 2)
    if [idx].__ptr < num_elmts then
      [rhs.actions]
      [res] = [base.quote_binary_op(op,
          `([shmem][ [idx].__ptr + bank_offset([idx].__ptr) ]), rhs.value)]
      [lhs.actions]
    end
  end

  return prescan_full, prescan_arbitrary
end

local function generate_prefix_op_scan(shmem, lhs_wr, lhs_rd, lhs_ptr, res, idx, dir, op, init)
  local scan_full, scan_arbitrary
  local NUM_LEAVES = THREAD_BLOCK_SIZE * 2

  terra scan_full([lhs_ptr],
                  offset : uint64,
                  [dir])
    var [idx]
    var t = tid_x()
    var bid = [cudahelper.global_block_id()]
    [lhs_ptr] = &([lhs_ptr][ bid * [offset] * [NUM_LEAVES] ])
    var lr = [int]([dir] >= 0)

    var tidx = t
    [idx].__ptr = (tidx + lr) * [offset] - lr
    [lhs_rd.actions]
    [shmem][tidx + bank_offset(tidx)] = [lhs_rd.value]
    tidx = tidx + [THREAD_BLOCK_SIZE]
    [idx].__ptr = (tidx + lr) * [offset] - lr
    [lhs_rd.actions]
    [shmem][tidx + bank_offset(tidx)] = [lhs_rd.value]

    [generate_prefix_op_kernel(shmem, t, NUM_LEAVES, op, init, lr)]

    var [res]
    tidx = t
    [idx].__ptr = (tidx + lr) * [offset] - lr
    [lhs_rd.actions]
    [res] = [base.quote_binary_op(op, `([shmem][tidx + bank_offset(tidx)]), lhs_rd.value)]
    [lhs_wr.actions]
    tidx = tidx + [THREAD_BLOCK_SIZE]
    [idx].__ptr = (tidx + lr) * [offset] - lr
    [lhs_rd.actions]
    [res] = [base.quote_binary_op(op, `([shmem][tidx + bank_offset(tidx)]), lhs_rd.value)]
    [lhs_wr.actions]
  end

  terra scan_arbitrary([lhs_ptr],
                       num_elmts : c.size_t,
                       num_leaves : c.size_t,
                       offset : c.size_t,
                       [dir])
    var [idx]
    var t = tid_x()
    var lr = [int]([dir] >= 0)

    if lr == 1 then
      var tidx = t
      [idx].__ptr = (tidx + 1) * [offset] - 1
      [lhs_rd.actions]
      [shmem][tidx + bank_offset(tidx)] = [lhs_rd.value]

      tidx = t + num_leaves / 2
      if tidx < [num_elmts] then
        [idx].__ptr = (tidx + 1) * [offset] - 1
        [lhs_rd.actions]
        [shmem][tidx + bank_offset(tidx)] = [lhs_rd.value]
      else
        [shmem][tidx + bank_offset(tidx)] = [init]
      end
    else
      var tidx = t
      [idx].__ptr = tidx * [offset]
      [lhs_rd.actions]
      [shmem][tidx + bank_offset(tidx)] = [lhs_rd.value]
      tidx = t + num_leaves / 2
      if tidx < [num_elmts] then
        [idx].__ptr = tidx * [offset]
        [lhs_rd.actions]
        [shmem][tidx + bank_offset(tidx)] = [lhs_rd.value]
      else
        [shmem][tidx + bank_offset(tidx)] = [init]
      end
    end

    [generate_prefix_op_kernel(shmem, t, num_leaves, op, init, lr)]

    var [res]
    if lr == 1 then
      var tidx = t
      [idx].__ptr = (tidx + 1) * [offset] - 1
      [lhs_rd.actions]
      [res] = [base.quote_binary_op(op, `([shmem][tidx + bank_offset(tidx)]), lhs_rd.value)]
      [lhs_wr.actions]
      tidx = tidx + num_leaves / 2
      if [tidx] < [num_elmts] then
        [idx].__ptr = (tidx + 1) * [offset] - 1
        [lhs_rd.actions]
        [res] = [base.quote_binary_op(op, `([shmem][tidx + bank_offset(tidx)]), lhs_rd.value)]
        [lhs_wr.actions]
      end
    else
      var tidx = t
      [idx].__ptr = tidx * [offset]
      [lhs_rd.actions]
      [res] = [base.quote_binary_op(op, `([shmem][tidx + bank_offset(tidx)]), lhs_rd.value)]
      [lhs_wr.actions]
      tidx = tidx + num_leaves / 2
      if [tidx] < [num_elmts] then
        [idx].__ptr = tidx * [offset]
        [lhs_rd.actions]
        [res] = [base.quote_binary_op(op, `([shmem][tidx + bank_offset(tidx)]), lhs_rd.value)]
        [lhs_wr.actions]
      end
    end
  end

  return scan_full, scan_arbitrary
end

-- This function expects lhs and rhs to be the values from the following expressions.
--
--   * lhs: lhs[idx] = res
--   * rhs: rhs[idx]
--
-- The code generator below captures 'idx' and 'res' to change the meaning of these values
function cudahelper.generate_prefix_op_kernels(lhs_wr, lhs_rd, rhs, lhs_ptr, rhs_ptr,
                                               res, idx, dir, op, elem_type)
  local BLOCK_SIZE = THREAD_BLOCK_SIZE * 2
  local shmem = cudalib.sharedmemory(elem_type, BLOCK_SIZE)
  local init = base.reduction_op_init[op][elem_type]

  local prescan_full, prescan_arbitrary =
    generate_prefix_op_prescan(shmem, lhs_wr, rhs, lhs_ptr, rhs_ptr, res, idx, dir, op, init)

  local scan_full, scan_arbitrary =
    generate_prefix_op_scan(shmem, lhs_wr, lhs_rd, lhs_ptr, res, idx, dir, op, init)

  local terra postscan_full([lhs_ptr],
                            offset : uint64,
                            num_elmts : uint64,
                            [dir])
    var t = [cudahelper.global_thread_id()]
    if t >= num_elmts - [BLOCK_SIZE] or t % [BLOCK_SIZE] == [BLOCK_SIZE - 1]then return end

    var sum_loc = t / [BLOCK_SIZE] * [BLOCK_SIZE] + [BLOCK_SIZE - 1]
    var val_loc = t + [BLOCK_SIZE]
    var [idx], [res]
    if [dir] >= 0 then
      [idx].__ptr = sum_loc * [offset] + ([offset] - 1)
      [lhs_rd.actions]
      var v1 = [lhs_rd.value]

      [idx].__ptr = val_loc * [offset] + ([offset] - 1)
      [lhs_rd.actions]
      var v2 = [lhs_rd.value]

      [res] = [base.quote_binary_op(op, v1, v2)]
      [lhs_wr.actions]
    else
      var t = [cudahelper.global_thread_id()]
      if t % [BLOCK_SIZE] == [BLOCK_SIZE - 1] then return end

      [idx].__ptr = (num_elmts - 1 - sum_loc) * [offset]
      [lhs_rd.actions]
      var v1 = [lhs_rd.value]

      [idx].__ptr = (num_elmts - 1 - val_loc) * [offset]
      [lhs_rd.actions]
      var v2 = [lhs_rd.value]

      [res] = [base.quote_binary_op(op, v1, v2)]
      [lhs_wr.actions]
    end
  end

  return prescan_full, prescan_arbitrary, scan_full, scan_arbitrary, postscan_full
end

function cudahelper.generate_parallel_prefix_op(variant, total, lhs_wr, lhs_rd, rhs, lhs_ptr, rhs_ptr,
                                                res, idx, dir, op, elem_type)
  local BLOCK_SIZE = THREAD_BLOCK_SIZE * 2
  local SHMEM_SIZE = terralib.sizeof(elem_type) * THREAD_BLOCK_SIZE * 2

  local pre_full, pre_arb, scan_full, scan_arb, post_full, post2, post3 =
    cudahelper.generate_prefix_op_kernels(lhs_wr, lhs_rd, rhs, lhs_ptr, rhs_ptr,
                                          res, idx, dir, op, elem_type)
  local prescan_full_id = variant:add_cuda_kernel(pre_full)
  local prescan_arb_id = variant:add_cuda_kernel(pre_arb)
  local scan_full_id = variant:add_cuda_kernel(scan_full)
  local scan_arb_id = variant:add_cuda_kernel(scan_arb)
  local postscan_full_id = variant:add_cuda_kernel(post_full)

  local num_leaves = terralib.newsymbol(c.size_t, "num_leaves")
  local num_elmts = terralib.newsymbol(c.size_t, "num_elmts")
  local num_threads = terralib.newsymbol(c.size_t, "num_threads")
  local offset = terralib.newsymbol(uint64, "offset")
  local lhs_ptr_arg = terralib.newsymbol(lhs_ptr.type, lhs_ptr.name)
  local rhs_ptr_arg = terralib.newsymbol(rhs_ptr.type, rhs_ptr.name)

  local prescan_full_args = terralib.newlist()
  prescan_full_args:insertall({lhs_ptr_arg, rhs_ptr_arg, dir})
  local call_prescan_full =
    cudahelper.codegen_kernel_call(prescan_full_id, num_threads, prescan_full_args, SHMEM_SIZE, true)

  local prescan_arb_args = terralib.newlist()
  prescan_arb_args:insertall({lhs_ptr_arg, rhs_ptr_arg, num_elmts, num_leaves, dir})
  local call_prescan_arbitrary =
    cudahelper.codegen_kernel_call(prescan_arb_id, num_threads, prescan_arb_args, SHMEM_SIZE, true)

  local scan_full_args = terralib.newlist()
  scan_full_args:insertall({lhs_ptr_arg, offset, dir})
  local call_scan_full =
    cudahelper.codegen_kernel_call(scan_full_id, num_threads, scan_full_args, SHMEM_SIZE, true)

  local scan_arb_args = terralib.newlist()
  scan_arb_args:insertall({lhs_ptr_arg, num_elmts, num_leaves, offset, dir})
  local call_scan_arbitrary =
    cudahelper.codegen_kernel_call(scan_arb_id, num_threads, scan_arb_args, SHMEM_SIZE, true)

  local postscan_full_args = terralib.newlist()
  postscan_full_args:insertall({lhs_ptr, offset, num_elmts, dir})
  local call_postscan_full =
    cudahelper.codegen_kernel_call(postscan_full_id, num_threads, postscan_full_args, 0, true)

  local terra recursive_scan :: {uint64,uint64,uint64,lhs_ptr.type,dir.type} -> {}

  terra recursive_scan(remaining : uint64,
                       [offset],
                       [total],
                       [lhs_ptr],
                       [dir])
    if remaining <= 1 then return end

    var num_blocks : uint64 = remaining / [BLOCK_SIZE]

    if num_blocks > 0 then
      var [num_threads] = num_blocks * [THREAD_BLOCK_SIZE]
      var [lhs_ptr_arg]
      if [dir] >= 0 then
        [lhs_ptr_arg] = [lhs_ptr]
      else
        [lhs_ptr_arg] = &[lhs_ptr][(remaining % [BLOCK_SIZE]) * [offset]]
      end
      [call_scan_full]
    end
    if remaining % [BLOCK_SIZE] > 0 then
      var [lhs_ptr_arg]
      if [dir] >= 0 then
        [lhs_ptr_arg] = &[lhs_ptr][ num_blocks * [BLOCK_SIZE] * [offset] ]
      else
        [lhs_ptr_arg] = [lhs_ptr]
      end
      var [num_elmts] = remaining % [BLOCK_SIZE]
      var [num_leaves] = [BLOCK_SIZE]
      while [num_leaves] / 2 > [num_elmts] do
        [num_leaves] = [num_leaves] / 2
      end
      var [num_threads] = [num_leaves] / 2
      [call_scan_arbitrary]
    end

    var [lhs_ptr_arg]
    if [dir] >= 0 then
      [lhs_ptr_arg] = [lhs_ptr]
    else
      [lhs_ptr_arg] = &[lhs_ptr][ (remaining % [BLOCK_SIZE]) * [offset] ]
    end

    recursive_scan(num_blocks,
                   [offset] * [BLOCK_SIZE],
                   [total],
                   [lhs_ptr_arg],
                   [dir])

    if [remaining] > [BLOCK_SIZE] then
      var [num_elmts] = remaining
      var [num_threads] = remaining - [BLOCK_SIZE]
      [call_postscan_full]
    end
  end


  local launch = quote
    do
      var num_blocks : uint64 = total / [BLOCK_SIZE]
      if num_blocks > 0 then
        var [lhs_ptr_arg]
        var [rhs_ptr_arg]
        var [num_threads] = num_blocks * [THREAD_BLOCK_SIZE]
        if [dir] >= 0 then
          [lhs_ptr_arg] = [lhs_ptr]
          [rhs_ptr_arg] = [rhs_ptr]
        else
          [lhs_ptr_arg] = &[lhs_ptr][ total % [BLOCK_SIZE] ]
          [rhs_ptr_arg] = &[rhs_ptr][ total % [BLOCK_SIZE] ]
        end
        [call_prescan_full]
      end
      if total % [BLOCK_SIZE] > 0 then
        var [lhs_ptr_arg]
        var [rhs_ptr_arg]
        if [dir] >= 0 then
          [lhs_ptr_arg] = &[lhs_ptr][ num_blocks * [BLOCK_SIZE] ]
          [rhs_ptr_arg] = &[rhs_ptr][ num_blocks * [BLOCK_SIZE] ]
        else
          [lhs_ptr_arg] = [lhs_ptr]
          [rhs_ptr_arg] = [rhs_ptr]
        end
        var [num_elmts] = total % [BLOCK_SIZE]
        var [num_leaves] = [BLOCK_SIZE]
        while [num_leaves] / 2 > [num_elmts] do
          [num_leaves] = [num_leaves] / 2
        end
        var [num_threads] = [num_leaves] / 2
        [call_prescan_arbitrary]
      end

      var [lhs_ptr_arg]
      if [dir] >= 0 then
        [lhs_ptr_arg] = [lhs_ptr]
      else
        [lhs_ptr_arg] = &[lhs_ptr][ total % [BLOCK_SIZE] ]
      end

      recursive_scan(total / [BLOCK_SIZE],
                     [BLOCK_SIZE],
                     [total],
                     [lhs_ptr_arg],
                     [dir])

      if total > [BLOCK_SIZE] then
        var [offset] = 1
        var [num_elmts] = total
        var [num_threads] = total - [BLOCK_SIZE]
        [call_postscan_full]
      end
    end
  end

  return launch
end

<<<<<<< HEAD
-- Declare the API calls that are deprecated in CUDA SDK 10
-- TODO: We must move on to the new execution control API as these old functions
--       can be dropped in the future.
local ExecutionAPI = {
  cudaConfigureCall =
    ef("cudaConfigureCall", {RuntimeAPI.dim3, RuntimeAPI.dim3, uint64, RuntimeAPI.cudaStream_t} -> uint32);
  cudaSetupArgument = ef("cudaSetupArgument", {&opaque, uint64, uint64} -> uint32);
  cudaLaunch = ef("cudaLaunch", {&opaque} -> uint32);
}

function cudahelper.codegen_kernel_call(kernel_id, count, args, shared_mem_size, tight, needs_2d)
=======
function cudahelper.codegen_kernel_call(kernel_id, count, args, shared_mem_size, tight)
>>>>>>> 3c70c663
  local setupArguments = terralib.newlist()

  local offset = 0
  for i = 1, #args do
    local arg =  args[i]
    local size = terralib.sizeof(arg.type)
    setupArguments:insert(quote
      ExecutionAPI.cudaSetupArgument(&[arg], size, offset)
    end)
    offset = offset + size
  end

  local grid = terralib.newsymbol(RuntimeAPI.dim3, "grid")
  local block = terralib.newsymbol(RuntimeAPI.dim3, "block")
  local num_blocks = terralib.newsymbol(int64, "num_blocks")

  local function round_exp(v, n)
    return `((v + (n - 1)) / n)
  end

  local launch_domain_init = nil
  if not needs_2d then
    launch_domain_init = quote
      if [count] <= THREAD_BLOCK_SIZE and tight then
        [block].x, [block].y, [block].z = [count], 1, 1
      else
        [block].x, [block].y, [block].z = THREAD_BLOCK_SIZE, 1, 1
      end
      var [num_blocks] = [round_exp(count, THREAD_BLOCK_SIZE)]
    end
  else
    launch_domain_init = quote
      if [count] <= NUM_THREAD_X and tight then
        [block].x, [block].y, [block].z = [count], NUM_THREAD_Y, 1
      else
        [block].x, [block].y, [block].z = NUM_THREAD_X, NUM_THREAD_Y, 1
      end
      var [num_blocks] = [round_exp(count, NUM_THREAD_X)]
    end
  end

  launch_domain_init = quote
    [launch_domain_init]
    if [num_blocks] <= MAX_NUM_BLOCK then
      [grid].x, [grid].y, [grid].z = [num_blocks], 1, 1
    elseif [count] / MAX_NUM_BLOCK <= MAX_NUM_BLOCK then
      [grid].x, [grid].y, [grid].z =
        MAX_NUM_BLOCK, [round_exp(num_blocks, MAX_NUM_BLOCK)], 1
    else
      [grid].x, [grid].y, [grid].z =
        MAX_NUM_BLOCK, MAX_NUM_BLOCK,
        [round_exp(num_blocks, MAX_NUM_BLOCK, MAX_NUM_BLOCK)]
    end
  end

  return quote
    var [grid], [block]
    [launch_domain_init]
    ExecutionAPI.cudaConfigureCall([grid], [block], shared_mem_size, nil)
    [setupArguments]
    ExecutionAPI.cudaLaunch([&int8](kernel_id))
  end
end

local function get_nv_fn_name(name, type)
  assert(type:isfloat())
  local nv_name = "__nv_" .. name

  -- Okay. a little divergence from the C standard...
  if name == "isnan" or name == "isinf" then
    if type == double then
      nv_name = nv_name .. "d"
    else
      nv_name = nv_name .. "f"
    end
  -- Seriously?
  elseif name == "finite" then
    if type == double then
      nv_name = "__nv_isfinited"
    else
      nv_name = "__nv_finitef"
    end
  elseif type == float then
    nv_name = nv_name .. "f"
  end
  return nv_name
end

local function get_cuda_definition(self)
  if self:has_variant("cuda") then
    return self:get_variant("cuda")
  else
    local fn_type = self.super:get_definition().type
    local fn_name = get_nv_fn_name(self:get_name(), self:get_arg_type())
    assert(fn_name ~= nil)
    local fn = externcall_builtin(fn_name, fn_type)
    self:set_variant("cuda", fn)
    return fn
  end
end

function cudahelper.get_cuda_variant(math_fn)
  return math_fn:override(get_cuda_definition)
end

return cudahelper<|MERGE_RESOLUTION|>--- conflicted
+++ resolved
@@ -1148,21 +1148,7 @@
   return launch
 end
 
-<<<<<<< HEAD
--- Declare the API calls that are deprecated in CUDA SDK 10
--- TODO: We must move on to the new execution control API as these old functions
---       can be dropped in the future.
-local ExecutionAPI = {
-  cudaConfigureCall =
-    ef("cudaConfigureCall", {RuntimeAPI.dim3, RuntimeAPI.dim3, uint64, RuntimeAPI.cudaStream_t} -> uint32);
-  cudaSetupArgument = ef("cudaSetupArgument", {&opaque, uint64, uint64} -> uint32);
-  cudaLaunch = ef("cudaLaunch", {&opaque} -> uint32);
-}
-
 function cudahelper.codegen_kernel_call(kernel_id, count, args, shared_mem_size, tight, needs_2d)
-=======
-function cudahelper.codegen_kernel_call(kernel_id, count, args, shared_mem_size, tight)
->>>>>>> 3c70c663
   local setupArguments = terralib.newlist()
 
   local offset = 0
