/* Copyright 2020 Stanford University, NVIDIA Corporation
 *
 * Licensed under the Apache License, Version 2.0 (the "License");
 * you may not use this file except in compliance with the License.
 * You may obtain a copy of the License at
 *
 *     http://www.apache.org/licenses/LICENSE-2.0
 *
 * Unless required by applicable law or agreed to in writing, software
 * distributed under the License is distributed on an "AS IS" BASIS,
 * WITHOUT WARRANTIES OR CONDITIONS OF ANY KIND, either express or implied.
 * See the License for the specific language governing permissions and
 * limitations under the License.
 */


#include "legion.h"
#include "legion/legion_ops.h"
#include "legion/legion_spy.h"
#include "legion/legion_trace.h"
#include "legion/legion_tasks.h"
#include "legion/legion_instances.h"
#include "legion/legion_views.h"
#include "legion/legion_context.h"
#include "legion/legion_replication.h"

#include "realm/id.h" // TODO: remove this hackiness

namespace Legion {
  namespace Internal {

    LEGION_EXTERN_LOGGER_DECLARATIONS

    /////////////////////////////////////////////////////////////
    // Utility functions
    /////////////////////////////////////////////////////////////

    std::ostream& operator<<(std::ostream &out, const TraceLocalID &key)
    {
      out << "(" << key.first << ",";
      if (key.second.dim > 1) out << "(";
      for (int dim = 0; dim < key.second.dim; ++dim)
      {
        if (dim > 0) out << ",";
        out << key.second[dim];
      }
      if (key.second.dim > 1) out << ")";
      out << ")";
      return out;
    }

    std::ostream& operator<<(std::ostream &out,
                             const PhysicalTemplate::Replayable &r)
    {
      if (r.replayable)
        out << "Replayable";
      else
      {
        out << "Non-replayable (" << r.message << ")";
      }
      return out;
    }

    /////////////////////////////////////////////////////////////
    // LegionTrace 
    /////////////////////////////////////////////////////////////

    //--------------------------------------------------------------------------
    LegionTrace::LegionTrace(InnerContext *c, TraceID t, bool logical_only)
      : ctx(c), tid(t), state(LOGICAL_ONLY), last_memoized(0),
        blocking_call_observed(false), fixed(false)
    //--------------------------------------------------------------------------
    {
      physical_trace = logical_only ? NULL
                                    : new PhysicalTrace(c->owner_task->runtime,
                                                        this);
    }

    //--------------------------------------------------------------------------
    LegionTrace::~LegionTrace(void)
    //--------------------------------------------------------------------------
    {
      if (physical_trace != NULL)
        delete physical_trace;
    }

    //--------------------------------------------------------------------------
    void LegionTrace::fix_trace(void)
    //--------------------------------------------------------------------------
    {
#ifdef DEBUG_LEGION
      assert(!fixed);
#endif
      fixed = true;
    }

    //--------------------------------------------------------------------------
    void LegionTrace::register_physical_only(Operation *op, GenerationID gen)
    //--------------------------------------------------------------------------
    {
      if (has_blocking_call())
        REPORT_LEGION_ERROR(ERROR_INVALID_PHYSICAL_TRACING,
            "Physical tracing violation! The trace has a blocking API call "
            "that was unseen when it was recorded. Please make sure that "
            "the trace does not change its behavior.");
      std::pair<Operation*,GenerationID> key(op,gen);
      const unsigned index = operations.size();
      op->set_trace_local_id(index);
      op->add_mapping_reference(gen);
      operations.push_back(key);
#ifdef LEGION_SPY
      current_uids[key] = op->get_unique_op_id();
#endif
    }

    //--------------------------------------------------------------------------
    void LegionTrace::replay_aliased_children(
                             std::vector<RegionTreePath> &privilege_paths) const
    //--------------------------------------------------------------------------
    {
      unsigned index = operations.size() - 1;
      std::map<unsigned,LegionVector<AliasChildren>::aligned>::const_iterator
        finder = aliased_children.find(index);
      if (finder == aliased_children.end())
        return;
      for (LegionVector<AliasChildren>::aligned::const_iterator it = 
            finder->second.begin(); it != finder->second.end(); it++)
      {
#ifdef DEBUG_LEGION
        assert(it->req_index < privilege_paths.size());
#endif
        privilege_paths[it->req_index].record_aliased_children(it->depth,
                                                               it->mask);
      }
    }

    //--------------------------------------------------------------------------
    void LegionTrace::end_trace_execution(FenceOp *op)
    //--------------------------------------------------------------------------
    {
      if (is_replaying())
      {
        for (unsigned idx = 0; idx < operations.size(); ++idx)
          operations[idx].first->remove_mapping_reference(
              operations[idx].second);
        operations.clear();
#ifdef LEGION_SPY
        current_uids.clear();
#endif
        return;
      }

      // Register for this fence on every one of the operations in
      // the trace and then clear out the operations data structure
      for (std::set<std::pair<Operation*,GenerationID> >::iterator it =
            frontiers.begin(); it != frontiers.end(); ++it)
      {
        const std::pair<Operation*,GenerationID> &target = *it;
#ifdef DEBUG_LEGION
        assert(!target.first->is_internal_op());
#endif
        op->register_dependence(target.first, target.second);
#ifdef LEGION_SPY
        for (unsigned req_idx = 0; req_idx < num_regions[target]; req_idx++)
        {
          LegionSpy::log_mapping_dependence(
              op->get_context()->get_unique_id(), current_uids[target], req_idx,
              op->get_unique_op_id(), 0, TRUE_DEPENDENCE);
        }
#endif
        // Remove any mapping references that we hold
        target.first->remove_mapping_reference(target.second);
      }
      operations.clear();
      last_memoized = 0;
      frontiers.clear();
#ifdef LEGION_SPY
      current_uids.clear();
      num_regions.clear();
#endif
    }

#ifdef LEGION_SPY
    //--------------------------------------------------------------------------
    UniqueID LegionTrace::get_current_uid_by_index(unsigned op_idx) const
    //--------------------------------------------------------------------------
    {
      assert(op_idx < operations.size());
      const std::pair<Operation*,GenerationID> &key = operations[op_idx];
      std::map<std::pair<Operation*,GenerationID>,UniqueID>::const_iterator
        finder = current_uids.find(key);
      assert(finder != current_uids.end());
      return finder->second;
    }
#endif

    //--------------------------------------------------------------------------
    void LegionTrace::invalidate_trace_cache(Operation *invalidator)
    //--------------------------------------------------------------------------
    {
      PhysicalTemplate *invalidated_template = NULL;
      if (physical_trace != NULL)
      {
        invalidated_template = physical_trace->get_current_template();
        physical_trace->clear_cached_template();
      }
      if (invalidated_template != NULL)
        invalidated_template->issue_summary_operations(ctx, invalidator);
    }

    /////////////////////////////////////////////////////////////
    // StaticTrace
    /////////////////////////////////////////////////////////////

    //--------------------------------------------------------------------------
    StaticTrace::StaticTrace(TraceID t, InnerContext *c, bool logical_only,
                             const std::set<RegionTreeID> *trees)
      : LegionTrace(c, t, logical_only)
    //--------------------------------------------------------------------------
    {
      if (trees != NULL)
        application_trees.insert(trees->begin(), trees->end());
    }
    
    //--------------------------------------------------------------------------
    StaticTrace::StaticTrace(const StaticTrace &rhs)
      : LegionTrace(NULL, 0, true)
    //--------------------------------------------------------------------------
    {
      // should never be called
      assert(false);
    }

    //--------------------------------------------------------------------------
    StaticTrace::~StaticTrace(void)
    //--------------------------------------------------------------------------
    {
      // Remove our mapping references and then clear the operations
      for (std::vector<std::pair<Operation*,GenerationID> >::const_iterator it =
            operations.begin(); it != operations.end(); it++)
        it->first->remove_mapping_reference(it->second);
      operations.clear();
    }

    //--------------------------------------------------------------------------
    StaticTrace& StaticTrace::operator=(const StaticTrace &rhs)
    //--------------------------------------------------------------------------
    {
      // should never be called
      assert(false);
      return *this;
    }

    //--------------------------------------------------------------------------
    bool StaticTrace::handles_region_tree(RegionTreeID tid) const
    //--------------------------------------------------------------------------
    {
      if (application_trees.empty())
        return true;
      return (application_trees.find(tid) != application_trees.end());
    }

    //--------------------------------------------------------------------------
    bool StaticTrace::initialize_op_tracing(Operation *op,
                               const std::vector<StaticDependence> *dependences,
                               const LogicalTraceInfo *trace_info)
    //--------------------------------------------------------------------------
    {
      // If we've already recorded all these, there's no need to do it again
      if (fixed)
        return false;
      // Internal operations get to skip this
      if (op->is_internal_op())
        return false;
      // All other operations have to add something to the list
      if (dependences == NULL)
        static_dependences.resize(static_dependences.size() + 1);
      else // Add it to the list of static dependences
        static_dependences.push_back(*dependences);
      return false;
    }

    //--------------------------------------------------------------------------
    void StaticTrace::register_operation(Operation *op, GenerationID gen)
    //--------------------------------------------------------------------------
    {
      std::pair<Operation*,GenerationID> key(op,gen);
      const unsigned index = operations.size();
      if (!ctx->runtime->no_physical_tracing &&
          op->is_memoizing() && !op->is_internal_op())
      {
        if (index != last_memoized)
          REPORT_LEGION_ERROR(ERROR_INCOMPLETE_PHYSICAL_TRACING,
              "Invalid memoization request. A trace cannot be partially "
              "memoized. Please change the mapper to request memoization "
              "for all the operations in the trace");
        op->set_trace_local_id(index);
        last_memoized = index + 1;
      }

      if (!op->is_internal_op())
      {
        frontiers.insert(key);
        const LegionVector<DependenceRecord>::aligned &deps = 
          translate_dependence_records(op, index); 
        operations.push_back(key);
#ifdef LEGION_SPY
        current_uids[key] = op->get_unique_op_id();
        num_regions[key] = op->get_region_count();
#endif
        // Add a mapping reference since people will be 
        // registering dependences
        op->add_mapping_reference(gen);  
        // Then compute all the dependences on this operation from
        // our previous recording of the trace
        for (LegionVector<DependenceRecord>::aligned::const_iterator it = 
              deps.begin(); it != deps.end(); it++)
        {
#ifdef DEBUG_LEGION
          assert((it->operation_idx >= 0) &&
                 ((size_t)it->operation_idx < operations.size()));
#endif
          const std::pair<Operation*,GenerationID> &target = 
                                                operations[it->operation_idx];
          std::set<std::pair<Operation*,GenerationID> >::iterator finder =
            frontiers.find(target);
          if (finder != frontiers.end())
          {
            finder->first->remove_mapping_reference(finder->second);
            frontiers.erase(finder);
          }

          if ((it->prev_idx == -1) || (it->next_idx == -1))
          {
            op->register_dependence(target.first, target.second);
#ifdef LEGION_SPY
            LegionSpy::log_mapping_dependence(
                op->get_context()->get_unique_id(),
                get_current_uid_by_index(it->operation_idx),
                (it->prev_idx == -1) ? 0 : it->prev_idx,
                op->get_unique_op_id(), 
                (it->next_idx == -1) ? 0 : it->next_idx, TRUE_DEPENDENCE);
#endif
          }
          else
          {
            op->register_region_dependence(it->next_idx, target.first,
                                           target.second, it->prev_idx,
                                           it->dtype, it->validates,
                                           it->dependent_mask);
#ifdef LEGION_SPY
            LegionSpy::log_mapping_dependence(
                op->get_context()->get_unique_id(),
                get_current_uid_by_index(it->operation_idx), it->prev_idx,
                op->get_unique_op_id(), it->next_idx, it->dtype);
#endif
          }
        }
      }
      else
      {
        // We already added our creator to the list of operations
        // so the set of dependences is index-1
#ifdef DEBUG_LEGION
        assert(index > 0);
#endif
        const LegionVector<DependenceRecord>::aligned &deps = 
          translate_dependence_records(operations[index-1].first, index-1);
        // Special case for internal operations
        // Internal operations need to register transitive dependences
        // on all the other operations with which it interferes.
        // We can get this from the set of operations on which the
        // operation we are currently performing dependence analysis
        // has dependences.
        InternalOp *internal_op = static_cast<InternalOp*>(op);
#ifdef DEBUG_LEGION
        assert(internal_op == dynamic_cast<InternalOp*>(op));
#endif
        int internal_index = internal_op->get_internal_index();
        for (LegionVector<DependenceRecord>::aligned::const_iterator it = 
              deps.begin(); it != deps.end(); it++)
        {
          // We only record dependences for this internal operation on
          // the indexes for which this internal operation is being done
          if (internal_index != it->next_idx)
            continue;
#ifdef DEBUG_LEGION
          assert((it->operation_idx >= 0) &&
                 ((size_t)it->operation_idx < operations.size()));
#endif
          const std::pair<Operation*,GenerationID> &target = 
                                                operations[it->operation_idx];
          // If this is the case we can do the normal registration
          if ((it->prev_idx == -1) || (it->next_idx == -1))
          {
            internal_op->register_dependence(target.first, target.second); 
#ifdef LEGION_SPY
            LegionSpy::log_mapping_dependence(
                op->get_context()->get_unique_id(),
                get_current_uid_by_index(it->operation_idx),
                (it->prev_idx == -1) ? 0 : it->prev_idx,
                op->get_unique_op_id(), 
                (it->next_idx == -1) ? 0 : it->next_idx, TRUE_DEPENDENCE);
#endif
          }
          else
          {
            internal_op->record_trace_dependence(target.first, target.second,
                                               it->prev_idx, it->next_idx,
                                               it->dtype, it->dependent_mask);
#ifdef LEGION_SPY
            LegionSpy::log_mapping_dependence(
                internal_op->get_context()->get_unique_id(),
                get_current_uid_by_index(it->operation_idx), it->prev_idx,
                internal_op->get_unique_op_id(), 0, it->dtype);
#endif
          }
        }
      }
    }

    //--------------------------------------------------------------------------
    void StaticTrace::record_dependence(
                                     Operation *target, GenerationID target_gen,
                                     Operation *source, GenerationID source_gen)
    //--------------------------------------------------------------------------
    {
      // should never be called
      assert(false);
    }
    
    //--------------------------------------------------------------------------
    void StaticTrace::record_region_dependence(
                                    Operation *target, GenerationID target_gen,
                                    Operation *source, GenerationID source_gen,
                                    unsigned target_idx, unsigned source_idx,
                                    DependenceType dtype, bool validates,
                                    const FieldMask &dependent_mask)
    //--------------------------------------------------------------------------
    {
      // should never be called
      assert(false);
    }

    //--------------------------------------------------------------------------
    void StaticTrace::record_aliased_children(unsigned req_index,unsigned depth,
                                              const FieldMask &aliase_mask)
    //--------------------------------------------------------------------------
    {
      // should never be called
      assert(false);
    }

    //--------------------------------------------------------------------------
    void StaticTrace::end_trace_capture(void)
    //--------------------------------------------------------------------------
    {
      // Remove mapping fences on the frontiers which haven't been removed yet
      for (std::set<std::pair<Operation*,GenerationID> >::const_iterator it =
            frontiers.begin(); it != frontiers.end(); it++)
        it->first->remove_mapping_reference(it->second);
      operations.clear();
      frontiers.clear();
      last_memoized = 0;
#ifdef LEGION_SPY
      current_uids.clear();
      num_regions.clear();
#endif
    }

#ifdef LEGION_SPY
    //--------------------------------------------------------------------------
    void StaticTrace::perform_logging(
                               UniqueID prev_fence_uid, UniqueID curr_fence_uid)
    //--------------------------------------------------------------------------
    {
      // TODO: Implement this if someone wants to memoize static traces
    }
#endif

    //--------------------------------------------------------------------------
    const LegionVector<LegionTrace::DependenceRecord>::aligned& 
        StaticTrace::translate_dependence_records(Operation *op, unsigned index)
    //--------------------------------------------------------------------------
    {
      // If we already translated it then we are done
      if (index < translated_deps.size())
        return translated_deps[index];
      const unsigned start_idx = translated_deps.size();
      translated_deps.resize(index+1);
      RegionTreeForest *forest = ctx->runtime->forest;
      for (unsigned op_idx = start_idx; op_idx <= index; op_idx++)
      {
        const std::vector<StaticDependence> &static_deps = 
          static_dependences[op_idx];
        LegionVector<DependenceRecord>::aligned &translation = 
          translated_deps[op_idx];
        for (std::vector<StaticDependence>::const_iterator it = 
              static_deps.begin(); it != static_deps.end(); it++)
        {
          // Convert the previous offset into an absoluate offset    
          // If the previous offset is larger than the index then 
          // this dependence doesn't matter
          if (it->previous_offset > index)
            continue;
          // Compute the field mask by getting the parent region requirement
          unsigned parent_index = op->find_parent_index(it->current_req_index);
          FieldSpace field_space =  
            ctx->find_logical_region(parent_index).get_field_space();
          const FieldMask dependence_mask = 
            forest->get_node(field_space)->get_field_mask(it->dependent_fields);
          translation.push_back(DependenceRecord(index - it->previous_offset, 
                it->previous_req_index, it->current_req_index, it->validates, 
                it->dependence_type, dependence_mask));
        }
      }
      return translated_deps[index];
    }

    /////////////////////////////////////////////////////////////
    // DynamicTrace 
    /////////////////////////////////////////////////////////////

    //--------------------------------------------------------------------------
    DynamicTrace::DynamicTrace(TraceID t, InnerContext *c, bool logical_only)
      : LegionTrace(c, t, logical_only), tracing(true)
    //--------------------------------------------------------------------------
    {
    }

    //--------------------------------------------------------------------------
    DynamicTrace::DynamicTrace(const DynamicTrace &rhs)
      : LegionTrace(NULL, 0, true)
    //--------------------------------------------------------------------------
    {
      // should never be called
      assert(false);
    }

    //--------------------------------------------------------------------------
    DynamicTrace::~DynamicTrace(void)
    //--------------------------------------------------------------------------
    {
    }

    //--------------------------------------------------------------------------
    DynamicTrace& DynamicTrace::operator=(const DynamicTrace &rhs)
    //--------------------------------------------------------------------------
    {
      // should never be called
      assert(false);
      return *this;
    } 

    //--------------------------------------------------------------------------
    void DynamicTrace::end_trace_capture(void)
    //--------------------------------------------------------------------------
    {
#ifdef DEBUG_LEGION
      assert(tracing);
#endif
      // We don't record mapping dependences when tracing so we don't need
      // to remove them when we are here
      operations.clear();
      last_memoized = 0;
      op_map.clear();
      internal_dependences.clear();
      tracing = false;
#ifdef LEGION_SPY
      current_uids.clear();
      num_regions.clear();
#endif
    } 

    //--------------------------------------------------------------------------
    bool DynamicTrace::handles_region_tree(RegionTreeID tid) const
    //--------------------------------------------------------------------------
    {
      // Always handles all of them
      return true;
    }

    //--------------------------------------------------------------------------
    bool DynamicTrace::initialize_op_tracing(Operation *op,
                               const std::vector<StaticDependence> *dependences,
                               const LogicalTraceInfo *trace_info)
    //--------------------------------------------------------------------------
    {
      if (trace_info != NULL) // happens for internal operations
        return !trace_info->already_traced;
      else
        return !is_fixed();
    }

    //--------------------------------------------------------------------------
    void DynamicTrace::register_operation(Operation *op, GenerationID gen)
    //--------------------------------------------------------------------------
    {
      std::pair<Operation*,GenerationID> key(op,gen);
      const unsigned index = operations.size();
      if (!ctx->runtime->no_physical_tracing &&
          op->is_memoizing() && !op->is_internal_op())
      {
        if (index != last_memoized)
        {
          for (unsigned i = 0; i < operations.size(); ++i)
          {
            Operation *op = operations[i].first;
            if (!op->is_internal_op() && op->get_memoizable() == NULL)
              REPORT_LEGION_ERROR(ERROR_PHYSICAL_TRACING_UNSUPPORTED_OP,
                  "Invalid memoization request. Operation of type %s (UID %lld)"
                  " at index %d in trace %d requested memoization, but physical"
                  " tracing does not support this operation type yet.",
                  Operation::get_string_rep(op->get_operation_kind()),
                  op->get_unique_op_id(), i, tid);
          }
          REPORT_LEGION_ERROR(ERROR_INCOMPLETE_PHYSICAL_TRACING,
              "Invalid memoization request. A trace cannot be partially "
              "memoized. Please change the mapper to request memoization "
              "for all the operations in the trace");
        }
        op->set_trace_local_id(index);
        last_memoized = index + 1;
      }
      if ((is_recording() || is_replaying()) &&
          !op->is_internal_op() && op->get_memoizable() == NULL)
        REPORT_LEGION_ERROR(ERROR_PHYSICAL_TRACING_UNSUPPORTED_OP,
            "Invalid memoization request. Operation of type %s (UID %lld) "
            "at index %d in trace %d requested memoization, but physical "
            "tracing does not support this operation type yet.",
            Operation::get_string_rep(op->get_operation_kind()),
            op->get_unique_op_id(), index, tid);

      // Only need to save this in the map if we are not done tracing
      if (tracing)
      {
        // This is the normal case
        if (!op->is_internal_op())
        {
          operations.push_back(key);
          op_map[key] = index;
          // Add a new vector for storing dependences onto the back
          dependences.push_back(LegionVector<DependenceRecord>::aligned());
          // Record meta-data about the trace for verifying that
          // it is being replayed correctly
          op_info.push_back(OperationInfo(op));
        }
        else // Otherwise, track internal operations separately
        {
          std::pair<InternalOp*,GenerationID> 
            local_key(static_cast<InternalOp*>(op),gen);
          internal_dependences[local_key] = 
            LegionVector<DependenceRecord>::aligned();
        }
      }
      else
      {
        if (!op->is_internal_op())
        {
          frontiers.insert(key);
          // Check for exceeding the trace size
          if (index >= dependences.size())
            REPORT_LEGION_ERROR(ERROR_TRACE_VIOLATION_RECORDED,
                          "Trace violation! Recorded %zd operations in trace "
                          "%d in task %s (UID %lld) but %d operations have "
                          "now been issued!", dependences.size(), tid,
                          ctx->get_task_name(), ctx->get_unique_id(), index+1)
          // Check to see if the meta-data alignes
          const OperationInfo &info = op_info[index];
          // Check that they are the same kind of operation
          if (info.kind != op->get_operation_kind())
            REPORT_LEGION_ERROR(ERROR_TRACE_VIOLATION_OPERATION,
                          "Trace violation! Operation at index %d of trace %d "
                          "in task %s (UID %lld) was recorded as having type "
                          "%s but instead has type %s in replay.",
                          index, tid, ctx->get_task_name(),ctx->get_unique_id(),
                          Operation::get_string_rep(info.kind),
                          Operation::get_string_rep(op->get_operation_kind()))
          // Check that they have the same number of region requirements
          if (info.count != op->get_region_count())
            REPORT_LEGION_ERROR(ERROR_TRACE_VIOLATION_OPERATION,
                          "Trace violation! Operation at index %d of trace %d "
                          "in task %s (UID %lld) was recorded as having %d "
                          "regions, but instead has %zd regions in replay.",
                          index, tid, ctx->get_task_name(),
                          ctx->get_unique_id(), info.count,
                          op->get_region_count())
          // If we make it here, everything is good
          const LegionVector<DependenceRecord>::aligned &deps = 
                                                          dependences[index];
          operations.push_back(key);
#ifdef LEGION_SPY
          current_uids[key] = op->get_unique_op_id();
          num_regions[key] = op->get_region_count();
#endif
          // Add a mapping reference since people will be 
          // registering dependences
          op->add_mapping_reference(gen);  
          // Then compute all the dependences on this operation from
          // our previous recording of the trace
          for (LegionVector<DependenceRecord>::aligned::const_iterator it = 
                deps.begin(); it != deps.end(); it++)
          {
#ifdef DEBUG_LEGION
            assert((it->operation_idx >= 0) &&
                   ((size_t)it->operation_idx < operations.size()));
#endif
            const std::pair<Operation*,GenerationID> &target = 
                                                  operations[it->operation_idx];
            std::set<std::pair<Operation*,GenerationID> >::iterator finder =
              frontiers.find(target);
            if (finder != frontiers.end())
            {
              finder->first->remove_mapping_reference(finder->second);
              frontiers.erase(finder);
            }

            if ((it->prev_idx == -1) || (it->next_idx == -1))
            {
              op->register_dependence(target.first, target.second); 
#ifdef LEGION_SPY
              LegionSpy::log_mapping_dependence(
                  op->get_context()->get_unique_id(),
                  get_current_uid_by_index(it->operation_idx),
                  (it->prev_idx == -1) ? 0 : it->prev_idx,
                  op->get_unique_op_id(), 
                  (it->next_idx == -1) ? 0 : it->next_idx, TRUE_DEPENDENCE);
#endif
            }
            else
            {
              op->register_region_dependence(it->next_idx, target.first,
                                             target.second, it->prev_idx,
                                             it->dtype, it->validates,
                                             it->dependent_mask);
#ifdef LEGION_SPY
              LegionSpy::log_mapping_dependence(
                  op->get_context()->get_unique_id(),
                  get_current_uid_by_index(it->operation_idx), it->prev_idx,
                  op->get_unique_op_id(), it->next_idx, it->dtype);
#endif
            }
          }
        }
        else
        {
          // We already added our creator to the list of operations
          // so the set of dependences is index-1
#ifdef DEBUG_LEGION
          assert(index > 0);
#endif
          const LegionVector<DependenceRecord>::aligned &deps = 
                                                        dependences[index-1];
          // Special case for internal operations
          // Internal operations need to register transitive dependences
          // on all the other operations with which it interferes.
          // We can get this from the set of operations on which the
          // operation we are currently performing dependence analysis
          // has dependences.
          InternalOp *internal_op = static_cast<InternalOp*>(op);
#ifdef DEBUG_LEGION
          assert(internal_op == dynamic_cast<InternalOp*>(op));
#endif
          int internal_index = internal_op->get_internal_index();
          for (LegionVector<DependenceRecord>::aligned::const_iterator it = 
                deps.begin(); it != deps.end(); it++)
          {
            // We only record dependences for this internal operation on
            // the indexes for which this internal operation is being done
            if (internal_index != it->next_idx)
              continue;
#ifdef DEBUG_LEGION
            assert((it->operation_idx >= 0) &&
                   ((size_t)it->operation_idx < operations.size()));
#endif
            const std::pair<Operation*,GenerationID> &target = 
                                                  operations[it->operation_idx];

            // If this is the case we can do the normal registration
            if ((it->prev_idx == -1) || (it->next_idx == -1))
            {
              internal_op->register_dependence(target.first, target.second); 
#ifdef LEGION_SPY
              LegionSpy::log_mapping_dependence(
                  op->get_context()->get_unique_id(),
                  get_current_uid_by_index(it->operation_idx),
                  (it->prev_idx == -1) ? 0 : it->prev_idx,
                  op->get_unique_op_id(), 
                  (it->next_idx == -1) ? 0 : it->next_idx, TRUE_DEPENDENCE);
#endif
            }
            else
            {
              internal_op->record_trace_dependence(target.first, target.second,
                                                 it->prev_idx, it->next_idx,
                                                 it->dtype, it->dependent_mask);
#ifdef LEGION_SPY
              LegionSpy::log_mapping_dependence(
                  internal_op->get_context()->get_unique_id(),
                  get_current_uid_by_index(it->operation_idx), it->prev_idx,
                  internal_op->get_unique_op_id(), 0, it->dtype);
#endif
            }
          }
        }
      }
    }

    //--------------------------------------------------------------------------
    void DynamicTrace::record_dependence(Operation *target,GenerationID tar_gen,
                                         Operation *source,GenerationID src_gen)
    //--------------------------------------------------------------------------
    {
#ifdef DEBUG_LEGION
      assert(tracing);
      if (!source->is_internal_op())
      {
        assert(operations.back().first == source);
        assert(operations.back().second == src_gen);
      }
#endif
      std::pair<Operation*,GenerationID> target_key(target, tar_gen);
      std::map<std::pair<Operation*,GenerationID>,unsigned>::const_iterator
        finder = op_map.find(target_key);
      // We only need to record it if it falls within our trace
      if (finder != op_map.end())
      {
        // Two cases here
        if (!source->is_internal_op())
        {
          // Normal case
          insert_dependence(DependenceRecord(finder->second));
        }
        else
        {
          // Otherwise this is an internal op so record it special
          // Don't record dependences on our creator
          if (target_key != operations.back())
          {
            std::pair<InternalOp*,GenerationID> 
              src_key(static_cast<InternalOp*>(source), src_gen);
#ifdef DEBUG_LEGION
            assert(internal_dependences.find(src_key) != 
                   internal_dependences.end());
#endif
            insert_dependence(src_key, DependenceRecord(finder->second));
          }
        }
      }
      else if (target->is_internal_op())
      {
        // They shouldn't both be internal operations, if they are, then
        // they should be going through the other path that tracks
        // dependences based on specific region requirements
#ifdef DEBUG_LEGION
        assert(!source->is_internal_op());
#endif
        // First check to see if the internal op is one of ours
        std::pair<InternalOp*,GenerationID> 
          local_key(static_cast<InternalOp*>(target),tar_gen);
        std::map<std::pair<InternalOp*,GenerationID>,
                LegionVector<DependenceRecord>::aligned>::const_iterator
          internal_finder = internal_dependences.find(local_key);
        if (internal_finder != internal_dependences.end())
        {
          const LegionVector<DependenceRecord>::aligned &internal_deps = 
                                                        internal_finder->second;
          for (LegionVector<DependenceRecord>::aligned::const_iterator it = 
                internal_deps.begin(); it != internal_deps.end(); it++)
            insert_dependence(DependenceRecord(it->operation_idx)); 
        }
      }
    }

    //--------------------------------------------------------------------------
    void DynamicTrace::record_region_dependence(Operation *target, 
                                                GenerationID tar_gen,
                                                Operation *source, 
                                                GenerationID src_gen,
                                                unsigned target_idx, 
                                                unsigned source_idx,
                                                DependenceType dtype,
                                                bool validates,
                                                const FieldMask &dep_mask)
    //--------------------------------------------------------------------------
    {
#ifdef DEBUG_LEGION
      assert(tracing);
      if (!source->is_internal_op())
      {
        assert(operations.back().first == source);
        assert(operations.back().second == src_gen);
      }
#endif
      std::pair<Operation*,GenerationID> target_key(target, tar_gen);
      std::map<std::pair<Operation*,GenerationID>,unsigned>::const_iterator
        finder = op_map.find(target_key);
      // We only need to record it if it falls within our trace
      if (finder != op_map.end())
      {
        // Two cases here, 
        if (!source->is_internal_op())
        {
          // Normal case
          insert_dependence(
              DependenceRecord(finder->second, target_idx, source_idx,
                   validates, dtype, dep_mask));
        }
        else
        {
          // Otherwise this is a internal op so record it special
          // Don't record dependences on our creator
          if (target_key != operations.back())
          { 
            std::pair<InternalOp*,GenerationID> 
              src_key(static_cast<InternalOp*>(source), src_gen);
#ifdef DEBUG_LEGION
            assert(internal_dependences.find(src_key) != 
                   internal_dependences.end());
#endif
            insert_dependence(src_key, 
                DependenceRecord(finder->second, target_idx, source_idx,
                     validates, dtype, dep_mask));
          }
        }
      }
      else if (target->is_internal_op())
      {
        // First check to see if the internal op is one of ours
        std::pair<InternalOp*,GenerationID> 
          local_key(static_cast<InternalOp*>(target), tar_gen);
        std::map<std::pair<InternalOp*,GenerationID>,
                 LegionVector<DependenceRecord>::aligned>::const_iterator
          internal_finder = internal_dependences.find(local_key);
        if (internal_finder != internal_dependences.end())
        {
          // It is one of ours, so two cases
          if (!source->is_internal_op())
          {
            // Iterate over the internal operation dependences and 
            // translate them to our dependences
            for (LegionVector<DependenceRecord>::aligned::const_iterator
                  it = internal_finder->second.begin(); 
                  it != internal_finder->second.end(); it++)
            {
              FieldMask overlap = it->dependent_mask & dep_mask;
              if (!overlap)
                continue;
              insert_dependence(
                  DependenceRecord(it->operation_idx, it->prev_idx,
                     source_idx, it->validates, it->dtype, overlap));
            }
          }
          else
          {
            // Iterate over the internal operation dependences
            // and translate them to our dependences
            std::pair<InternalOp*,GenerationID> 
              src_key(static_cast<InternalOp*>(source), src_gen);
#ifdef DEBUG_LEGION
            assert(internal_dependences.find(src_key) != 
                   internal_dependences.end());
#endif
            for (LegionVector<DependenceRecord>::aligned::const_iterator
                  it = internal_finder->second.begin(); 
                  it != internal_finder->second.end(); it++)
            {
              FieldMask overlap = it->dependent_mask & dep_mask;
              if (!overlap)
                continue;
              insert_dependence(src_key, 
                  DependenceRecord(it->operation_idx, it->prev_idx,
                    source_idx, it->validates, it->dtype, overlap));
            }
          }
        }
      }
    }

    //--------------------------------------------------------------------------
    void DynamicTrace::record_aliased_children(unsigned req_index,
                                          unsigned depth, const FieldMask &mask)
    //--------------------------------------------------------------------------
    {
      unsigned index = operations.size() - 1;
      aliased_children[index].push_back(AliasChildren(req_index, depth, mask));
    } 

#ifdef LEGION_SPY
    //--------------------------------------------------------------------------
    void DynamicTrace::perform_logging(
                               UniqueID prev_fence_uid, UniqueID curr_fence_uid)
    //--------------------------------------------------------------------------
    {
      UniqueID context_uid = ctx->get_unique_id();
      for (unsigned idx = 0; idx < operations.size(); ++idx)
      {
        UniqueID uid = get_current_uid_by_index(idx);
        const LegionVector<DependenceRecord>::aligned &deps = dependences[idx];
        for (LegionVector<DependenceRecord>::aligned::const_iterator it =
             deps.begin(); it != deps.end(); it++)
        {
          if ((it->prev_idx == -1) || (it->next_idx == -1))
          {
            LegionSpy::log_mapping_dependence(
                context_uid,
                operations[it->operation_idx].first->get_unique_op_id(),
                (it->prev_idx == -1) ? 0 : it->prev_idx,
                uid,
                (it->next_idx == -1) ? 0 : it->next_idx, TRUE_DEPENDENCE);
          }
          else
          {
            LegionSpy::log_mapping_dependence(
                context_uid,
                operations[it->operation_idx].first->get_unique_op_id(),
                it->prev_idx, uid, it->next_idx, it->dtype);
          }
        }
        LegionSpy::log_mapping_dependence(
            context_uid, prev_fence_uid, 0, uid, 0, TRUE_DEPENDENCE);
        LegionSpy::log_mapping_dependence(
            context_uid, uid, 0, curr_fence_uid, 0, TRUE_DEPENDENCE);
      }
    }
#endif

    //--------------------------------------------------------------------------
    void DynamicTrace::insert_dependence(const DependenceRecord &record)
    //--------------------------------------------------------------------------
    {
#ifdef DEBUG_LEGION
      assert(!dependences.empty());
#endif
      LegionVector<DependenceRecord>::aligned &deps = dependences.back();
      // Try to merge it with an existing dependence
      for (unsigned idx = 0; idx < deps.size(); idx++)
        if (deps[idx].merge(record))
          return;
      // If we make it here, we couldn't merge it so just add it
      deps.push_back(record);
    }

    //--------------------------------------------------------------------------
    void DynamicTrace::insert_dependence(
                                 const std::pair<InternalOp*,GenerationID> &key,
                                 const DependenceRecord &record)
    //--------------------------------------------------------------------------
    {
      LegionVector<DependenceRecord>::aligned &deps = internal_dependences[key];
      // Try to merge it with an existing dependence
      for (unsigned idx = 0; idx < deps.size(); idx++)
        if (deps[idx].merge(record))
          return;
      // If we make it here, we couldn't merge it so just add it
      deps.push_back(record);
    }

    /////////////////////////////////////////////////////////////
    // TraceOp 
    /////////////////////////////////////////////////////////////

    //--------------------------------------------------------------------------
    TraceOp::TraceOp(Runtime *rt)
      : FenceOp(rt)
    //--------------------------------------------------------------------------
    {
    }

    //--------------------------------------------------------------------------
    TraceOp::TraceOp(const TraceOp &rhs)
      : FenceOp(NULL)
    //--------------------------------------------------------------------------
    {
      // should never be called
      assert(false);
    }

    //--------------------------------------------------------------------------
    TraceOp::~TraceOp(void)
    //--------------------------------------------------------------------------
    {
    }

    //--------------------------------------------------------------------------
    TraceOp& TraceOp::operator=(const TraceOp &rhs)
    //--------------------------------------------------------------------------
    {
      // should never be called
      assert(false);
      return *this;
    }

    //--------------------------------------------------------------------------
    void TraceOp::execute_dependence_analysis(void)
    //--------------------------------------------------------------------------
    {
#ifdef DEBUG_LEGION
      assert(mapping_tracker == NULL);
#endif
      // Make a dependence tracker
      mapping_tracker = new MappingDependenceTracker();
      // See if we have any fence dependences
      execution_fence_event = parent_ctx->register_implicit_dependences(this);
      parent_ctx->invalidate_trace_cache(local_trace, this);

      trigger_dependence_analysis();
      end_dependence_analysis();
    }

    /////////////////////////////////////////////////////////////
    // TraceCaptureOp 
    /////////////////////////////////////////////////////////////

    //--------------------------------------------------------------------------
    TraceCaptureOp::TraceCaptureOp(Runtime *rt)
      : TraceOp(rt)
    //--------------------------------------------------------------------------
    {
    }

    //--------------------------------------------------------------------------
    TraceCaptureOp::TraceCaptureOp(const TraceCaptureOp &rhs)
      : TraceOp(NULL)
    //--------------------------------------------------------------------------
    {
      // should never be called
      assert(false);
    }

    //--------------------------------------------------------------------------
    TraceCaptureOp::~TraceCaptureOp(void)
    //--------------------------------------------------------------------------
    {
    }

    //--------------------------------------------------------------------------
    TraceCaptureOp& TraceCaptureOp::operator=(const TraceCaptureOp &rhs)
    //--------------------------------------------------------------------------
    {
      // should never be called
      assert(false);
      return *this;
    }

    //--------------------------------------------------------------------------
    void TraceCaptureOp::initialize_capture(InnerContext *ctx, bool has_block,
                                            bool remove_trace_ref)
    //--------------------------------------------------------------------------
    {
      initialize(ctx, EXECUTION_FENCE, false/*need future*/);
#ifdef DEBUG_LEGION
      assert(trace != NULL);
#endif
      local_trace = trace;
      // Now mark our trace as NULL to avoid registering this operation
      trace = NULL;
      tracing = false;
      current_template = NULL;
      has_blocking_call = has_block;
      remove_trace_reference = remove_trace_ref;
    }

    //--------------------------------------------------------------------------
    void TraceCaptureOp::activate(void)
    //--------------------------------------------------------------------------
    {
      activate_operation();
    }

    //--------------------------------------------------------------------------
    void TraceCaptureOp::deactivate(void)
    //--------------------------------------------------------------------------
    {
      deactivate_operation();
      runtime->free_capture_op(this);
    }

    //--------------------------------------------------------------------------
    const char* TraceCaptureOp::get_logging_name(void) const
    //--------------------------------------------------------------------------
    {
      return op_names[TRACE_CAPTURE_OP_KIND];
    }

    //--------------------------------------------------------------------------
    Operation::OpKind TraceCaptureOp::get_operation_kind(void) const
    //--------------------------------------------------------------------------
    {
      return TRACE_CAPTURE_OP_KIND;
    }

    //--------------------------------------------------------------------------
    void TraceCaptureOp::trigger_dependence_analysis(void)
    //--------------------------------------------------------------------------
    {
#ifdef DEBUG_LEGION
      assert(trace == NULL);
      assert(local_trace != NULL);
#endif
      // Indicate that we are done capturing this trace
      local_trace->end_trace_capture();
      // Register this fence with all previous users in the parent's context
      FenceOp::trigger_dependence_analysis();
      parent_ctx->record_previous_trace(local_trace);
      if (local_trace->is_recording())
      {
        PhysicalTrace *physical_trace = local_trace->get_physical_trace();
#ifdef DEBUG_LEGION
        assert(physical_trace != NULL);
#endif
        physical_trace->record_previous_template_completion(
            get_completion_event());
        current_template = physical_trace->get_current_template();
        physical_trace->clear_cached_template();
      }
    }

    //--------------------------------------------------------------------------
    void TraceCaptureOp::trigger_mapping(void)
    //--------------------------------------------------------------------------
    {
      // Now finish capturing the physical trace
      if (local_trace->is_recording())
      {
        PhysicalTrace *physical_trace = local_trace->get_physical_trace();
#ifdef DEBUG_LEGION
        assert(physical_trace != NULL);
        assert(current_template != NULL);
        assert(current_template->is_recording());
#endif
        current_template->finalize(has_blocking_call);
        if (!current_template->is_replayable())
        {
          const RtEvent pending_deletion = 
            current_template->defer_template_deletion();
          if (pending_deletion.exists())
            execution_precondition = Runtime::merge_events(NULL,
                execution_precondition, ApEvent(pending_deletion));  
          physical_trace->record_failed_capture(current_template);
        }
        else
          physical_trace->record_replayable_capture(current_template);
        // Reset the local trace
        local_trace->initialize_tracing_state();
      }
      if (remove_trace_reference && local_trace->remove_reference())
        delete local_trace;
      FenceOp::trigger_mapping();
    }

    /////////////////////////////////////////////////////////////
    // TraceCompleteOp 
    /////////////////////////////////////////////////////////////

    //--------------------------------------------------------------------------
    TraceCompleteOp::TraceCompleteOp(Runtime *rt)
      : TraceOp(rt)
    //--------------------------------------------------------------------------
    {
    }

    //--------------------------------------------------------------------------
    TraceCompleteOp::TraceCompleteOp(const TraceCompleteOp &rhs)
      : TraceOp(NULL)
    //--------------------------------------------------------------------------
    {
      // should never be called
      assert(false);
    }

    //--------------------------------------------------------------------------
    TraceCompleteOp::~TraceCompleteOp(void)
    //--------------------------------------------------------------------------
    {
    }

    //--------------------------------------------------------------------------
    TraceCompleteOp& TraceCompleteOp::operator=(const TraceCompleteOp &rhs)
    //--------------------------------------------------------------------------
    {
      // should never be called
      assert(false);
      return *this;
    }

    //--------------------------------------------------------------------------
    void TraceCompleteOp::initialize_complete(InnerContext *ctx, bool has_block)
    //--------------------------------------------------------------------------
    {
      initialize(ctx, EXECUTION_FENCE, false/*need future*/);
#ifdef DEBUG_LEGION
      assert(trace != NULL);
#endif
      local_trace = trace;
      // Now mark our trace as NULL to avoid registering this operation
      trace = NULL;
      tracing = false;
      current_template = NULL;
      template_completion = ApEvent::NO_AP_EVENT;
      replayed = false;
      has_blocking_call = has_block;
    }

    //--------------------------------------------------------------------------
    void TraceCompleteOp::activate(void)
    //--------------------------------------------------------------------------
    {
      activate_operation();
    }

    //--------------------------------------------------------------------------
    void TraceCompleteOp::deactivate(void)
    //--------------------------------------------------------------------------
    {
      deactivate_operation();
      runtime->free_trace_op(this);
    }

    //--------------------------------------------------------------------------
    const char* TraceCompleteOp::get_logging_name(void) const
    //--------------------------------------------------------------------------
    {
      return op_names[TRACE_COMPLETE_OP_KIND];
    }

    //--------------------------------------------------------------------------
    Operation::OpKind TraceCompleteOp::get_operation_kind(void) const
    //--------------------------------------------------------------------------
    {
      return TRACE_COMPLETE_OP_KIND; 
    }

    //--------------------------------------------------------------------------
    void TraceCompleteOp::trigger_dependence_analysis(void)
    //--------------------------------------------------------------------------
    {
#ifdef DEBUG_LEGION
      assert(trace == NULL);
      assert(local_trace != NULL);
#endif
      local_trace->end_trace_execution(this);
      parent_ctx->record_previous_trace(local_trace);

      if (local_trace->is_replaying())
      {
        PhysicalTrace *physical_trace = local_trace->get_physical_trace();
#ifdef DEBUG_LEGION
        assert(physical_trace != NULL);
#endif
        PhysicalTemplate *to_replay = physical_trace->get_current_template();
#ifdef DEBUG_LEGION
        assert(to_replay != NULL);
#endif
#ifdef LEGION_SPY
        local_trace->perform_logging(to_replay->get_fence_uid(), unique_op_id);
#endif
        to_replay->execute_all();
        template_completion = to_replay->get_completion();
        Runtime::trigger_event(NULL, completion_event, template_completion);
        parent_ctx->update_current_fence(this, true, true);
        physical_trace->record_previous_template_completion(
            template_completion);
        local_trace->initialize_tracing_state();
        replayed = true;
        return;
      }
      else if (local_trace->is_recording())
      {
        PhysicalTrace *physical_trace = local_trace->get_physical_trace();
#ifdef DEBUG_LEGION
        assert(physical_trace != NULL);
#endif
        physical_trace->record_previous_template_completion(
            get_completion_event());
        current_template = physical_trace->get_current_template();
        physical_trace->clear_cached_template();
      }
      FenceOp::trigger_dependence_analysis();
    }

    //--------------------------------------------------------------------------
    void TraceCompleteOp::trigger_mapping(void)
    //--------------------------------------------------------------------------
    {
      // Now finish capturing the physical trace
      if (local_trace->is_recording())
      {
#ifdef DEBUG_LEGION
        assert(current_template != NULL);
        assert(local_trace->get_physical_trace() != NULL);
        assert(current_template->is_recording());
#endif
        current_template->finalize(has_blocking_call);
        PhysicalTrace *physical_trace = local_trace->get_physical_trace();
        if (!current_template->is_replayable())
        {
          const RtEvent pending_deletion = 
            current_template->defer_template_deletion();
          if (pending_deletion.exists())
            execution_precondition = Runtime::merge_events(NULL,
                execution_precondition, ApEvent(pending_deletion));  
          physical_trace->record_failed_capture(current_template);
        }
        else
          physical_trace->record_replayable_capture(current_template);
        local_trace->initialize_tracing_state();
      }
      else if (replayed)
      {
        if (has_blocking_call)
          REPORT_LEGION_ERROR(ERROR_INVALID_PHYSICAL_TRACING,
            "Physical tracing violation! Trace %d in task %s (UID %lld) "
            "encountered a blocking API call that was unseen when it was "
            "recorded. It is required that traces do not change their "
            "behavior.", local_trace->get_trace_id(),
            parent_ctx->get_task_name(), parent_ctx->get_unique_id())
        complete_mapping();
        need_completion_trigger = false;
        if (!template_completion.has_triggered())
        {
          RtEvent wait_on = Runtime::protect_event(template_completion);
          complete_execution(wait_on);
        }
        else
          complete_execution();
        return;
      }
      FenceOp::trigger_mapping();
    }

    /////////////////////////////////////////////////////////////
    // TraceReplayOp
    /////////////////////////////////////////////////////////////

    //--------------------------------------------------------------------------
    TraceReplayOp::TraceReplayOp(Runtime *rt)
      : TraceOp(rt)
    //--------------------------------------------------------------------------
    {
    }

    //--------------------------------------------------------------------------
    TraceReplayOp::TraceReplayOp(const TraceReplayOp &rhs)
      : TraceOp(NULL)
    //--------------------------------------------------------------------------
    {
      // should never be called
      assert(false);
    }

    //--------------------------------------------------------------------------
    TraceReplayOp::~TraceReplayOp(void)
    //--------------------------------------------------------------------------
    {
    }

    //--------------------------------------------------------------------------
    TraceReplayOp& TraceReplayOp::operator=(const TraceReplayOp &rhs)
    //--------------------------------------------------------------------------
    {
      // should never be called
      assert(false);
      return *this;
    }

    //--------------------------------------------------------------------------
    void TraceReplayOp::initialize_replay(InnerContext *ctx, LegionTrace *trace)
    //--------------------------------------------------------------------------
    {
      initialize(ctx, EXECUTION_FENCE, false/*need future*/);
#ifdef DEBUG_LEGION
      assert(trace != NULL);
#endif
      local_trace = trace;
    }

    //--------------------------------------------------------------------------
    void TraceReplayOp::activate(void)
    //--------------------------------------------------------------------------
    {
      activate_operation();
    }

    //--------------------------------------------------------------------------
    void TraceReplayOp::deactivate(void)
    //--------------------------------------------------------------------------
    {
      deactivate_operation();
      runtime->free_replay_op(this);
    }

    //--------------------------------------------------------------------------
    const char* TraceReplayOp::get_logging_name(void) const
    //--------------------------------------------------------------------------
    {
      return op_names[TRACE_REPLAY_OP_KIND];
    }

    //--------------------------------------------------------------------------
    Operation::OpKind TraceReplayOp::get_operation_kind(void) const
    //--------------------------------------------------------------------------
    {
      return TRACE_REPLAY_OP_KIND;
    }

    //--------------------------------------------------------------------------
    void TraceReplayOp::trigger_dependence_analysis(void)
    //--------------------------------------------------------------------------
    {
#ifdef DEBUG_LEGION
      assert(trace == NULL);
      assert(local_trace != NULL);
#endif
      PhysicalTrace *physical_trace = local_trace->get_physical_trace();
#ifdef DEBUG_LEGION
      assert(physical_trace != NULL);
#endif
      bool recurrent = true;
      bool fence_registered = false;
      bool is_recording = local_trace->is_recording();
      if (physical_trace->get_current_template() == NULL || is_recording)
      {
        recurrent = false;
        {
          // Wait for the previous recordings to be done before checking
          // template preconditions, otherwise no template would exist.
          RtEvent mapped_event = parent_ctx->get_current_mapping_fence_event();
          if (mapped_event.exists())
            mapped_event.wait();
        }
#ifdef DEBUG_LEGION
        assert(!(local_trace->is_recording() || local_trace->is_replaying()));
#endif

        if (physical_trace->get_current_template() == NULL)
          physical_trace->check_template_preconditions(this, 
                                      map_applied_conditions);
#ifdef DEBUG_LEGION
        assert(physical_trace->get_current_template() == NULL ||
               !physical_trace->get_current_template()->is_recording());
#endif
        execution_precondition =
          parent_ctx->perform_fence_analysis(this, true, true);
        physical_trace->set_current_execution_fence_event(
            get_completion_event());
        fence_registered = true;
      }

      if (physical_trace->get_current_template() != NULL)
      {
        if (!fence_registered)
          execution_precondition =
            parent_ctx->get_current_execution_fence_event();
        ApEvent fence_completion =
          recurrent ? physical_trace->get_previous_template_completion()
                    : get_completion_event();
        physical_trace->initialize_template(fence_completion, recurrent);
        local_trace->set_state_replay();
#ifdef LEGION_SPY
        physical_trace->get_current_template()->set_fence_uid(unique_op_id);
#endif
      }
      else if (!fence_registered)
      {
        execution_precondition =
          parent_ctx->perform_fence_analysis(this, true, true);
        physical_trace->set_current_execution_fence_event(
            get_completion_event());
      }

      // Now update the parent context with this fence before we can complete
      // the dependence analysis and possibly be deactivated
      parent_ctx->update_current_fence(this, true, true);
    }

    //--------------------------------------------------------------------------
    void TraceReplayOp::pack_remote_operation(Serializer &rez, 
                 AddressSpaceID target, std::set<RtEvent> &applied_events) const
    //--------------------------------------------------------------------------
    {
      pack_local_remote_operation(rez);
    }

    /////////////////////////////////////////////////////////////
    // TraceBeginOp
    /////////////////////////////////////////////////////////////

    //--------------------------------------------------------------------------
    TraceBeginOp::TraceBeginOp(Runtime *rt)
      : TraceOp(rt)
    //--------------------------------------------------------------------------
    {
    }

    //--------------------------------------------------------------------------
    TraceBeginOp::TraceBeginOp(const TraceBeginOp &rhs)
      : TraceOp(NULL)
    //--------------------------------------------------------------------------
    {
      // should never be called
      assert(false);
    }

    //--------------------------------------------------------------------------
    TraceBeginOp::~TraceBeginOp(void)
    //--------------------------------------------------------------------------
    {
    }

    //--------------------------------------------------------------------------
    TraceBeginOp& TraceBeginOp::operator=(const TraceBeginOp &rhs)
    //--------------------------------------------------------------------------
    {
      // should never be called
      assert(false);
      return *this;
    }

    //--------------------------------------------------------------------------
    void TraceBeginOp::initialize_begin(InnerContext *ctx, LegionTrace *trace)
    //--------------------------------------------------------------------------
    {
      initialize(ctx, MAPPING_FENCE, false/*need future*/);
#ifdef DEBUG_LEGION
      assert(trace != NULL);
#endif
      local_trace = trace;
      trace = NULL;
      tracing = false;
    }

    //--------------------------------------------------------------------------
    void TraceBeginOp::activate(void)
    //--------------------------------------------------------------------------
    {
      activate_operation();
    }

    //--------------------------------------------------------------------------
    void TraceBeginOp::deactivate(void)
    //--------------------------------------------------------------------------
    {
      deactivate_operation();
      runtime->free_begin_op(this);
    }

    //--------------------------------------------------------------------------
    const char* TraceBeginOp::get_logging_name(void) const
    //--------------------------------------------------------------------------
    {
      return op_names[TRACE_BEGIN_OP_KIND];
    }

    //--------------------------------------------------------------------------
    Operation::OpKind TraceBeginOp::get_operation_kind(void) const
    //--------------------------------------------------------------------------
    {
      return TRACE_BEGIN_OP_KIND;
    }

    /////////////////////////////////////////////////////////////
    // TraceSummaryOp
    /////////////////////////////////////////////////////////////

    //--------------------------------------------------------------------------
    TraceSummaryOp::TraceSummaryOp(Runtime *rt)
      : TraceOp(rt)
    //--------------------------------------------------------------------------
    {
    }

    //--------------------------------------------------------------------------
    TraceSummaryOp::TraceSummaryOp(const TraceSummaryOp &rhs)
      : TraceOp(NULL)
    //--------------------------------------------------------------------------
    {
      // should never be called
      assert(false);
    }

    //--------------------------------------------------------------------------
    TraceSummaryOp::~TraceSummaryOp(void)
    //--------------------------------------------------------------------------
    {
    }

    //--------------------------------------------------------------------------
    TraceSummaryOp& TraceSummaryOp::operator=(const TraceSummaryOp &rhs)
    //--------------------------------------------------------------------------
    {
      // should never be called
      assert(false);
      return *this;
    }

    //--------------------------------------------------------------------------
    void TraceSummaryOp::initialize_summary(InnerContext *ctx,
                                            PhysicalTemplate *tpl,
                                            Operation *invalidator)
    //--------------------------------------------------------------------------
    {
      initialize_operation(ctx, false/*track*/);
      fence_kind = MAPPING_FENCE;
      if (runtime->legion_spy_enabled)
        LegionSpy::log_fence_operation(parent_ctx->get_unique_id(),
                                       unique_op_id);
      context_index = invalidator->get_ctx_index();
      current_template = tpl;
      // The summary could have been marked as being traced,
      // so here we forcibly clear them out.
      trace = NULL;
      tracing = false;
    }

    //--------------------------------------------------------------------------
    void TraceSummaryOp::activate(void)
    //--------------------------------------------------------------------------
    {
      activate_operation();
      current_template = NULL;
    }

    //--------------------------------------------------------------------------
    void TraceSummaryOp::deactivate(void)
    //--------------------------------------------------------------------------
    {
      deactivate_fence();
      runtime->free_summary_op(this);
    }

    //--------------------------------------------------------------------------
    const char* TraceSummaryOp::get_logging_name(void) const
    //--------------------------------------------------------------------------
    {
      return op_names[TRACE_SUMMARY_OP_KIND];
    }

    //--------------------------------------------------------------------------
    Operation::OpKind TraceSummaryOp::get_operation_kind(void) const
    //--------------------------------------------------------------------------
    {
      return TRACE_SUMMARY_OP_KIND;
    }

    //--------------------------------------------------------------------------
    void TraceSummaryOp::trigger_dependence_analysis(void)
    //--------------------------------------------------------------------------
    {
      perform_fence_analysis(true/*register fence also*/);
    }

    //--------------------------------------------------------------------------
    void TraceSummaryOp::trigger_ready(void)
    //--------------------------------------------------------------------------
    {
      enqueue_ready_operation();
    }

    //--------------------------------------------------------------------------
    void TraceSummaryOp::trigger_mapping(void)
    //--------------------------------------------------------------------------
    {
#ifdef DEBUG_LEGION
      assert(current_template->is_replayable());
#endif
      current_template->apply_postcondition(this, map_applied_conditions);
      FenceOp::trigger_mapping();
    }

    //--------------------------------------------------------------------------
    void TraceSummaryOp::pack_remote_operation(Serializer &rez,
                 AddressSpaceID target, std::set<RtEvent> &applied_events) const
    //--------------------------------------------------------------------------
    {
      pack_local_remote_operation(rez);
    }

    /////////////////////////////////////////////////////////////
    // PhysicalTrace
    /////////////////////////////////////////////////////////////

    //--------------------------------------------------------------------------
    PhysicalTrace::PhysicalTrace(Runtime *rt, LegionTrace *lt)
      : runtime(rt), logical_trace(lt), 
        repl_ctx(dynamic_cast<ReplicateContext*>(lt->ctx)),
        current_template(NULL), nonreplayable_count(0), new_template_count(0),
        previous_template_completion(ApEvent::NO_AP_EVENT),
        execution_fence_event(ApEvent::NO_AP_EVENT)
    //--------------------------------------------------------------------------
    {
      if (runtime->replay_on_cpus)
      {
        Machine::ProcessorQuery local_procs(runtime->machine);
        local_procs.local_address_space();
        for (Machine::ProcessorQuery::iterator it =
             local_procs.begin(); it != local_procs.end(); it++)
          if (it->kind() == Processor::LOC_PROC)
            replay_targets.push_back(*it);
      }
      else
        replay_targets.push_back(runtime->utility_group);
    }

    //--------------------------------------------------------------------------
    PhysicalTrace::PhysicalTrace(const PhysicalTrace &rhs)
      : runtime(NULL), logical_trace(NULL), repl_ctx(NULL), 
        current_template(NULL), nonreplayable_count(0), new_template_count(0),
        previous_template_completion(ApEvent::NO_AP_EVENT),
        execution_fence_event(ApEvent::NO_AP_EVENT)
    //--------------------------------------------------------------------------
    {
      // should never be called
      assert(false);
    }

    //--------------------------------------------------------------------------
    PhysicalTrace::~PhysicalTrace()
    //--------------------------------------------------------------------------
    {
      for (LegionVector<PhysicalTemplate*>::aligned::iterator it =
           templates.begin(); it != templates.end(); ++it)
        delete (*it);
      templates.clear();
    }

    //--------------------------------------------------------------------------
    PhysicalTrace& PhysicalTrace::operator=(const PhysicalTrace &rhs)
    //--------------------------------------------------------------------------
    {
      // should never be called
      assert(false);
      return *this;
    }

    //--------------------------------------------------------------------------
    void PhysicalTrace::record_replayable_capture(PhysicalTemplate *tpl)
    //--------------------------------------------------------------------------
    {
      templates.push_back(tpl);
      if (++new_template_count > LEGION_NEW_TEMPLATE_WARNING_COUNT)
      {
        REPORT_LEGION_WARNING(LEGION_WARNING_NEW_TEMPLATE_COUNT_EXCEEDED,
            "WARNING: The runtime has created %d new replayable templates "
            "for trace %u without replaying any existing templates. This "
            "may mean that your mapper is not making mapper decisions "
            "conducive to replaying templates. Please check that your "
            "mapper is making decisions that align with prior templates. "
            "If you believe that this number of templates is reasonable "
            "please adjust the settings for LEGION_NEW_TEMPLATE_WARNING_COUNT "
            "in legion_config.h.", LEGION_NEW_TEMPLATE_WARNING_COUNT, 
            logical_trace->get_trace_id())
        new_template_count = 0;
      }
      // Reset the nonreplayable count when we find a replayable template
      nonreplayable_count = 0;
      current_template = NULL;
    }

    //--------------------------------------------------------------------------
    void PhysicalTrace::record_failed_capture(PhysicalTemplate *tpl)
    //--------------------------------------------------------------------------
    {
      if (++nonreplayable_count > LEGION_NON_REPLAYABLE_WARNING)
      {
        const std::string &message = tpl->get_replayable_message();
        const char *message_buffer = message.c_str();
        REPORT_LEGION_WARNING(LEGION_WARNING_NON_REPLAYABLE_COUNT_EXCEEDED,
            "WARNING: The runtime has failed to memoize the trace more than "
            "%u times, due to the absence of a replayable template. It is "
            "highly likely that trace %u will not be memoized for the rest "
            "of execution. The most recent template was not replayable "
            "for the following reason: %s. Please change the mapper to stop "
            "making memoization requests.", LEGION_NON_REPLAYABLE_WARNING,
            logical_trace->get_trace_id(), message_buffer)
        nonreplayable_count = 0;
      }
      current_template = NULL;
    }

    //--------------------------------------------------------------------------
    void PhysicalTrace::check_template_preconditions(TraceReplayOp *op,
                                              std::set<RtEvent> &applied_events)
    //--------------------------------------------------------------------------
    {
      current_template = NULL;
      for (LegionVector<PhysicalTemplate*>::aligned::reverse_iterator it =
           templates.rbegin(); it != templates.rend(); ++it)
      {
        if ((*it)->check_preconditions(op, applied_events))
        {
#ifdef DEBUG_LEGION
          assert((*it)->is_replayable());
#endif
          // Reset the nonreplayable count when a replayable template satisfies
          // the precondition
          nonreplayable_count = 0;
          // Also reset the new template count as we found a replay
          new_template_count = 0;
          current_template = *it;
          return;
        }
      }
    }

    //--------------------------------------------------------------------------
    bool PhysicalTrace::find_viable_templates(ReplTraceReplayOp *op,
                                             std::set<RtEvent> &applied_events,
                                             unsigned templates_to_find,
                                             std::vector<int> &viable_templates)
    //--------------------------------------------------------------------------
    {
#ifdef DEBUG_LEGION
      assert(templates_to_find > 0);
#endif
      for (int index = viable_templates.empty() ? templates.size() - 1 : 
            viable_templates.back() - 1; index >= 0; index--)
      {
        PhysicalTemplate *tpl = templates[index];
        if (tpl->check_preconditions(op, applied_events))
        {
          // A good tmplate so add it to the list
          viable_templates.push_back(index);
          // If we've found all our templates then we're done
          if (--templates_to_find == 0)
            return (index == 0); // whether we are done
        }
      }
      return true; // Iterated over all the templates
    }

    //--------------------------------------------------------------------------
    PhysicalTemplate* PhysicalTrace::select_template(unsigned index)
    //--------------------------------------------------------------------------
    {
#ifdef DEBUG_LEGION
      assert(index < templates.size());
      assert(templates[index]->is_replayable());
#endif
      // Reset the nonreplayable count when a replayable template satisfies
      // the precondition
      nonreplayable_count = 0;
      current_template = templates[index]; 
      return current_template;
    }

    //--------------------------------------------------------------------------
    PhysicalTemplate* PhysicalTrace::start_new_template(void)
    //--------------------------------------------------------------------------
    {
      // If we have a replicated context then we are making sharded templates
      if (repl_ctx != NULL)
        current_template = 
          new ShardedPhysicalTemplate(this, execution_fence_event, repl_ctx);
      else
        current_template = new PhysicalTemplate(this, execution_fence_event);
      return current_template;
    }

    //--------------------------------------------------------------------------
    void PhysicalTrace::initialize_template(
                                       ApEvent fence_completion, bool recurrent)
    //--------------------------------------------------------------------------
    {
#ifdef DEBUG_LEGION
      assert(current_template != NULL);
#endif
      current_template->initialize(runtime, fence_completion, recurrent);
    }

    /////////////////////////////////////////////////////////////
    // TraceViewSet
    /////////////////////////////////////////////////////////////

    //--------------------------------------------------------------------------
    std::string TraceViewSet::FailedPrecondition::to_string(void) const
    //--------------------------------------------------------------------------
    {
      char *m = mask.to_string();
      std::stringstream ss;
      ss << "view: " << view << ", Index expr: " << eq->set_expr->expr_id
         << ", Field Mask: " << m;
      return ss.str();
    }

    //--------------------------------------------------------------------------
    TraceViewSet::TraceViewSet(RegionTreeForest *f)
      : forest(f), view_references(f->runtime->dump_physical_traces)
    //--------------------------------------------------------------------------
    {
    }

    //--------------------------------------------------------------------------
    TraceViewSet::~TraceViewSet(void)
    //--------------------------------------------------------------------------
    {
      if (view_references)
      {
        for (ViewSet::const_iterator it = conditions.begin();
              it != conditions.end(); it++)
          if (it->first->remove_base_resource_ref(TRACE_REF))
            delete it->first;
      }
      conditions.clear();
    }

    //--------------------------------------------------------------------------
    void TraceViewSet::insert(
                  InstanceView *view, EquivalenceSet *eq, const FieldMask &mask)
    //--------------------------------------------------------------------------
    {
      if (view_references && (conditions.find(view) == conditions.end()))
        view->add_base_resource_ref(TRACE_REF);
      conditions[view].insert(eq, mask);
    }

    //--------------------------------------------------------------------------
    void TraceViewSet::invalidate(
                  InstanceView *view, EquivalenceSet *eq, const FieldMask &mask)
    //--------------------------------------------------------------------------
    {
      ViewSet::iterator finder = conditions.find(view);
      if (finder == conditions.end())
        return;

      FieldMaskSet<EquivalenceSet> to_delete;
      for (FieldMaskSet<EquivalenceSet>::const_iterator it = 
            finder->second.begin(); it != finder->second.end(); ++it)
      {
        FieldMask overlap = mask & it->second;
        if (!overlap)
          continue;

        IndexSpaceExpression *expr1 = eq->set_expr;
        IndexSpaceExpression *expr2 = it->first->set_expr;
        if (expr1 == expr2)
        {
          to_delete.insert(it->first, overlap);
        }
        else if (expr1->get_volume() >= expr2->get_volume())
        {
          IndexSpaceExpression *diff =
            forest->subtract_index_spaces(expr2, expr1);
          if (diff->is_empty())
            to_delete.insert(it->first, overlap);
        }
      }
      for (FieldMaskSet<EquivalenceSet>::iterator it = to_delete.begin();
           it != to_delete.end(); ++it)
      {
        FieldMaskSet<EquivalenceSet>::iterator eit =
          finder->second.find(it->first);
#ifdef DEBUG_LEGION
        assert(eit != finder->second.end());
#endif
        eit.filter(it->second);
        if (!eit->second)
          finder->second.erase(eit);
      }
    }

    //--------------------------------------------------------------------------
    bool TraceViewSet::dominates(
         InstanceView *view, EquivalenceSet *eq, FieldMask &non_dominated) const
    //--------------------------------------------------------------------------
    {
      // If this is for an empty equivalence set then it doesn't matter
      if (eq->set_expr->is_empty())
        return true;
      ViewSet::const_iterator finder = conditions.find(view);
      if (finder == conditions.end())
        return false;

      LegionList<FieldSet<EquivalenceSet*> >::aligned field_sets;
      finder->second.compute_field_sets(non_dominated, field_sets);
      for (LegionList<FieldSet<EquivalenceSet*> >::aligned::const_iterator it =
            field_sets.begin(); it != field_sets.end(); it++)
      {
        if (it->elements.empty())
          continue;
<<<<<<< HEAD

        IndexSpaceExpression *expr1 = eq->set_expr;
        IndexSpaceExpression *expr2 = it->first->set_expr;
        // THIS IS NOT A COMPLETE DOMINANCE TEST!!!
        // We are assuming that equivalence sets are always uniquely
        // represented at the leaves of the equivalence set tree and
        // therefore we can test expressions more directly
        if (expr1 == expr2)
=======
        std::set<IndexSpaceExpression*> exprs;
        for (std::set<EquivalenceSet*>::const_iterator eit = 
              it->elements.begin(); eit != it->elements.end(); eit++)
          exprs.insert((*eit)->set_expr);
        IndexSpaceExpression *union_expr = forest->union_index_spaces(exprs);
        IndexSpaceExpression *expr = eq->set_expr;
        if (expr == union_expr)
          non_dominated -= it->set_mask;
        // Can only dominate if we have enough points
        else if (expr->get_volume() <= union_expr->get_volume())
>>>>>>> a122dca9
        {
          IndexSpaceExpression *diff_expr =
            forest->subtract_index_spaces(expr, union_expr);
          if (diff_expr->is_empty())
            non_dominated -= it->set_mask;
        }
      }
      // If there are no fields left then we dominated
      return !non_dominated;
    }

    //--------------------------------------------------------------------------
    bool TraceViewSet::subsumed_by(const TraceViewSet &set, 
                                   FailedPrecondition *condition) const
    //--------------------------------------------------------------------------
    {
      for (ViewSet::const_iterator it = conditions.begin();
           it != conditions.end(); ++it)
        for (FieldMaskSet<EquivalenceSet>::const_iterator eit =
             it->second.begin(); eit != it->second.end(); ++eit)
        {
          FieldMask mask = eit->second;
          if (!set.dominates(it->first, eit->first, mask))
          {
            if (condition != NULL)
            {
              condition->view = it->first;
              condition->eq = eit->first;
              condition->mask = mask;
            }
            return false;
          }
        }

      return true;
    }

    //--------------------------------------------------------------------------
    bool TraceViewSet::empty(void) const
    //--------------------------------------------------------------------------
    {
      return conditions.empty();
    }

    //--------------------------------------------------------------------------
    void TraceViewSet::dump(void) const
    //--------------------------------------------------------------------------
    {
      for (ViewSet::const_iterator it = conditions.begin();
           it != conditions.end(); ++it)
      {
        InstanceView *view = it->first;
        for (FieldMaskSet<EquivalenceSet>::const_iterator eit =
             it->second.begin(); eit != it->second.end(); ++eit)
        {
          char *mask = eit->second.to_string();
          LogicalRegion lr =
            forest->get_tree(view->get_manager()->tree_id)->handle;
          const void *name = NULL; size_t name_size = 0;
          forest->runtime->retrieve_semantic_information(lr, 
              LEGION_NAME_SEMANTIC_TAG, name, name_size, true, true);
          log_tracing.info() << "  "
                    <<(view->is_reduction_view() ? "Reduction" : "Materialized")
                    << " view: " << view << ", Inst: " << std::hex
                    << view->get_manager()->get_instance(DomainPoint()).id 
                    << std::dec
                    << ", Index expr: " << eit->first->set_expr->expr_id
                    << ", Name: " << (name_size > 0 ? (const char*)name : "")
                    << ", Field Mask: " << mask;
          free(mask);
        }
      }
    }

    /////////////////////////////////////////////////////////////
    // TraceConditionSet
    /////////////////////////////////////////////////////////////

    //--------------------------------------------------------------------------
    TraceConditionSet::TraceConditionSet(RegionTreeForest *f)
      : TraceViewSet(f), cached(false)
    //--------------------------------------------------------------------------
    {
    }

    //--------------------------------------------------------------------------
    TraceConditionSet::~TraceConditionSet(void)
    //--------------------------------------------------------------------------
    {
      views.clear();
      version_infos.clear();
    }

    //--------------------------------------------------------------------------
    void TraceConditionSet::make_ready(bool postcondition)
    //--------------------------------------------------------------------------
    {
      if (cached)
        return;
      cached = true;

      typedef std::pair<RegionTreeID,EquivalenceSet*> Key;
      LegionMap<Key,FieldMaskSet<InstanceView> >::aligned views_by_regions;

      for (ViewSet::iterator it = conditions.begin(); it != conditions.end();
           ++it)
      {
        RegionTreeID tid = it->first->get_manager()->tree_id;
        for (FieldMaskSet<EquivalenceSet>::iterator eit = it->second.begin();
             eit != it->second.end(); ++eit)
        {
          EquivalenceSet *eq = eit->first;
          Key key(tid, eq);
          FieldMaskSet <InstanceView> &vset = views_by_regions[key];
          vset.insert(it->first, eit->second);
        }
      }

      // Filter out views that overlap with some restricted views
      if (postcondition)
      {
        for (LegionMap<Key,FieldMaskSet<InstanceView> >::aligned::iterator it =
             views_by_regions.begin(); it != views_by_regions.end(); ++it)
        {
          EquivalenceSet *eq = it->first.second;
          FieldMaskSet<InstanceView> &all_views = it->second;
          if (!eq->has_restrictions(all_views.get_valid_mask())) continue;

          FieldMaskSet<InstanceView> restricted_views;
          FieldMask restricted_mask;
          for (FieldMaskSet<InstanceView>::iterator vit = all_views.begin();
               vit != all_views.end(); ++vit)
          {
            FieldMask restricted = eq->is_restricted(vit->first);
            FieldMask overlap = restricted & vit->second;
            if (!!overlap)
            {
              restricted_views.insert(vit->first, overlap);
              restricted_mask |= overlap;
            }
          }

          std::vector<InstanceView*> to_delete;
          for (FieldMaskSet<InstanceView>::iterator vit = all_views.begin();
               vit != all_views.end(); ++vit)
          {
            vit.filter(restricted_mask);
            if (!vit->second)
              to_delete.push_back(vit->first);
          }

          for (std::vector<InstanceView*>::iterator vit = to_delete.begin();
               vit != to_delete.end(); ++vit)
            all_views.erase(*vit);

          for (FieldMaskSet<InstanceView>::iterator vit =
               restricted_views.begin(); vit != restricted_views.end(); ++vit)
            all_views.insert(vit->first, vit->second);
        }
      }

      unsigned idx = 0;
      version_infos.resize(views_by_regions.size());
      for (LegionMap<Key,FieldMaskSet<InstanceView> >::aligned::iterator it =
           views_by_regions.begin(); it != views_by_regions.end(); ++it)
      {
        views.push_back(it->second);
        version_infos[idx++].record_equivalence_set(NULL,
            it->first.second, it->second.get_valid_mask());
      }
    }

    //--------------------------------------------------------------------------
    bool TraceConditionSet::require(Operation *op, 
                                    std::set<RtEvent> &applied_events)
    //--------------------------------------------------------------------------
    {
#ifdef DEBUG_LEGION
      assert(cached);
#endif
      for (unsigned idx = 0; idx < views.size(); ++idx)
      {
        FieldMaskSet<InstanceView> invalid_views;
        forest->find_invalid_instances(op, idx, version_infos[idx], views[idx],
                                       invalid_views, applied_events);
        if (!invalid_views.empty())
          return false;
      }
      return true;
    }

    //--------------------------------------------------------------------------
    void TraceConditionSet::ensure(Operation *op, 
                                   std::set<RtEvent> &applied_events)
    //--------------------------------------------------------------------------
    {
#ifdef DEBUG_LEGION
      assert(cached);
#endif
      const TraceInfo trace_info(op, false/*init*/);
      for (unsigned idx = 0; idx < views.size(); ++idx)
        forest->update_valid_instances(op, idx, version_infos[idx], views[idx],
            PhysicalTraceInfo(trace_info, idx), applied_events);
    }

    /////////////////////////////////////////////////////////////
    // PhysicalTemplate
    /////////////////////////////////////////////////////////////

    //--------------------------------------------------------------------------
    PhysicalTemplate::PhysicalTemplate(PhysicalTrace *t, ApEvent fence_event)
      : trace(t), recording(true), replayable(false, "uninitialized"),
        fence_completion_id(0),
        replay_parallelism(t->runtime->max_replay_parallelism),
        has_virtual_mapping(false),
        recording_done(Runtime::create_rt_user_event()),
        pre(t->runtime->forest), post(t->runtime->forest),
        pre_reductions(t->runtime->forest), post_reductions(t->runtime->forest),
        consumed_reductions(t->runtime->forest)
    //--------------------------------------------------------------------------
    {
      events.push_back(fence_event);
      event_map[fence_event] = fence_completion_id;
      instructions.push_back(
         new AssignFenceCompletion(*this, fence_completion_id, TraceLocalID()));
    }

    //--------------------------------------------------------------------------
    PhysicalTemplate::PhysicalTemplate(const PhysicalTemplate &rhs)
      : trace(NULL), recording(true), replayable(false, "uninitialized"),
        fence_completion_id(0),
        replay_parallelism(1), recording_done(RtUserEvent::NO_RT_USER_EVENT),
        pre(NULL), post(NULL), pre_reductions(NULL), post_reductions(NULL),
        consumed_reductions(NULL)
    //--------------------------------------------------------------------------
    {
      // should never be called
      assert(false);
    }

    //--------------------------------------------------------------------------
    PhysicalTemplate::~PhysicalTemplate(void)
    //--------------------------------------------------------------------------
    {
      {
        AutoLock tpl_lock(template_lock);
        for (std::set<ViewUser*>::iterator it = all_users.begin();
             it != all_users.end(); ++it)
          delete (*it);
        for (std::vector<Instruction*>::iterator it = instructions.begin();
             it != instructions.end(); ++it)
          delete *it;
        // Relesae references to instances
        for (CachedMappings::iterator it = cached_mappings.begin();
            it != cached_mappings.end(); ++it)
        {
          for (std::deque<InstanceSet>::iterator pit =
              it->second.physical_instances.begin(); pit !=
              it->second.physical_instances.end(); pit++)
          {
            for (unsigned idx = 0; idx < pit->size(); idx++)
            {
              const InstanceRef &ref = (*pit)[idx];
              if (!ref.is_virtual_ref())
                ref.remove_valid_reference(MAPPING_ACQUIRE_REF,NULL/*mutator*/);
            }
            pit->clear();
          }
        }
        cached_mappings.clear();
        if (!remote_memos.empty())
          release_remote_memos();
      }
    }

    //--------------------------------------------------------------------------
    void PhysicalTemplate::initialize(
                           Runtime *runtime, ApEvent completion, bool recurrent)
    //--------------------------------------------------------------------------
    {
      // We have to make sure that the previous trace replay is done before
      // we start changing these data structures for the next replay
      if (replay_done.exists() && !replay_done.has_triggered())
        replay_done.wait();
      fence_completion = completion;
      if (recurrent)
        for (std::map<unsigned, unsigned>::iterator it = frontiers.begin();
            it != frontiers.end(); ++it)
          events[it->second] = events[it->first];
      else
        for (std::map<unsigned, unsigned>::iterator it = frontiers.begin();
            it != frontiers.end(); ++it)
          events[it->second] = completion;

      events[fence_completion_id] = fence_completion;

      for (std::map<unsigned, unsigned>::iterator it = crossing_events.begin();
           it != crossing_events.end(); ++it)
      {
        ApUserEvent ev = Runtime::create_ap_user_event(NULL);
        events[it->second] = ev;
        user_events[it->second] = ev;
      }

      replay_ready = Runtime::create_rt_user_event();
      std::set<RtEvent> replay_done_events;
      const std::vector<Processor> &replay_targets =
        trace->get_replay_targets();
      for (unsigned idx = 0; idx < replay_parallelism; ++idx)
      {
        ReplaySliceArgs args(this, idx);
        RtEvent done =
          runtime->issue_runtime_meta_task(args,
            runtime->replay_on_cpus ? LG_LOW_PRIORITY
                                    : LG_THROUGHPUT_WORK_PRIORITY,
            replay_ready, replay_targets[idx % replay_targets.size()]);
        replay_done_events.insert(done);
      }
      replay_done = Runtime::merge_events(replay_done_events);

#ifdef DEBUG_LEGION
      for (std::map<TraceLocalID, Memoizable*>::iterator it =
           operations.begin(); it != operations.end(); ++it)
        it->second = NULL;
#endif
    }

    //--------------------------------------------------------------------------
    ApEvent PhysicalTemplate::get_completion(void) const
    //--------------------------------------------------------------------------
    {
      std::set<ApEvent> to_merge;
      for (ViewUsers::const_iterator it = view_users.begin();
           it != view_users.end(); ++it)
        for (FieldMaskSet<ViewUser>::const_iterator uit = it->second.begin();
             uit != it->second.end(); ++uit)
          to_merge.insert(events[uit->first->user]);
      return Runtime::merge_events(NULL, to_merge);
    }

    //--------------------------------------------------------------------------
    ApEvent PhysicalTemplate::get_completion_for_deletion(void) const
    //--------------------------------------------------------------------------
    {
      std::set<ApEvent> all_events;
      for (std::map<ApEvent, unsigned>::const_iterator it = event_map.begin();
           it != event_map.end(); ++it)
        all_events.insert(it->first);
      return Runtime::merge_events(NULL, all_events);
    }

    //--------------------------------------------------------------------------
    bool PhysicalTemplate::check_preconditions(TraceReplayOp *op,
                                              std::set<RtEvent> &applied_events)
    //--------------------------------------------------------------------------
    {
      return pre.require(op, applied_events);
    }

    //--------------------------------------------------------------------------
    void PhysicalTemplate::apply_postcondition(TraceSummaryOp *op,
                                              std::set<RtEvent> &applied_events)
    //--------------------------------------------------------------------------
    {
      post.ensure(op, applied_events);
    }

    //--------------------------------------------------------------------------
    bool PhysicalTemplate::check_preconditions(ReplTraceReplayOp *op,
                                              std::set<RtEvent> &applied_events)
    //--------------------------------------------------------------------------
    {
      return pre.require(op, applied_events);
    }

    //--------------------------------------------------------------------------
    void PhysicalTemplate::apply_postcondition(ReplTraceSummaryOp *op,
                                              std::set<RtEvent> &applied_events)
    //--------------------------------------------------------------------------
    {
      post.ensure(op, applied_events);
    }

    //--------------------------------------------------------------------------
    PhysicalTemplate::Replayable PhysicalTemplate::check_replayable(
                                  ReplTraceOp *op, bool has_blocking_call) const
    //--------------------------------------------------------------------------
    {
      if (has_blocking_call)
        return Replayable(false, "blocking call");

      if (has_virtual_mapping)
        return Replayable(false, "virtual mapping");

      if (!pre_fill_views.empty())
        return Replayable(false, "external fill views");

      if (!pre_reductions.empty())
        return Replayable(false, "external reduction views");

      TraceViewSet::FailedPrecondition condition;
      if (!post_reductions.subsumed_by(consumed_reductions, &condition))
      {
        if (trace->runtime->dump_physical_traces)
        {
          return Replayable(
              false, "escaping reduction view: " + condition.to_string());
        }
        else
          return Replayable(false, "escaping reduction views");
      }

      if (!pre.subsumed_by(post, &condition))
      {
        if (trace->runtime->dump_physical_traces)
        {
          return Replayable(
              false, "precondition not subsumed: " + condition.to_string());
        }
        else
          return Replayable(
              false, "precondition not subsumed by postcondition");
      }

      return Replayable(true);
    }

    //--------------------------------------------------------------------------
    void PhysicalTemplate::register_operation(Operation *op)
    //--------------------------------------------------------------------------
    {
      Memoizable *memoizable = op->get_memoizable();
#ifdef DEBUG_LEGION
      assert(memoizable != NULL);
#endif
      std::map<TraceLocalID, Memoizable*>::iterator op_finder =
        operations.find(memoizable->get_trace_local_id());
#ifdef DEBUG_LEGION
      assert(op_finder != operations.end());
      assert(op_finder->second == NULL);
#endif
      op_finder->second = memoizable;
    }

    //--------------------------------------------------------------------------
    void PhysicalTemplate::execute_all(void)
    //--------------------------------------------------------------------------
    {
      Runtime::trigger_event(replay_ready);
      replay_done.wait();
    }

    //--------------------------------------------------------------------------
    void PhysicalTemplate::execute_slice(unsigned slice_idx)
    //--------------------------------------------------------------------------
    {
#ifdef DEBUG_LEGION
      assert(slice_idx < slices.size());
#endif
      ApUserEvent fence = Runtime::create_ap_user_event(NULL);
      const std::vector<TraceLocalID> &tasks = slice_tasks[slice_idx];
      for (unsigned idx = 0; idx < tasks.size(); ++idx)
        operations[tasks[idx]]
          ->get_operation()->set_execution_fence_event(fence);
      std::vector<Instruction*> &instructions = slices[slice_idx];
      for (std::vector<Instruction*>::const_iterator it = instructions.begin();
           it != instructions.end(); ++it)
        (*it)->execute();
      Runtime::trigger_event(NULL, fence);
    }

    //--------------------------------------------------------------------------
    void PhysicalTemplate::issue_summary_operations(
                                  InnerContext* context, Operation *invalidator)
    //--------------------------------------------------------------------------
    {
      TraceSummaryOp *op = trace->runtime->get_available_summary_op();
      op->initialize_summary(context, this, invalidator);
#ifdef LEGION_SPY
      LegionSpy::log_summary_op_creator(op->get_unique_op_id(),
                                        invalidator->get_unique_op_id());
#endif
      op->execute_dependence_analysis();
    }

    //--------------------------------------------------------------------------
    void PhysicalTemplate::finalize(bool has_blocking_call, ReplTraceOp *op)
    //--------------------------------------------------------------------------
    {
      trigger_recording_done();
      recording = false;
      replayable = check_replayable(op, has_blocking_call);

      if (!replayable)
      {
        if (trace->runtime->dump_physical_traces)
        {
          optimize(op);
          dump_template();
        }
        if (!remote_memos.empty())
          release_remote_memos();
        return;
      }
      generate_conditions();
      optimize(op);
      if (trace->runtime->dump_physical_traces) dump_template();
      size_t num_events = events.size();
      events.clear();
      events.resize(num_events);
      event_map.clear();
      if (!remote_memos.empty())
        release_remote_memos();
    }

    //--------------------------------------------------------------------------
    void PhysicalTemplate::generate_conditions(void)
    //--------------------------------------------------------------------------
    {
      pre.make_ready(false /*postcondition*/);
      post.make_ready(true /*postcondition*/);
    }

    //--------------------------------------------------------------------------
    void PhysicalTemplate::optimize(ReplTraceOp *op)
    //--------------------------------------------------------------------------
    {
      std::vector<unsigned> gen;
      if (!(trace->runtime->no_trace_optimization ||
            trace->runtime->no_fence_elision))
        elide_fences(gen, op);
      else
      {
#ifdef DEBUG_LEGION
        assert(instructions.size() == events.size());
#endif
        gen.resize(events.size());
        for (unsigned idx = 0; idx < events.size(); ++idx)
          gen[idx] = idx;
      }
      if (!trace->runtime->no_trace_optimization)
      {
        propagate_merges(gen);
        transitive_reduction();
        propagate_copies(gen);
        eliminate_dead_code(gen);
      }
      prepare_parallel_replay(gen);
      push_complete_replays();
    }

    //--------------------------------------------------------------------------
    void PhysicalTemplate::elide_fences(std::vector<unsigned> &gen, 
                                        ReplTraceOp *op)
    //--------------------------------------------------------------------------
    {
      // Reserve some events for merges to be added during fence elision
      unsigned num_merges = 0;
      for (std::vector<Instruction*>::iterator it = instructions.begin();
           it != instructions.end(); ++it)
        switch ((*it)->get_kind())
        {
          case ISSUE_COPY:
            {
              unsigned precondition_idx =
                (*it)->as_issue_copy()->precondition_idx;
              InstructionKind generator_kind =
                instructions[precondition_idx]->get_kind();
              num_merges += generator_kind != MERGE_EVENT;
              break;
            }
          case ISSUE_FILL:
            {
              unsigned precondition_idx =
                (*it)->as_issue_fill()->precondition_idx;
              InstructionKind generator_kind =
                instructions[precondition_idx]->get_kind();
              num_merges += generator_kind != MERGE_EVENT;
              break;
            }
          case COMPLETE_REPLAY:
            {
              unsigned completion_event_idx =
                (*it)->as_complete_replay()->rhs;
              InstructionKind generator_kind =
                instructions[completion_event_idx]->get_kind();
              num_merges += generator_kind != MERGE_EVENT;
              break;
            }
#ifdef LEGION_GPU_REDUCTIONS
        case GPU_REDUCTION:
            {
              unsigned precondition_idx =
                (*it)->as_gpu_reduction()->precondition_idx;
              InstructionKind generator_kind =
                instructions[precondition_idx]->get_kind();
              num_merges += generator_kind != MERGE_EVENT;
              break;
            }
#endif
          default:
            {
              break;
            }
        }

      unsigned merge_starts = events.size();
      events.resize(events.size() + num_merges);

      elide_fences_pre_sync(op);

      // We are now going to break the invariant that
      // the generator of events[idx] is instructions[idx].
      // After fence elision, the generator of events[idx] is
      // instructions[gen[idx]].
      gen.resize(events.size());
      std::vector<Instruction*> new_instructions;

      for (unsigned idx = 0; idx < instructions.size(); ++idx)
      {
        Instruction *inst = instructions[idx];
        InstructionKind kind = inst->get_kind();
        std::set<unsigned> users;
        unsigned *precondition_idx = NULL;
        std::set<RtEvent> ready_events;
        switch (kind)
        {
          case COMPLETE_REPLAY:
            {
              CompleteReplay *replay = inst->as_complete_replay();
              std::map<TraceLocalID, ViewExprs>::iterator finder =
                op_views.find(replay->owner);
              if (finder == op_views.end()) break;
              find_all_last_users(finder->second, users, ready_events);
              precondition_idx = &replay->rhs;
              break;
            }
          case ISSUE_COPY:
            {
              IssueCopy *copy = inst->as_issue_copy();
              std::map<unsigned, ViewExprs>::iterator finder =
                copy_views.find(copy->lhs);
#ifdef DEBUG_LEGION
              assert(finder != copy_views.end());
#endif
              find_all_last_users(finder->second, users, ready_events);
              precondition_idx = &copy->precondition_idx;
              break;
            }
          case ISSUE_FILL:
            {
              IssueFill *fill = inst->as_issue_fill();
              std::map<unsigned, ViewExprs>::iterator finder =
                copy_views.find(fill->lhs);
#ifdef DEBUG_LEGION
              assert(finder != copy_views.end());
#endif
              find_all_last_users(finder->second, users, ready_events);
              precondition_idx = &fill->precondition_idx;
              break;
            }
#ifdef LEGION_GPU_REDUCTIONS
          case GPU_REDUCTION:
            {
              GPUReduction *reduction = inst->as_gpu_reduction();
              std::map<unsigned, ViewExprs>::iterator finder =
                copy_views.find(reduction->lhs);
#ifdef DEBUG_LEGION
              assert(finder != copy_views.end());
#endif
              find_all_last_users(finder->second, users, ready_events);
              precondition_idx = &reduction->precondition_idx;
              break;
            }
#endif
          default:
            {
              break;
            }
        }
        // If we have any ready events then wait for them to be ready
        if (!ready_events.empty())
        {
          const RtEvent wait_on = Runtime::merge_events(ready_events);
          if (wait_on.exists() && !wait_on.has_triggered())
            wait_on.wait();
        }
        // Now see if we have any users to update
        if (users.size() > 0)
        {
          Instruction *generator_inst = instructions[*precondition_idx];
          if (generator_inst->get_kind() == MERGE_EVENT)
          {
            MergeEvent *merge = generator_inst->as_merge_event();
            merge->rhs.insert(users.begin(), users.end());
          }
          else
          {
            unsigned merging_event_idx = merge_starts++;
            if (*precondition_idx != fence_completion_id)
              users.insert(*precondition_idx);
            gen[merging_event_idx] = new_instructions.size();
            new_instructions.push_back(
                new MergeEvent(*this, merging_event_idx, users,
                               generator_inst->owner));
            *precondition_idx = merging_event_idx;
          }
        }
        gen[idx] = new_instructions.size();
        new_instructions.push_back(inst);
      }
      instructions.swap(new_instructions);
      new_instructions.clear();
      elide_fences_post_sync(op);
      // If we added events for fence elision then resize events so that
      // all the new events from a previous trace are generated by the 
      // fence instruction at the beginning of the template
      if (events.size() > gen.size())
        gen.resize(events.size(), 0/*fence instruction*/);
    }

    //--------------------------------------------------------------------------
    void PhysicalTemplate::propagate_merges(std::vector<unsigned> &gen)
    //--------------------------------------------------------------------------
    {
      std::vector<Instruction*> new_instructions;
      std::vector<bool> used(instructions.size(), false);

      for (unsigned idx = 0; idx < instructions.size(); ++idx)
      {
        Instruction *inst = instructions[idx];
        InstructionKind kind = inst->get_kind();
        used[idx] = kind != MERGE_EVENT;
        switch (kind)
        {
          case MERGE_EVENT:
            {
              MergeEvent *merge = inst->as_merge_event();
              std::set<unsigned> new_rhs;
              bool changed = false;
              for (std::set<unsigned>::iterator it = merge->rhs.begin();
                   it != merge->rhs.end(); ++it)
              {
                Instruction *generator = instructions[gen[*it]];
                if (generator ->get_kind() == MERGE_EVENT)
                {
                  MergeEvent *to_splice = generator->as_merge_event();
                  new_rhs.insert(to_splice->rhs.begin(), to_splice->rhs.end());
                  changed = true;
                }
                else
                  new_rhs.insert(*it);
              }
              if (changed)
                merge->rhs.swap(new_rhs);
              break;
            }
          case TRIGGER_EVENT:
            {
              TriggerEvent *trigger = inst->as_trigger_event();
              used[gen[trigger->rhs]] = true;
              break;
            }
          case BARRIER_ARRIVAL:
            {
              BarrierArrival *arrival = inst->as_barrier_arrival();
              used[gen[arrival->rhs]] = true;
              break;
            }
          case ISSUE_COPY:
            {
              IssueCopy *copy = inst->as_issue_copy();
              used[gen[copy->precondition_idx]] = true;
              break;
            }
          case ISSUE_FILL:
            {
              IssueFill *fill = inst->as_issue_fill();
              used[gen[fill->precondition_idx]] = true;
              break;
            }
#ifdef LEGION_GPU_REDUCTIONS
          case GPU_REDUCTION:
            {
              GPUReduction *reduction = inst->as_gpu_reduction();
              used[gen[reduction->precondition_idx]] = true;
              break;
            }
#endif
          case SET_EFFECTS:
            {
              SetEffects *effects = inst->as_set_effects();
              used[gen[effects->rhs]] = true;
              break;
            }
          case COMPLETE_REPLAY:
            {
              CompleteReplay *complete = inst->as_complete_replay();
              used[gen[complete->rhs]] = true;
              break;
            }
          case GET_TERM_EVENT:
          case CREATE_AP_USER_EVENT:
          case SET_OP_SYNC_EVENT:
          case ASSIGN_FENCE_COMPLETION:
          case BARRIER_ADVANCE:
            {
              break;
            }
          default:
            {
              // unreachable
              assert(false);
            }
        }
      }

      std::vector<unsigned> inv_gen(instructions.size(), -1U);
      for (unsigned idx = 0; idx < gen.size(); ++idx)
      {
        unsigned g = gen[idx];
#ifdef DEBUG_LEGION
        assert(inv_gen[g] == -1U || g == fence_completion_id);
#endif
        if (g != -1U && g < instructions.size() && inv_gen[g] == -1U)
          inv_gen[g] = idx;
      }
      std::vector<Instruction*> to_delete;
      std::vector<unsigned> new_gen(gen.size(), -1U);
      initialize_generators(new_gen);
      for (unsigned idx = 0; idx < instructions.size(); ++idx)
        if (used[idx])
        {
          Instruction *inst = instructions[idx];
          if (!trace->runtime->no_fence_elision)
          {
            if (inst->get_kind() == MERGE_EVENT)
            {
              MergeEvent *merge = inst->as_merge_event();
              if (merge->rhs.size() > 1)
                merge->rhs.erase(fence_completion_id);
            }
          }
          unsigned e = inv_gen[idx];
#ifdef DEBUG_LEGION
          assert(e == -1U || (e < new_gen.size() && new_gen[e] == -1U));
#endif
          if (e != -1U)
            new_gen[e] = new_instructions.size();
          new_instructions.push_back(inst);
        }
        else
          to_delete.push_back(instructions[idx]);
      instructions.swap(new_instructions);
      gen.swap(new_gen);
      for (unsigned idx = 0; idx < to_delete.size(); ++idx)
        delete to_delete[idx];
    }

    //--------------------------------------------------------------------------
    void PhysicalTemplate::initialize_generators(std::vector<unsigned> &new_gen)
    //--------------------------------------------------------------------------
    {
      for (std::map<unsigned, unsigned>::iterator it = 
            frontiers.begin(); it != frontiers.end(); ++it)
        new_gen[it->second] = 0;
    }

    //--------------------------------------------------------------------------
    void PhysicalTemplate::initialize_eliminate_dead_code_frontiers(
                      const std::vector<unsigned> &gen, std::vector<bool> &used)
    //--------------------------------------------------------------------------
    {
      for (std::map<unsigned, unsigned>::iterator it = frontiers.begin();
          it != frontiers.end(); ++it)
      {
        unsigned g = gen[it->first];
        if (g != -1U && g < instructions.size())
          used[g] = true;
      }
    }

    //--------------------------------------------------------------------------
    void PhysicalTemplate::prepare_parallel_replay(
                                               const std::vector<unsigned> &gen)
    //--------------------------------------------------------------------------
    {
      slices.resize(replay_parallelism);
      slice_tasks.resize(replay_parallelism);
      std::map<TraceLocalID, unsigned> slice_indices_by_owner;
      std::vector<unsigned> slice_indices_by_inst;
      slice_indices_by_inst.resize(instructions.size());

#ifdef DEBUG_LEGION
      for (unsigned idx = 1; idx < instructions.size(); ++idx)
        slice_indices_by_inst[idx] = -1U;
#endif
      bool round_robin_for_tasks = false;

      std::set<Processor> distinct_targets;
      for (CachedMappings::iterator it = cached_mappings.begin(); it !=
           cached_mappings.end(); ++it)
        distinct_targets.insert(it->second.target_procs[0]);
      round_robin_for_tasks = distinct_targets.size() < replay_parallelism;

      unsigned next_slice_id = 0;
      for (std::map<TraceLocalID,std::pair<unsigned,bool> >::const_iterator 
            it = memo_entries.begin(); it != memo_entries.end(); ++it)
      {
        unsigned slice_index = -1U;
        if (!round_robin_for_tasks && it->second.second)
        {
          CachedMappings::iterator finder = cached_mappings.find(it->first);
#ifdef DEBUG_LEGION
          assert(finder != cached_mappings.end());
          assert(finder->second.target_procs.size() > 0);
#endif
          slice_index =
            finder->second.target_procs[0].id % replay_parallelism;
        }
        else
        {
#ifdef DEBUG_LEGION
          assert(slice_indices_by_owner.find(it->first) ==
              slice_indices_by_owner.end());
#endif
          slice_index = next_slice_id;
          next_slice_id = (next_slice_id + 1) % replay_parallelism;
        }

#ifdef DEBUG_LEGION
        assert(slice_index != -1U);
#endif
        slice_indices_by_owner[it->first] = slice_index;
        if (it->second.second)
          slice_tasks[slice_index].push_back(it->first);
      }
      for (unsigned idx = 1; idx < instructions.size(); ++idx)
      {
        Instruction *inst = instructions[idx];
        const TraceLocalID &owner = inst->owner;
        std::map<TraceLocalID, unsigned>::iterator finder =
          slice_indices_by_owner.find(owner);
        unsigned slice_index = -1U;
        if (finder != slice_indices_by_owner.end())
          slice_index = finder->second;
        else
        {
          slice_index = next_slice_id;
          next_slice_id = (next_slice_id + 1) % replay_parallelism;
        }
        slices[slice_index].push_back(inst);
        slice_indices_by_inst[idx] = slice_index;

        if (inst->get_kind() == MERGE_EVENT)
        {
          MergeEvent *merge = inst->as_merge_event();
          unsigned crossing_found = false;
          std::set<unsigned> new_rhs;
          for (std::set<unsigned>::iterator it = merge->rhs.begin();
               it != merge->rhs.end(); ++it)
          {
            unsigned rh = *it;
            if (gen[rh] == 0)
              new_rhs.insert(rh);
            else
            {
#ifdef DEBUG_LEGION
              assert(gen[rh] != -1U);
#endif
              unsigned generator_slice = slice_indices_by_inst[gen[rh]];
#ifdef DEBUG_LEGION
              assert(generator_slice != -1U);
#endif
              if (generator_slice != slice_index)
              {
                crossing_found = true;
                std::map<unsigned, unsigned>::iterator finder =
                  crossing_events.find(rh);
                if (finder != crossing_events.end())
                  new_rhs.insert(finder->second);
                else
                {
                  unsigned new_crossing_event = events.size();
                  events.resize(events.size() + 1);
                  crossing_events[rh] = new_crossing_event;
                  new_rhs.insert(new_crossing_event);
                  slices[generator_slice].push_back(
                      new TriggerEvent(*this, new_crossing_event, rh,
                        instructions[gen[rh]]->owner));
                }
              }
              else
                new_rhs.insert(rh);
            }
          }

          if (crossing_found)
            merge->rhs.swap(new_rhs);
        }
        else
        {
          unsigned *event_to_check = NULL;
          switch (inst->get_kind())
          {
            case TRIGGER_EVENT :
              {
                event_to_check = &inst->as_trigger_event()->rhs;
                break;
              }
            case BARRIER_ARRIVAL:
              {
                event_to_check = &inst->as_barrier_arrival()->rhs;
                break;
              }
            case ISSUE_COPY :
              {
                event_to_check = &inst->as_issue_copy()->precondition_idx;
                break;
              }
            case ISSUE_FILL :
              {
                event_to_check = &inst->as_issue_fill()->precondition_idx;
                break;
              }
#ifdef LEGION_GPU_REDUCTIONS
            case GPU_REDUCTION:
              {
                event_to_check = &inst->as_gpu_reduction()->precondition_idx;
                break;
              }
#endif
            case SET_EFFECTS :
              {
                event_to_check = &inst->as_set_effects()->rhs;
                break;
              }
            case COMPLETE_REPLAY :
              {
                event_to_check = &inst->as_complete_replay()->rhs;
                break;
              }
            default:
              {
                break;
              }
          }
          if (event_to_check != NULL)
          {
            unsigned ev = *event_to_check;
            unsigned g = gen[ev];
#ifdef DEBUG_LEGION
            assert(g != -1U && g < instructions.size());
#endif
            unsigned generator_slice = slice_indices_by_inst[g];
#ifdef DEBUG_LEGION
            assert(generator_slice != -1U);
#endif
            if (generator_slice != slice_index)
            {
              std::map<unsigned, unsigned>::iterator finder =
                crossing_events.find(ev);
              if (finder != crossing_events.end())
                *event_to_check = finder->second;
              else
              {
                unsigned new_crossing_event = events.size();
                events.resize(events.size() + 1);
                crossing_events[ev] = new_crossing_event;
                *event_to_check = new_crossing_event;
                slices[generator_slice].push_back(
                    new TriggerEvent(*this, new_crossing_event, ev,
                      instructions[g]->owner));
              }
            }
          }
        }
      }
    }

    //--------------------------------------------------------------------------
    void PhysicalTemplate::initialize_transitive_reduction_frontiers(
       std::vector<unsigned> &topo_order, std::vector<unsigned> &inv_topo_order)
    //--------------------------------------------------------------------------
    {
      for (std::map<unsigned, unsigned>::iterator it = 
            frontiers.begin(); it != frontiers.end(); ++it)
      {
        inv_topo_order[it->second] = topo_order.size();
        topo_order.push_back(it->second);
      }
    }

    //--------------------------------------------------------------------------
    void PhysicalTemplate::transitive_reduction(void)
    //--------------------------------------------------------------------------
    {
      // Transitive reduction inspired by Klaus Simon,
      // "An improved algorithm for transitive closure on acyclic digraphs"

      // First, build a DAG and find nodes with no incoming edges
      std::vector<unsigned> topo_order;
      topo_order.reserve(instructions.size());
      std::vector<unsigned> inv_topo_order(events.size(), -1U);
      std::vector<std::vector<unsigned> > incoming(events.size());
      std::vector<std::vector<unsigned> > outgoing(events.size());

      initialize_transitive_reduction_frontiers(topo_order, inv_topo_order);

      std::map<TraceLocalID, GetTermEvent*> term_insts;
      for (unsigned idx = 0; idx < instructions.size(); ++idx)
      {
        Instruction *inst = instructions[idx];
        switch (inst->get_kind())
        {
          // Pass these instructions as their events will be added later
          case GET_TERM_EVENT :
            {
#ifdef DEBUG_LEGION
              assert(inst->as_get_term_event() != NULL);
#endif
              term_insts[inst->owner] = inst->as_get_term_event();
              break;
            }
          case CREATE_AP_USER_EVENT :
            {
              break;
            }
          case TRIGGER_EVENT :
            {
              TriggerEvent *trigger = inst->as_trigger_event();
              incoming[trigger->lhs].push_back(trigger->rhs);
              outgoing[trigger->rhs].push_back(trigger->lhs);
              break;
            }
          case BARRIER_ARRIVAL:
            {
              BarrierArrival *arrival = inst->as_barrier_arrival();
              incoming[arrival->lhs].push_back(arrival->rhs);
              outgoing[arrival->rhs].push_back(arrival->lhs);
              break;
            }
          case MERGE_EVENT :
            {
              MergeEvent *merge = inst->as_merge_event();
              for (std::set<unsigned>::iterator it = merge->rhs.begin();
                   it != merge->rhs.end(); ++it)
              {
                incoming[merge->lhs].push_back(*it);
                outgoing[*it].push_back(merge->lhs);
              }
              break;
            }
          case ISSUE_COPY :
            {
              IssueCopy *copy = inst->as_issue_copy();
              incoming[copy->lhs].push_back(copy->precondition_idx);
              outgoing[copy->precondition_idx].push_back(copy->lhs);
              break;
            }
          case ISSUE_FILL :
            {
              IssueFill *fill = inst->as_issue_fill();
              incoming[fill->lhs].push_back(fill->precondition_idx);
              outgoing[fill->precondition_idx].push_back(fill->lhs);
              break;
            }
#ifdef LEGION_GPU_REDUCTIONS
          case GPU_REDUCTION:
            {
              GPUReduction *reduction = inst->as_gpu_reduction();
              incoming[reduction->lhs].push_back(reduction->precondition_idx);
              outgoing[reduction->precondition_idx].push_back(reduction->lhs);
              break;
            }
#endif
          case SET_OP_SYNC_EVENT :
            {
              SetOpSyncEvent *sync = inst->as_set_op_sync_event();
              inv_topo_order[sync->lhs] = topo_order.size();
              topo_order.push_back(sync->lhs);
              break;
            }
          case BARRIER_ADVANCE:
            {
              BarrierAdvance *advance = inst->as_barrier_advance();
              inv_topo_order[advance->lhs] = topo_order.size();
              topo_order.push_back(advance->lhs);
              break;
            }
          case SET_EFFECTS :
            {
              break;
            }
          case ASSIGN_FENCE_COMPLETION :
            {
              inv_topo_order[fence_completion_id] = topo_order.size();
              topo_order.push_back(fence_completion_id);
              break;
            }
          case COMPLETE_REPLAY :
            {
              CompleteReplay *replay = inst->as_complete_replay();
#ifdef DEBUG_LEGION
              assert(term_insts.find(replay->owner) != term_insts.end());
#endif
              GetTermEvent *term = term_insts[replay->owner];
              unsigned lhs = term->lhs;
#ifdef DEBUG_LEGION
              assert(lhs != -1U);
#endif
              incoming[lhs].push_back(replay->rhs);
              outgoing[replay->rhs].push_back(lhs);
              break;
            }
          default:
            {
              assert(false);
              break;
            }
        }
      }

      // Second, do a toposort on nodes via BFS
      std::vector<unsigned> remaining_edges(incoming.size());
      for (unsigned idx = 0; idx < incoming.size(); ++idx)
        remaining_edges[idx] = incoming[idx].size();

      unsigned idx = 0;
      while (idx < topo_order.size())
      {
        unsigned node = topo_order[idx];
#ifdef DEBUG_LEGION
        assert(remaining_edges[node] == 0);
#endif
        const std::vector<unsigned> &out = outgoing[node];
        for (unsigned oidx = 0; oidx < out.size(); ++oidx)
        {
          unsigned next = out[oidx];
          if (--remaining_edges[next] == 0)
          {
            inv_topo_order[next] = topo_order.size();
            topo_order.push_back(next);
          }
        }
        ++idx;
      }

      // Third, construct a chain decomposition
      unsigned num_chains = 0;
      std::vector<unsigned> chain_indices(topo_order.size(), -1U);

      int pos = chain_indices.size() - 1;
      while (true)
      {
        while (pos >= 0 && chain_indices[pos] != -1U)
          --pos;
        if (pos < 0) break;
        unsigned curr = topo_order[pos];
        while (incoming[curr].size() > 0)
        {
          chain_indices[inv_topo_order[curr]] = num_chains;
          const std::vector<unsigned> &in = incoming[curr];
          bool found = false;
          for (unsigned iidx = 0; iidx < in.size(); ++iidx)
          {
            unsigned next = in[iidx];
            if (chain_indices[inv_topo_order[next]] == -1U)
            {
              found = true;
              curr = next;
              chain_indices[inv_topo_order[curr]] = num_chains;
              break;
            }
          }
          if (!found) break;
        }
        chain_indices[inv_topo_order[curr]] = num_chains;
        ++num_chains;
      }

      // Fourth, find the frontiers of chains that are connected to each node
      std::vector<std::vector<int> > all_chain_frontiers(topo_order.size());
      std::vector<std::vector<unsigned> > incoming_reduced(topo_order.size());
      for (unsigned idx = 0; idx < topo_order.size(); ++idx)
      {
        std::vector<int> chain_frontiers(num_chains, -1);
        const std::vector<unsigned> &in = incoming[topo_order[idx]];
        std::vector<unsigned> &in_reduced = incoming_reduced[idx];
        for (unsigned iidx = 0; iidx < in.size(); ++iidx)
        {
          int rank = inv_topo_order[in[iidx]];
#ifdef DEBUG_LEGION
          assert((unsigned)rank < idx);
#endif
          const std::vector<int> &pred_chain_frontiers =
            all_chain_frontiers[rank];
          for (unsigned k = 0; k < num_chains; ++k)
            chain_frontiers[k] =
              std::max(chain_frontiers[k], pred_chain_frontiers[k]);
        }
        for (unsigned iidx = 0; iidx < in.size(); ++iidx)
        {
          int rank = inv_topo_order[in[iidx]];
          unsigned chain_idx = chain_indices[rank];
          if (chain_frontiers[chain_idx] < rank)
          {
            in_reduced.push_back(in[iidx]);
            chain_frontiers[chain_idx] = rank;
          }
        }
#ifdef DEBUG_LEGION
        assert(in.size() == 0 || in_reduced.size() > 0);
#endif
        all_chain_frontiers[idx].swap(chain_frontiers);
      }

      // Lastly, suppress transitive dependences using chains
      for (unsigned idx = 0; idx < instructions.size(); ++idx)
        if (instructions[idx]->get_kind() == MERGE_EVENT)
        {
          MergeEvent *merge = instructions[idx]->as_merge_event();
          unsigned order = inv_topo_order[merge->lhs];
#ifdef DEBUG_LEGION
          assert(order != -1U);
#endif
          const std::vector<unsigned> &in_reduced = incoming_reduced[order];
          std::set<unsigned> new_rhs;
          for (unsigned iidx = 0; iidx < in_reduced.size(); ++iidx)
          {
#ifdef DEBUG_LEGION
            assert(merge->rhs.find(in_reduced[iidx]) != merge->rhs.end());
#endif
            new_rhs.insert(in_reduced[iidx]);
          }
          if (new_rhs.size() < merge->rhs.size())
            merge->rhs.swap(new_rhs);
        }
    }

    //--------------------------------------------------------------------------
    void PhysicalTemplate::propagate_copies(std::vector<unsigned> &gen)
    //--------------------------------------------------------------------------
    {
      std::vector<int> substs(events.size(), -1);
      std::vector<Instruction*> new_instructions;
      new_instructions.reserve(instructions.size());
      for (unsigned idx = 0; idx < instructions.size(); ++idx)
      {
        Instruction *inst = instructions[idx];
        if (instructions[idx]->get_kind() == MERGE_EVENT)
        {
          MergeEvent *merge = instructions[idx]->as_merge_event();
#ifdef DEBUG_LEGION
          assert(merge->rhs.size() > 0);
#endif
          if (merge->rhs.size() == 1)
          {
            substs[merge->lhs] = *merge->rhs.begin();
#ifdef DEBUG_LEGION
            assert(merge->lhs != (unsigned)substs[merge->lhs]);
#endif
            delete inst;
          }
          else
            new_instructions.push_back(inst);
        }
        else
          new_instructions.push_back(inst);
      }

      if (instructions.size() == new_instructions.size()) return;

      instructions.swap(new_instructions);

      std::vector<unsigned> new_gen(gen.size(), -1U);
      initialize_generators(new_gen);

      for (unsigned idx = 0; idx < instructions.size(); ++idx)
      {
        Instruction *inst = instructions[idx];
        int lhs = -1;
        switch (inst->get_kind())
        {
          case GET_TERM_EVENT :
            {
              GetTermEvent *term = inst->as_get_term_event();
              lhs = term->lhs;
              break;
            }
          case CREATE_AP_USER_EVENT :
            {
              CreateApUserEvent *create = inst->as_create_ap_user_event();
              lhs = create->lhs;
              break;
            }
          case TRIGGER_EVENT :
            {
              TriggerEvent *trigger = inst->as_trigger_event();
              int subst = substs[trigger->rhs];
              if (subst >= 0) trigger->rhs = (unsigned)subst;
              break;
            }
          case BARRIER_ARRIVAL:
            {
              BarrierArrival *arrival = inst->as_barrier_arrival();
              int subst = substs[arrival->rhs];
              if (subst >= 0) arrival->rhs = (unsigned)subst;
              break;
            }
          case MERGE_EVENT :
            {
              MergeEvent *merge = inst->as_merge_event();
              std::set<unsigned> new_rhs;
              for (std::set<unsigned>::iterator it = merge->rhs.begin();
                   it != merge->rhs.end(); ++it)
              {
                int subst = substs[*it];
                if (subst >= 0) new_rhs.insert((unsigned)subst);
                else new_rhs.insert(*it);
              }
              merge->rhs.swap(new_rhs);
              lhs = merge->lhs;
              break;
            }
          case ISSUE_COPY :
            {
              IssueCopy *copy = inst->as_issue_copy();
              int subst = substs[copy->precondition_idx];
              if (subst >= 0) copy->precondition_idx = (unsigned)subst;
              lhs = copy->lhs;
              break;
            }
          case ISSUE_FILL :
            {
              IssueFill *fill = inst->as_issue_fill();
              int subst = substs[fill->precondition_idx];
              if (subst >= 0) fill->precondition_idx = (unsigned)subst;
              lhs = fill->lhs;
              break;
            }
#ifdef LEGION_GPU_REDUCTIONS
          case GPU_REDUCTION:
            {
              GPUReduction *reduction = inst->as_gpu_reduction();
              int subst = substs[reduction->precondition_idx];
              if (subst >= 0) reduction->precondition_idx = (unsigned)subst;
              lhs = reduction->lhs;
              break;
            }
#endif
          case SET_EFFECTS :
            {
              SetEffects *effects = inst->as_set_effects();
              int subst = substs[effects->rhs];
              if (subst >= 0) effects->rhs = (unsigned)subst;
              break;
            }
          case SET_OP_SYNC_EVENT :
            {
              SetOpSyncEvent *sync = inst->as_set_op_sync_event();
              lhs = sync->lhs;
              break;
            }
          case BARRIER_ADVANCE:
            {
              BarrierAdvance *advance = inst->as_barrier_advance();
              lhs = advance->lhs;
              break;
            }
          case ASSIGN_FENCE_COMPLETION :
            {
              lhs = fence_completion_id;
              break;
            }
          case COMPLETE_REPLAY :
            {
              CompleteReplay *replay = inst->as_complete_replay();
              int subst = substs[replay->rhs];
              if (subst >= 0) replay->rhs = (unsigned)subst;
              break;
            }
          default:
            {
              break;
            }
        }
        if (lhs != -1)
          new_gen[lhs] = idx;
      }
      gen.swap(new_gen);
    }

    //--------------------------------------------------------------------------
    void PhysicalTemplate::eliminate_dead_code(std::vector<unsigned> &gen)
    //--------------------------------------------------------------------------
    {
      std::vector<bool> used(instructions.size(), false);
      for (unsigned idx = 0; idx < instructions.size(); ++idx)
      {
        Instruction *inst = instructions[idx];
        InstructionKind kind = inst->get_kind();
        // We only eliminate two kinds of instructions:
        // GetTermEvent and SetOpSyncEvent
        used[idx] = kind != SET_OP_SYNC_EVENT;
        switch (kind)
        {
          case MERGE_EVENT:
            {
              MergeEvent *merge = inst->as_merge_event();
              for (std::set<unsigned>::iterator it = merge->rhs.begin();
                   it != merge->rhs.end(); ++it)
              {
#ifdef DEBUG_LEGION
                assert(gen[*it] != -1U);
#endif
                used[gen[*it]] = true;
              }
              break;
            }
          case TRIGGER_EVENT:
            {
              TriggerEvent *trigger = inst->as_trigger_event();
#ifdef DEBUG_LEGION
              assert(gen[trigger->rhs] != -1U);
#endif
              used[gen[trigger->rhs]] = true;
              break;
            }
          case ISSUE_COPY:
            {
              IssueCopy *copy = inst->as_issue_copy();
#ifdef DEBUG_LEGION
              assert(gen[copy->precondition_idx] != -1U);
#endif
              used[gen[copy->precondition_idx]] = true;
              break;
            }
          case ISSUE_FILL:
            {
              IssueFill *fill = inst->as_issue_fill();
#ifdef DEBUG_LEGION
              assert(gen[fill->precondition_idx] != -1U);
#endif
              used[gen[fill->precondition_idx]] = true;
              break;
            }
#ifdef LEGION_GPU_REDUCTIONS
          case GPU_REDUCTION:
            {
              GPUReduction *reduction = inst->as_gpu_reduction();
#ifdef DEBUG_LEGION
              assert(gen[reduction->precondition_idx] != -1U);
#endif
              used[gen[reduction->precondition_idx]] = true;
              break;
            }
#endif
          case SET_EFFECTS:
            {
              SetEffects *effects = inst->as_set_effects();
#ifdef DEBUG_LEGION
              assert(gen[effects->rhs] != -1U);
#endif
              used[gen[effects->rhs]] = true;
              break;
            }
          case COMPLETE_REPLAY:
            {
              CompleteReplay *complete = inst->as_complete_replay();
#ifdef DEBUG_LEGION
              assert(gen[complete->rhs] != -1U);
#endif
              used[gen[complete->rhs]] = true;
              break;
            }
          case BARRIER_ARRIVAL:
            {
              BarrierArrival *arrival = inst->as_barrier_arrival();
#ifdef DEBUG_LEGION
              assert(gen[arrival->rhs] != -1U);
#endif
              used[gen[arrival->rhs]] = true;
              break;
            }
          case GET_TERM_EVENT:
          case CREATE_AP_USER_EVENT:
          case SET_OP_SYNC_EVENT:
          case ASSIGN_FENCE_COMPLETION:
          case BARRIER_ADVANCE:
            {
              break;
            }
          default:
            {
              // unreachable
              assert(false);
            }
        }
      }
      initialize_eliminate_dead_code_frontiers(gen, used);

      std::vector<unsigned> inv_gen(instructions.size(), -1U);
      for (unsigned idx = 0; idx < gen.size(); ++idx)
      {
        unsigned g = gen[idx];
        if (g != -1U && g < instructions.size() && inv_gen[g] == -1U)
          inv_gen[g] = idx;
      }

      std::vector<Instruction*> new_instructions;
      std::vector<Instruction*> to_delete;
      std::vector<unsigned> new_gen(gen.size(), -1U);
      initialize_generators(new_gen);
      for (unsigned idx = 0; idx < instructions.size(); ++idx)
      {
        if (used[idx])
        {
          unsigned e = inv_gen[idx];
#ifdef DEBUG_LEGION
          assert(e == -1U || (e < new_gen.size() && new_gen[e] == -1U));
#endif
          if (e != -1U)
            new_gen[e] = new_instructions.size();
          new_instructions.push_back(instructions[idx]);
        }
        else
          to_delete.push_back(instructions[idx]);
      }

      instructions.swap(new_instructions);
      gen.swap(new_gen);
      for (unsigned idx = 0; idx < to_delete.size(); ++idx)
        delete to_delete[idx];
    }

    //--------------------------------------------------------------------------
    void PhysicalTemplate::push_complete_replays(void)
    //--------------------------------------------------------------------------
    {
      for (unsigned idx = 0; idx < slices.size(); ++idx)
      {
        std::vector<Instruction*> &instructions = slices[idx];
        std::vector<Instruction*> new_instructions;
        new_instructions.reserve(instructions.size());
        std::vector<Instruction*> complete_replays;
        for (unsigned iidx = 0; iidx < instructions.size(); ++iidx)
        {
          Instruction *inst = instructions[iidx];
          if (inst->get_kind() == COMPLETE_REPLAY)
            complete_replays.push_back(inst);
          else
            new_instructions.push_back(inst);
        }
        new_instructions.insert(new_instructions.end(),
                                complete_replays.begin(),
                                complete_replays.end());
        instructions.swap(new_instructions);
      }
    }

    //--------------------------------------------------------------------------
    void PhysicalTemplate::dump_template(void)
    //--------------------------------------------------------------------------
    {
      log_tracing.info() << "#### " << replayable << " " << this << " ####";
      for (unsigned sidx = 0; sidx < replay_parallelism; ++sidx)
      {
        log_tracing.info() << "[Slice " << sidx << "]";
        dump_instructions(slices[sidx]);
      }
      for (std::map<unsigned, unsigned>::iterator it = frontiers.begin();
           it != frontiers.end(); ++it)
        log_tracing.info() << "  events[" << it->second << "] = events["
                           << it->first << "]";

      log_tracing.info() << "[Precondition]";
      pre.dump();
      for (FieldMaskSet<FillView>::const_iterator vit = pre_fill_views.begin();
           vit != pre_fill_views.end(); ++vit)
      {
        char *mask = vit->second.to_string();
        log_tracing.info() << "  Fill view: " << vit->first
                           << ", Field Mask: " << mask;
        free(mask);
      }
      pre_reductions.dump();

      log_tracing.info() << "[Postcondition]";
      post.dump();
      post_reductions.dump();

      log_tracing.info() << "[Consumed Reductions]";
      consumed_reductions.dump();
    }

    //--------------------------------------------------------------------------
    void PhysicalTemplate::dump_instructions(
                                  const std::vector<Instruction*> &instructions)
    //--------------------------------------------------------------------------
    {
      for (std::vector<Instruction*>::const_iterator it = instructions.begin();
           it != instructions.end(); ++it)
        log_tracing.info() << "  " << (*it)->to_string();
    }

    //--------------------------------------------------------------------------
    void PhysicalTemplate::pack_recorder(Serializer &rez,
                 std::set<RtEvent> &applied_events, const AddressSpaceID target)
    //--------------------------------------------------------------------------
    {
      rez.serialize(trace->runtime->address_space);
      rez.serialize(target);
      rez.serialize(this);
      RtUserEvent remote_applied = Runtime::create_rt_user_event();
      rez.serialize(remote_applied);
      rez.serialize(recording_done);
      applied_events.insert(remote_applied);
    }

    //--------------------------------------------------------------------------
    void PhysicalTemplate::record_mapper_output(Memoizable *memo,
                                            const Mapper::MapTaskOutput &output,
                              const std::deque<InstanceSet> &physical_instances,
                                              std::set<RtEvent> &applied_events)
    //--------------------------------------------------------------------------
    {
      const TraceLocalID op_key = memo->get_trace_local_id();
      AutoLock t_lock(template_lock);
#ifdef DEBUG_LEGION
      assert(is_recording());
      assert(cached_mappings.find(op_key) == cached_mappings.end());
#endif
      CachedMapping &mapping = cached_mappings[op_key];
      // If you change the things recorded from output here then
      // you also need to change RemoteTraceRecorder::record_mapper_output
      mapping.target_procs = output.target_procs;
      mapping.chosen_variant = output.chosen_variant;
      mapping.task_priority = output.task_priority;
      mapping.postmap_task = output.postmap_task;
      mapping.physical_instances = physical_instances;
      WrapperReferenceMutator mutator(applied_events);
      for (std::deque<InstanceSet>::iterator it =
           mapping.physical_instances.begin(); it !=
           mapping.physical_instances.end(); ++it)
      {
        for (unsigned idx = 0; idx < it->size(); idx++)
        {
          const InstanceRef &ref = (*it)[idx];
          if (ref.is_virtual_ref())
            has_virtual_mapping = true;
          else
            ref.add_valid_reference(MAPPING_ACQUIRE_REF, &mutator);
        }
      }
    }

    //--------------------------------------------------------------------------
    void PhysicalTemplate::get_mapper_output(SingleTask *task,
                                             VariantID &chosen_variant,
                                             TaskPriority &task_priority,
                                             bool &postmap_task,
                              std::vector<Processor> &target_procs,
                              std::deque<InstanceSet> &physical_instances) const
    //--------------------------------------------------------------------------
    {
      AutoLock t_lock(template_lock, 1, false/*exclusive*/);
#ifdef DEBUG_LEGION
      assert(is_replaying());
#endif

      TraceLocalID op_key = task->get_trace_local_id();
      CachedMappings::const_iterator finder = cached_mappings.find(op_key);
#ifdef DEBUG_LEGION
      assert(finder != cached_mappings.end());
#endif
      chosen_variant = finder->second.chosen_variant;
      task_priority = finder->second.task_priority;
      postmap_task = finder->second.postmap_task;
      target_procs = finder->second.target_procs;
      physical_instances = finder->second.physical_instances;
    }

    //--------------------------------------------------------------------------
    void PhysicalTemplate::record_get_term_event(Memoizable *memo)
    //--------------------------------------------------------------------------
    {
#ifdef DEBUG_LEGION
      assert(memo != NULL);
#endif
      const ApEvent lhs = memo->get_memo_completion();
      AutoLock tpl_lock(template_lock);
#ifdef DEBUG_LEGION
      assert(is_recording());
#endif
      unsigned lhs_ = convert_event(lhs);
      TraceLocalID key = record_memo_entry(memo, lhs_);
      insert_instruction(new GetTermEvent(*this, lhs_, key));
    }

    //--------------------------------------------------------------------------
    void PhysicalTemplate::request_term_event(ApUserEvent &term_event)
    //--------------------------------------------------------------------------
    {
#ifdef DEBUG_LEGION
      assert(!term_event.exists() || term_event.has_triggered());
#endif
      term_event = Runtime::create_ap_user_event(NULL);
    }

    //--------------------------------------------------------------------------
    void PhysicalTemplate::record_create_ap_user_event(
                                              ApUserEvent lhs, Memoizable *memo)
    //--------------------------------------------------------------------------
    {
#ifdef DEBUG_LEGION
      assert(lhs.exists());
      assert(memo != NULL);
#endif
      AutoLock tpl_lock(template_lock);
#ifdef DEBUG_LEGION
      assert(is_recording());
#endif

      unsigned lhs_ = find_or_convert_event(lhs);
      user_events[lhs_] = lhs;
#ifdef DEBUG_LEGION
      assert(instructions[lhs_] == NULL);
#endif
      instructions[lhs_] =
        new CreateApUserEvent(*this, lhs_, find_trace_local_id(memo));
    }

    //--------------------------------------------------------------------------
    void PhysicalTemplate::record_trigger_event(ApUserEvent lhs, ApEvent rhs,
                                                Memoizable *memo)
    //--------------------------------------------------------------------------
    {
#ifdef DEBUG_LEGION
      assert(lhs.exists());
      assert(rhs.exists());
#endif
      AutoLock tpl_lock(template_lock);
#ifdef DEBUG_LEGION
      assert(is_recording());
#endif
      // Do this first in case it gets pre-empted
      const unsigned rhs_ = find_event(rhs, tpl_lock);
      unsigned lhs_ = find_or_convert_event(lhs);
      events.push_back(ApEvent());
      insert_instruction(new TriggerEvent(*this, lhs_, rhs_,
            find_trace_local_id(memo)));
    }

    //--------------------------------------------------------------------------
    void PhysicalTemplate::record_merge_events(ApEvent &lhs, ApEvent rhs_,
                                               Memoizable *memo)
    //--------------------------------------------------------------------------
    {
      std::set<ApEvent> rhs;
      rhs.insert(rhs_);
      record_merge_events(lhs, rhs, memo);
    }

    //--------------------------------------------------------------------------
    void PhysicalTemplate::record_merge_events(ApEvent &lhs, ApEvent e1,
                                               ApEvent e2, Memoizable *memo)
    //--------------------------------------------------------------------------
    {
      std::set<ApEvent> rhs;
      rhs.insert(e1);
      rhs.insert(e2);
      record_merge_events(lhs, rhs, memo);
    }

    //--------------------------------------------------------------------------
    void PhysicalTemplate::record_merge_events(ApEvent &lhs, ApEvent e1,
                                               ApEvent e2, ApEvent e3,
                                               Memoizable *memo)
    //--------------------------------------------------------------------------
    {
      std::set<ApEvent> rhs;
      rhs.insert(e1);
      rhs.insert(e2);
      rhs.insert(e3);
      record_merge_events(lhs, rhs, memo);
    }

    //--------------------------------------------------------------------------
    void PhysicalTemplate::record_merge_events(ApEvent &lhs,
                                               const std::set<ApEvent>& rhs,
                                               Memoizable *memo)
    //--------------------------------------------------------------------------
    {
#ifdef DEBUG_LEGION
      assert(memo != NULL);
#endif
      AutoLock tpl_lock(template_lock);
#ifdef DEBUG_LEGION
      assert(is_recording());
#endif

      std::set<unsigned> rhs_;
      for (std::set<ApEvent>::const_iterator it = rhs.begin(); it != rhs.end();
           it++)
      {
        std::map<ApEvent, unsigned>::iterator finder = event_map.find(*it);
        if (finder != event_map.end())
          rhs_.insert(finder->second);
      }
      if (rhs_.size() == 0)
        rhs_.insert(fence_completion_id);

#ifndef LEGION_DISABLE_EVENT_PRUNING
      if (!lhs.exists() || (rhs.find(lhs) != rhs.end()))
      {
        ApUserEvent rename = Runtime::create_ap_user_event(NULL);
        Runtime::trigger_event(NULL, rename, lhs);
        lhs = rename;
      }
#endif

      insert_instruction(new MergeEvent(*this, convert_event(lhs), rhs_,
            memo->get_trace_local_id()));
    }

    //--------------------------------------------------------------------------
    void PhysicalTemplate::record_issue_copy(Memoizable *memo, ApEvent &lhs,
                                             IndexSpaceExpression *expr,
                                 const std::vector<CopySrcDstField>& src_fields,
                                 const std::vector<CopySrcDstField>& dst_fields,
#ifdef LEGION_SPY
                                             RegionTreeID src_tree_id,
                                             RegionTreeID dst_tree_id,
#endif
                                             ApEvent precondition,
                                             PredEvent pred_guard,
                                             ReductionOpID redop,
                                             bool reduction_fold)
    //--------------------------------------------------------------------------
    {
#ifdef DEBUG_LEGION
      assert(memo != NULL);
#endif
      if (!lhs.exists())
      {
        Realm::UserEvent rename(Realm::UserEvent::create_user_event());
        rename.trigger();
        lhs = ApEvent(rename);
      } 

      AutoLock tpl_lock(template_lock);
#ifdef DEBUG_LEGION
      assert(is_recording());
#endif
      // Do this first in case it gets preempted
      const unsigned rhs_ = find_event(precondition, tpl_lock);
      unsigned lhs_ = convert_event(lhs);
      insert_instruction(new IssueCopy(
            *this, lhs_, expr, find_trace_local_id(memo),
            src_fields, dst_fields,
#ifdef LEGION_SPY
            src_tree_id, dst_tree_id,
#endif
            rhs_, redop, reduction_fold)); 
    }

    //--------------------------------------------------------------------------
    void PhysicalTemplate::record_issue_indirect(Memoizable *memo, ApEvent &lhs,
                             IndexSpaceExpression *expr,
                             const std::vector<CopySrcDstField>& src_fields,
                             const std::vector<CopySrcDstField>& dst_fields,
                             const std::vector<void*> &indirections,
                             ApEvent precondition, PredEvent pred_guard)
    //--------------------------------------------------------------------------
    {
      // TODO: support for tracing of gather/scatter/indirect operations
      assert(false);
    }

    //--------------------------------------------------------------------------
    void PhysicalTemplate::record_issue_fill(Memoizable *memo, ApEvent &lhs,
                                             IndexSpaceExpression *expr,
                                 const std::vector<CopySrcDstField> &fields,
                                             const void *fill_value, 
                                             size_t fill_size,
#ifdef LEGION_SPY
                                             FieldSpace handle,
                                             RegionTreeID tree_id,
#endif
                                             ApEvent precondition,
                                             PredEvent pred_guard)
    //--------------------------------------------------------------------------
    {
#ifdef DEBUG_LEGION
      assert(memo != NULL);
#endif
      if (!lhs.exists())
      {
        ApUserEvent rename = Runtime::create_ap_user_event(NULL);
        Runtime::trigger_event(NULL, rename);
        lhs = rename;
      }

      AutoLock tpl_lock(template_lock);
#ifdef DEBUG_LEGION
      assert(is_recording());
#endif
      // Do this first in case it gets preempted
      const unsigned rhs_ = find_event(precondition, tpl_lock);
      unsigned lhs_ = convert_event(lhs);
      insert_instruction(new IssueFill(*this, lhs_, expr,
                                       find_trace_local_id(memo),
                                       fields, fill_value, fill_size, 
#ifdef LEGION_SPY
                                       handle, tree_id,
#endif
                                       rhs_));
    }

#ifdef LEGION_GPU_REDUCTIONS
    //--------------------------------------------------------------------------
    void PhysicalTemplate::record_gpu_reduction(Memoizable *memo, ApEvent &lhs,
                                 IndexSpaceExpression *expr,
                                 const std::vector<CopySrcDstField> &src_fields,
                                 const std::vector<CopySrcDstField> &dst_fields,
                                 Processor gpu, TaskID gpu_task_id,
                                 PhysicalManager *src, PhysicalManager *dst,
                                 ApEvent precondition, PredEvent pred_guard,
                                 ReductionOpID redop, bool reduction_fold)
    //--------------------------------------------------------------------------
    {
#ifdef DEBUG_LEGION
      assert(memo != NULL);
#endif
      if (!lhs.exists())
      {
        Realm::UserEvent rename(Realm::UserEvent::create_user_event());
        rename.trigger();
        lhs = ApEvent(rename);
      } 

      AutoLock tpl_lock(template_lock);
#ifdef DEBUG_LEGION
      assert(is_recording());
#endif
      unsigned rhs_ = find_event(precondition, tpl_lock);
      unsigned lhs_ = convert_event(lhs);
      insert_instruction(new GPUReduction(
            *this, lhs_, expr, find_trace_local_id(memo),
            src_fields, dst_fields, gpu, gpu_task_id, src, dst,
            rhs_, redop, reduction_fold));
    }
#endif

    //--------------------------------------------------------------------------
    void PhysicalTemplate::get_reduction_ready_events(
                              Memoizable *memo, std::set<ApEvent> &ready_events)
    //--------------------------------------------------------------------------
    {
      AutoLock t_lock(template_lock, 1, false/*exclusive*/);
      std::map<TraceLocalID,std::set<ApEvent> >::iterator finder =
        reduction_ready_events.find(find_trace_local_id(memo));
      if (finder != reduction_ready_events.end())
        ready_events.insert(finder->second.begin(), finder->second.end());
    }

    //--------------------------------------------------------------------------
    void PhysicalTemplate::record_op_view(Memoizable *memo,
                                          unsigned idx,
                                          InstanceView *view,
                                          const RegionUsage &usage,
                                          const FieldMask &user_mask,
                                          bool update_validity,
                                          std::set<RtEvent> &applied)
    //--------------------------------------------------------------------------
    {
#ifdef DEBUG_LEGION
      assert(memo != NULL);
#endif
      // Do this part before we take the lock
      LegionList<FieldSet<EquivalenceSet*> >::aligned eqs;
      if (update_validity)
      {
        FieldMaskSet<EquivalenceSet> eq_sets;
        memo->find_equivalence_sets(trace->runtime, idx, user_mask, eq_sets);
        eq_sets.compute_field_sets(user_mask, eqs);
      }

      AutoLock tpl_lock(template_lock);
      TraceLocalID op_key = find_trace_local_id(memo);
      unsigned entry = find_memo_entry(memo);

      FieldMaskSet<IndexSpaceExpression> &views = op_views[op_key][view];
      for (LegionList<FieldSet<EquivalenceSet*> >::aligned::iterator it =
           eqs.begin(); it != eqs.end(); ++it)
      {
        FieldMask mask = it->set_mask & user_mask;
        for (std::set<EquivalenceSet*>::iterator eit = it->elements.begin();
             eit != it->elements.end(); ++eit)
        {
          IndexSpaceExpression *expr = (*eit)->set_expr;
          views.insert(expr, mask);
          if (update_validity)
          {
            update_valid_views(view, *eit, usage, mask, true, applied);
            add_view_user(view, usage, entry, expr, mask, applied);
          }
        }
      }
    }

    //--------------------------------------------------------------------------
    void PhysicalTemplate::record_post_fill_view(
                                     FillView *view, const FieldMask &user_mask)
    //--------------------------------------------------------------------------
    {
      AutoLock tpl_lock(template_lock);
      // If you change this then also change 
      // ShardedPhysicalTemplate::handle_update_post_fill
#ifdef DEBUG_LEGION
      assert(is_recording());
#endif
      post_fill_views.insert(view, user_mask);
    }

    //--------------------------------------------------------------------------
    void PhysicalTemplate::record_fill_views(ApEvent lhs, Memoizable *memo,
                                 unsigned idx, IndexSpaceExpression *expr,
                                 const FieldMaskSet<FillView> &tracing_srcs,
                                 const FieldMaskSet<InstanceView> &tracing_dsts,
                                 std::set<RtEvent> &applied_events,
                                 bool reduction_initialization)
    //--------------------------------------------------------------------------
    {
#ifdef DEBUG_LEGION
      assert(memo != NULL);
#endif
      // Do this before we take the lock
      LegionList<FieldSet<EquivalenceSet*> >::aligned eqs;
      {
        FieldMaskSet<EquivalenceSet> eq_sets;
        const FieldMask &dst_mask = tracing_dsts.get_valid_mask();
        memo->find_equivalence_sets(trace->runtime, idx, dst_mask, eq_sets);
        eq_sets.compute_field_sets(dst_mask, eqs);
      }

      AutoLock tpl_lock(template_lock);
#ifdef DEBUG_LEGION
      assert(is_recording());
#endif
      const unsigned lhs_ = find_event(lhs, tpl_lock);
      // Don't record fill views for initializing reduction 
      // istances since since we don't need to track them
      if (!reduction_initialization)
        record_fill_views(tracing_srcs, applied_events);
      record_views(lhs_, expr, RegionUsage(LEGION_WRITE_ONLY, 
            LEGION_EXCLUSIVE, 0), tracing_dsts, eqs, applied_events);
      record_copy_views(lhs_, expr, tracing_dsts);
    }

    //--------------------------------------------------------------------------
    void PhysicalTemplate::record_copy_views(ApEvent lhs, Memoizable *memo,
                                 unsigned src_idx, unsigned dst_idx,
                                 IndexSpaceExpression *expr,
                                 const FieldMaskSet<InstanceView> &tracing_srcs,
                                 const FieldMaskSet<InstanceView> &tracing_dsts,
                                 std::set<RtEvent> &applied_events)
    //--------------------------------------------------------------------------
    {
#ifdef DEBUG_LEGION
      assert(memo != NULL);
#endif
      LegionList<FieldSet<EquivalenceSet*> >::aligned src_eqs, dst_eqs;
      // Get these before we take the lock
      {
        FieldMaskSet<EquivalenceSet> eq_sets;
        const FieldMask &src_mask = tracing_srcs.get_valid_mask();
        memo->find_equivalence_sets(trace->runtime, src_idx, src_mask, eq_sets);
        eq_sets.compute_field_sets(src_mask, src_eqs);
      }
      {
        FieldMaskSet<EquivalenceSet> eq_sets;
        const FieldMask &dst_mask = tracing_dsts.get_valid_mask();
        memo->find_equivalence_sets(trace->runtime, dst_idx, dst_mask, eq_sets);
        eq_sets.compute_field_sets(dst_mask, dst_eqs);
      }

      AutoLock tpl_lock(template_lock);
#ifdef DEBUG_LEGION
      assert(is_recording());
#endif
      const unsigned lhs_ = find_event(lhs, tpl_lock);
      record_views(lhs_, expr, RegionUsage(LEGION_READ_ONLY, 
            LEGION_EXCLUSIVE, 0), tracing_srcs, src_eqs, applied_events);
      record_copy_views(lhs_, expr, tracing_srcs);
      record_views(lhs_, expr, RegionUsage(LEGION_WRITE_ONLY, 
            LEGION_EXCLUSIVE, 0), tracing_dsts, dst_eqs, applied_events);
      record_copy_views(lhs_, expr, tracing_dsts);
    }

    //--------------------------------------------------------------------------
    void PhysicalTemplate::record_views(unsigned entry,
                                        IndexSpaceExpression *expr,
                                        const RegionUsage &usage,
                                        const FieldMaskSet<InstanceView> &views,
                     const LegionList<FieldSet<EquivalenceSet*> >::aligned &eqs,
                                        std::set<RtEvent> &applied)
    //--------------------------------------------------------------------------
    {
      RegionTreeForest *forest = trace->runtime->forest;
      for (FieldMaskSet<InstanceView>::const_iterator vit = views.begin();
            vit != views.end(); ++vit)
      {
        for (LegionList<FieldSet<EquivalenceSet*> >::aligned::const_iterator 
              it = eqs.begin(); it != eqs.end(); ++it)
        {
          const FieldMask mask = it->set_mask & vit->second;
          if (!mask)
            continue;
          for (std::set<EquivalenceSet*>::const_iterator eit = 
                it->elements.begin(); eit != it->elements.end(); ++eit)
          {
            // Test for intersection here
            IndexSpaceExpression *intersect =
              forest->intersect_index_spaces((*eit)->set_expr, expr);
            if (intersect->is_empty())
              continue;
            update_valid_views(vit->first, *eit, usage, mask, false, applied);
            add_view_user(vit->first, usage, entry, intersect, mask, applied);
          }
        }
      }
    }

    //--------------------------------------------------------------------------
    void PhysicalTemplate::update_valid_views(InstanceView *view,
                                              EquivalenceSet *eq,
                                              const RegionUsage &usage,
                                              const FieldMask &user_mask,
                                              bool invalidates,
                                              std::set<RtEvent> &applied)
    //--------------------------------------------------------------------------
    {
      std::set<InstanceView*> &views= view_groups[view->get_manager()->tree_id];
      views.insert(view);

      if (view->is_reduction_view())
      {
        if (invalidates)
        {
#ifdef DEBUG_LEGION
          assert(IS_REDUCE(usage));
#endif
          post_reductions.insert(view, eq, user_mask);
          if (eq->set_expr->is_empty())
            consumed_reductions.insert(view, eq, user_mask);
        }
        else
        {
          if (HAS_READ(usage))
          {
            FieldMask non_dominated = user_mask;
            if (!post_reductions.dominates(view, eq, non_dominated))
              pre_reductions.insert(view, eq, non_dominated);
            else
              consumed_reductions.insert(view, eq, user_mask);
          }
        }
      }
      else
      {
        if (HAS_READ(usage))
        {
          FieldMask non_dominated = user_mask;
          bool is_dominated = post.dominates(view, eq, non_dominated);
          if (!is_dominated)
            pre.insert(view, eq, non_dominated);
        }
        if (invalidates && HAS_WRITE(usage))
        {
          for (std::set<InstanceView*>::iterator vit = views.begin();
               vit != views.end(); ++vit)
          {
            post.invalidate(*vit, eq, user_mask);
          }
        }
        post.insert(view, eq, user_mask);
      }
    }

    //--------------------------------------------------------------------------
    void PhysicalTemplate::add_view_user(InstanceView *view,
                                         const RegionUsage &usage,
                                         unsigned user_index,
                                         IndexSpaceExpression *user_expr,
                                         const FieldMask &user_mask,
                                         std::set<RtEvent> &applied,
                                         int owner_shard)
    //--------------------------------------------------------------------------
    {
      ViewUser *user = new ViewUser(usage, user_index, user_expr, owner_shard);
      all_users.insert(user);
      RegionTreeForest *forest = trace->runtime->forest;
      FieldMaskSet<ViewUser> &users = view_users[view];
      FieldMaskSet<ViewUser> to_delete;
      for (FieldMaskSet<ViewUser>::iterator it = users.begin();
           it != users.end(); ++it)
      {
        FieldMask overlap = user_mask & it->second;
        if (!overlap)
          continue;

        IndexSpaceExpression *expr1 = user->expr;
        IndexSpaceExpression *expr2 = it->first->expr;
        if (forest->intersect_index_spaces(expr1, expr2)->is_empty())
          continue;

        DependenceType dep =
          check_dependence_type<false>(it->first->usage, user->usage);
        if (dep == LEGION_NO_DEPENDENCE)
          continue;

        to_delete.insert(it->first, overlap);
      }

      for (FieldMaskSet<ViewUser>::iterator it = to_delete.begin();
           it != to_delete.end(); ++it)
      {
        FieldMaskSet<ViewUser>::iterator finder = users.find(it->first);
#ifdef DEBUG_LEGION
        assert(finder != users.end());
#endif
        finder.filter(it->second);
        if (!finder->second)
          users.erase(finder);
      }

      users.insert(user, user_mask);
    }

    //--------------------------------------------------------------------------
    void PhysicalTemplate::record_copy_views(unsigned copy_id,
                                             IndexSpaceExpression *expr,
                                        const FieldMaskSet<InstanceView> &views)
    //--------------------------------------------------------------------------
    {
      ViewExprs &cviews = copy_views[copy_id];
      for (FieldMaskSet<InstanceView>::const_iterator it = views.begin();
           it != views.end(); ++it)
        cviews[it->first].insert(expr, it->second);
    }

    //--------------------------------------------------------------------------
    void PhysicalTemplate::record_fill_views(const FieldMaskSet<FillView>&views,
                                             std::set<RtEvent> &applied_events)
    //--------------------------------------------------------------------------
    {
      for (FieldMaskSet<FillView>::const_iterator it = views.begin();
           it != views.end(); ++it)
      {
        FieldMaskSet<FillView>::iterator finder =
          post_fill_views.find(it->first);
        if (finder == post_fill_views.end())
          pre_fill_views.insert(it->first, it->second);
        else
        {
          FieldMask non_dominated = it->second - finder->second;
          if (!!non_dominated)
            pre_fill_views.insert(it->first, non_dominated);
        }
      }
    }

    //--------------------------------------------------------------------------
    void PhysicalTemplate::record_set_op_sync_event(ApEvent &lhs, 
                                                    Memoizable *memo)
    //--------------------------------------------------------------------------
    {
#ifdef DEBUG_LEGION
      assert(memo != NULL);
      assert(memo->is_memoizing());
#endif
      if (!lhs.exists())
      {
        ApUserEvent rename = Runtime::create_ap_user_event(NULL);
        Runtime::trigger_event(NULL, rename);
        lhs = rename;
      }
      AutoLock tpl_lock(template_lock);
#ifdef DEBUG_LEGION
      assert(is_recording());
#endif

      insert_instruction(new SetOpSyncEvent(*this, convert_event(lhs),
            find_trace_local_id(memo)));
    }

    //--------------------------------------------------------------------------
    void PhysicalTemplate::record_set_effects(Memoizable *memo, ApEvent &rhs)
    //--------------------------------------------------------------------------
    {
#ifdef DEBUG_LEGION
      assert(memo != NULL);
      assert(memo->is_memoizing());
#endif
      AutoLock tpl_lock(template_lock);
#ifdef DEBUG_LEGION
      assert(is_recording());
#endif
      const unsigned rhs_ = find_event(rhs, tpl_lock);
      events.push_back(ApEvent());
      insert_instruction(new SetEffects(*this, find_trace_local_id(memo),rhs_));
    }

    //--------------------------------------------------------------------------
    void PhysicalTemplate::record_complete_replay(Memoizable* memo, ApEvent rhs)
    //--------------------------------------------------------------------------
    {
      const TraceLocalID lhs = find_trace_local_id(memo);
      AutoLock tpl_lock(template_lock);
#ifdef DEBUG_LEGION
      assert(is_recording());
#endif
      // Do this first in case it gets preempted
      const unsigned rhs_ = find_event(rhs, tpl_lock);
      events.push_back(ApEvent());
      insert_instruction(new CompleteReplay(*this, lhs, rhs_));
    }

    //--------------------------------------------------------------------------
    void PhysicalTemplate::record_owner_shard(unsigned tid, ShardID owner)
    //--------------------------------------------------------------------------
    {
      // Only called on sharded physical template
      assert(false);
    }

    //--------------------------------------------------------------------------
    void PhysicalTemplate::record_local_space(unsigned tid, IndexSpace sp)
    //--------------------------------------------------------------------------
    {
      // Only called on sharded physical template
      assert(false);
    }

    //--------------------------------------------------------------------------
    void PhysicalTemplate::record_sharding_function(unsigned tid, 
                                                    ShardingFunction *function)
    //--------------------------------------------------------------------------
    {
      // Only called on sharded physical template
      assert(false);
    }

    //--------------------------------------------------------------------------
    ShardID PhysicalTemplate::find_owner_shard(unsigned tid)
    //--------------------------------------------------------------------------
    {
      // Only called on sharded physical template
      assert(false);
      return 0;
    }

    //--------------------------------------------------------------------------
    IndexSpace PhysicalTemplate::find_local_space(unsigned tid)
    //--------------------------------------------------------------------------
    {
      // Only called on sharded physical template
      assert(false);
      return IndexSpace::NO_SPACE;
    }

    //--------------------------------------------------------------------------
    ShardingFunction* PhysicalTemplate::find_sharding_function(unsigned tid)
    //--------------------------------------------------------------------------
    {
      // Only called on sharded physical template
      assert(false);
      return NULL;
    }

    //--------------------------------------------------------------------------
    RtEvent PhysicalTemplate::defer_template_deletion(void)
    //--------------------------------------------------------------------------
    {
      ApEvent wait_on = get_completion_for_deletion();
      DeleteTemplateArgs args(this);
      return trace->runtime->issue_runtime_meta_task(args, LG_LOW_PRIORITY,
          Runtime::protect_event(wait_on));
    }

    //--------------------------------------------------------------------------
    /*static*/ void PhysicalTemplate::handle_replay_slice(const void *args)
    //--------------------------------------------------------------------------
    {
      const ReplaySliceArgs *pargs = (const ReplaySliceArgs*)args;
      pargs->tpl->execute_slice(pargs->slice_index);
    }

    //--------------------------------------------------------------------------
    /*static*/ void PhysicalTemplate::handle_delete_template(const void *args)
    //--------------------------------------------------------------------------
    {
      const DeleteTemplateArgs *pargs = (const DeleteTemplateArgs*)args;
      delete pargs->tpl;
    }

    //--------------------------------------------------------------------------
    void PhysicalTemplate::trigger_recording_done(void)
    //--------------------------------------------------------------------------
    {
#ifdef DEBUG_LEGION
      assert(!recording_done.has_triggered());
#endif
      Runtime::trigger_event(recording_done);
    }

    //--------------------------------------------------------------------------
    TraceLocalID PhysicalTemplate::find_trace_local_id(Memoizable *memo)
    //--------------------------------------------------------------------------
    {
      TraceLocalID op_key = memo->get_trace_local_id();
#ifdef DEBUG_LEGION
      assert(operations.find(op_key) != operations.end());
#endif
      return op_key;
    }

    //--------------------------------------------------------------------------
    unsigned PhysicalTemplate::find_memo_entry(Memoizable *memo)
    //--------------------------------------------------------------------------
    {
      TraceLocalID op_key = find_trace_local_id(memo);
      std::map<TraceLocalID,std::pair<unsigned,bool> >::iterator entry_finder =
        memo_entries.find(op_key);
#ifdef DEBUG_LEGION
      assert(entry_finder != memo_entries.end());
#endif
      return entry_finder->second.first;
    }

    //--------------------------------------------------------------------------
    TraceLocalID PhysicalTemplate::record_memo_entry(Memoizable *memo,
                                                     unsigned entry)
    //--------------------------------------------------------------------------
    {
      TraceLocalID key = memo->get_trace_local_id();
#ifdef DEBUG_LEGION
      assert(operations.find(key) == operations.end());
      assert(memo_entries.find(key) == memo_entries.end());
#endif
      operations[key] = memo;
      const bool is_task = memo->is_memoizable_task();
      memo_entries[key] = std::pair<unsigned,bool>(entry,is_task);
      return key;
    }

    //--------------------------------------------------------------------------
#ifdef DEBUG_LEGION
    unsigned PhysicalTemplate::convert_event(const ApEvent &event, bool check)
#else
    inline unsigned PhysicalTemplate::convert_event(const ApEvent &event)
#endif
    //--------------------------------------------------------------------------
    {
      unsigned event_ = events.size();
      events.push_back(event);
#ifdef DEBUG_LEGION
      assert(event_map.find(event) == event_map.end());
#endif
      event_map[event] = event_;
      return event_;
    }

    //--------------------------------------------------------------------------
    inline unsigned PhysicalTemplate::find_event(const ApEvent &event, 
                                                 AutoLock &tpl_lock)
    //--------------------------------------------------------------------------
    {
      std::map<ApEvent,unsigned>::const_iterator finder = event_map.find(event);
#ifdef DEBUG_LEGION
      assert(finder != event_map.end());
#endif
      return finder->second;
    }

    //--------------------------------------------------------------------------
    inline unsigned PhysicalTemplate::find_or_convert_event(const ApEvent &evnt)
    //--------------------------------------------------------------------------
    {
      std::map<ApEvent, unsigned>::const_iterator finder = event_map.find(evnt);
      if (finder == event_map.end())
      {
        unsigned event_ = events.size();
        events.push_back(evnt);
#ifdef DEBUG_LEGION
        assert(event_map.find(evnt) == event_map.end());
#endif
        event_map[evnt] = event_;
        // Put a place holder in for the instruction until we make it
        insert_instruction(NULL);
        return event_;
      }
      else
        return finder->second;
    }

    //--------------------------------------------------------------------------
    inline void PhysicalTemplate::insert_instruction(Instruction *inst)
    //--------------------------------------------------------------------------
    {
#ifdef DEBUG_LEGION
      assert(instructions.size() + 1 == events.size());
#endif
      instructions.push_back(inst);
    }

    //--------------------------------------------------------------------------
    void PhysicalTemplate::find_all_last_users(ViewExprs &view_exprs,
                                               std::set<unsigned> &users,
                                               std::set<RtEvent> &ready_events)
    //--------------------------------------------------------------------------
    {
      for (ViewExprs::iterator it = view_exprs.begin(); it != view_exprs.end();
           ++it)
        for (FieldMaskSet<IndexSpaceExpression>::iterator eit =
             it->second.begin(); eit != it->second.end(); ++eit)
          find_last_users(it->first,eit->first,eit->second,users,ready_events);
    }

    //--------------------------------------------------------------------------
    void PhysicalTemplate::find_last_users(InstanceView *view,
                                           IndexSpaceExpression *expr,
                                           const FieldMask &mask,
                                           std::set<unsigned> &users,
                                           std::set<RtEvent> &ready_events)
    //--------------------------------------------------------------------------
    {
      if (expr->is_empty()) return;

      ViewUsers::const_iterator finder = view_users.find(view);
      if (finder == view_users.end()) return;

      RegionTreeForest *forest = trace->runtime->forest;
      for (FieldMaskSet<ViewUser>::const_iterator uit = 
            finder->second.begin(); uit != finder->second.end(); ++uit)
        if (!!(uit->second & mask))
        {
          ViewUser *user = uit->first;
          IndexSpaceExpression *intersect =
            forest->intersect_index_spaces(expr, user->expr);
          if (!intersect->is_empty())
          {
            std::map<unsigned,unsigned>::const_iterator finder =
              frontiers.find(user->user);
            // See if we have recorded this frontier yet or not
            if (finder == frontiers.end())
            {
              const unsigned next_event_id = events.size();
              frontiers[user->user] = next_event_id;
              events.resize(next_event_id + 1);
              users.insert(next_event_id);
            }
            else
              users.insert(finder->second);
          }
        }
    }

    //--------------------------------------------------------------------------
    void PhysicalTemplate::record_remote_memoizable(Memoizable *memo)
    //--------------------------------------------------------------------------
    {
      AutoLock tpl_lock(template_lock);
      remote_memos.push_back(memo);
    }

    //--------------------------------------------------------------------------
    void PhysicalTemplate::release_remote_memos(void)
    //--------------------------------------------------------------------------
    {
#ifdef DEBUG_LEGION
      assert(!remote_memos.empty());
#endif
      for (std::vector<Memoizable*>::const_iterator it = 
            remote_memos.begin(); it != remote_memos.end(); it++)
        delete (*it);
      remote_memos.clear();
    }

    /////////////////////////////////////////////////////////////
    // ShardedPhysicalTemplate
    /////////////////////////////////////////////////////////////

    //--------------------------------------------------------------------------
    ShardedPhysicalTemplate::ShardedPhysicalTemplate(PhysicalTrace *trace,
                                     ApEvent fence_event, ReplicateContext *ctx)
      : PhysicalTemplate(trace, fence_event), repl_ctx(ctx),
        local_shard(repl_ctx->owner_shard->shard_id), 
        total_shards(repl_ctx->shard_manager->total_shards),
        template_index(repl_ctx->register_trace_template(this)),
        total_replays(0), updated_advances(0), 
        recording_barrier(repl_ctx->get_next_trace_recording_barrier()),
        recurrent_replays(0), updated_frontiers(0)
    //--------------------------------------------------------------------------
    {
      repl_ctx->add_reference();
    }

    //--------------------------------------------------------------------------
    ShardedPhysicalTemplate::ShardedPhysicalTemplate(
                                             const ShardedPhysicalTemplate &rhs)
      : PhysicalTemplate(rhs), repl_ctx(rhs.repl_ctx), 
        local_shard(rhs.local_shard), total_shards(rhs.total_shards), 
        template_index(rhs.template_index)
    //--------------------------------------------------------------------------
    {
      // should never be called
      assert(false);
    }

    //--------------------------------------------------------------------------
    ShardedPhysicalTemplate::~ShardedPhysicalTemplate(void)
    //--------------------------------------------------------------------------
    {
      for (std::map<unsigned,ApBarrier>::iterator it = 
            local_frontiers.begin(); it != local_frontiers.end(); it++)
        it->second.destroy_barrier();
      // Unregister ourselves from the context and then remove our reference
      repl_ctx->unregister_trace_template(template_index);
      if (repl_ctx->remove_reference())
        delete repl_ctx;
    }

    //--------------------------------------------------------------------------
    void ShardedPhysicalTemplate::initialize(Runtime *runtime,
                                             ApEvent completion, bool recurrent)
    //--------------------------------------------------------------------------
    {
      // We have to make sure that the previous trace replay is done before
      // we start changing these data structures for the next replay
      if (replay_done.exists() && !replay_done.has_triggered())
        replay_done.wait();
      // Now update all of our barrier information
      if (recurrent)
      {
        // If we've run out of generations update the local barriers and
        // send out the updates to everyone
        if (recurrent_replays++ == Realm::Barrier::MAX_PHASES)
        {
          std::map<ShardID,std::map<ApBarrier/*old**/,ApBarrier/*new*/> >
            notifications;
          // Update our barriers and record which updates to send out
          for (std::map<unsigned,ApBarrier>::iterator it = 
                local_frontiers.begin(); it != local_frontiers.end(); it++)
          {
            const ApBarrier new_barrier(
                Realm::Barrier::create_barrier(1/*arrival count*/));
#ifdef DEBUG_LEGION
            assert(local_subscriptions.find(it->first) !=
                    local_subscriptions.end());
#endif
            const std::set<ShardID> &shards = local_subscriptions[it->first];
            for (std::set<ShardID>::const_iterator sit = 
                  shards.begin(); sit != shards.end(); sit++)
              notifications[*sit][it->second] = new_barrier;
            // destroy the old barrier and replace it with the new one
            it->second.destroy_barrier();
            it->second = new_barrier;
          }
          // Send out the notifications to all the remote shards
          ShardManager *manager = repl_ctx->shard_manager;
          for (std::map<ShardID,std::map<ApBarrier,ApBarrier> >::const_iterator
                nit = notifications.begin(); nit != notifications.end(); nit++)
          {
            Serializer rez;
            rez.serialize(manager->repl_id);
            rez.serialize(nit->first);
            rez.serialize(template_index);
            rez.serialize(FRONTIER_BARRIER_REFRESH);
            rez.serialize<size_t>(nit->second.size());
            for (std::map<ApBarrier,ApBarrier>::const_iterator it = 
                  nit->second.begin(); it != nit->second.end(); it++)
            {
              rez.serialize(it->first);
              rez.serialize(it->second);
            }
            manager->send_trace_update(nit->first, rez);
          }
          // Now we wait to see that we get all of our remote barriers updated
          RtEvent wait_on;
          {
            AutoLock tpl_lock(template_lock);
            if (updated_frontiers < remote_frontiers.size())
            {
              update_frontiers_ready = Runtime::create_rt_user_event();
              wait_on = update_frontiers_ready;
            }
            else // Reset this back to zero for the next round
              updated_frontiers = 0;
          }
          if (wait_on.exists() && !wait_on.has_triggered())
            wait_on.wait();
          // Reset this back to zero after barrier updates
          recurrent_replays = 0;
        }
        // Now we can do the normal update of events based on our barriers
        for (std::map<unsigned,ApBarrier>::iterator it = 
              local_frontiers.begin(); it != local_frontiers.end(); it++)
        {
          Runtime::phase_barrier_arrive(it->second, 1/*count*/, 
                                        events[it->first]);
          Runtime::advance_barrier(it->second);
        }
        PhysicalTemplate::initialize(runtime, completion, recurrent);
        for (std::vector<std::pair<ApBarrier,unsigned> >::iterator it = 
              remote_frontiers.begin(); it != remote_frontiers.end(); it++)
        {
          events[it->second] = it->first;
          Runtime::advance_barrier(it->first);
        }
      }
      else
      {
        PhysicalTemplate::initialize(runtime, completion, recurrent);
        for (std::vector<std::pair<ApBarrier,unsigned> >::const_iterator it =
              remote_frontiers.begin(); it != remote_frontiers.end(); it++)
          events[it->second] = completion;
      }
    }

    //--------------------------------------------------------------------------
    void ShardedPhysicalTemplate::record_merge_events(ApEvent &lhs,
                                 const std::set<ApEvent> &rhs, Memoizable *memo)
    //--------------------------------------------------------------------------
    {
#ifdef DEBUG_LEGION
      assert(memo != NULL);
#endif
      AutoLock tpl_lock(template_lock);
#ifdef DEBUG_LEGION
      assert(is_recording());
#endif
      std::set<unsigned> rhs_;
      std::set<RtEvent> wait_for;
      std::vector<ApEvent> pending_events;
      std::map<ApEvent,RtUserEvent> request_events;
      for (std::set<ApEvent>::const_iterator it =
            rhs.begin(); it != rhs.end(); it++)
      {
        if (!it->exists())
          continue;
        std::map<ApEvent, unsigned>::iterator finder = event_map.find(*it);
        if (finder == event_map.end())
        {
          // We're going to need to check this event later
          pending_events.push_back(*it);
          // See if anyone else has requested this event yet 
          std::map<ApEvent,RtEvent>::const_iterator request_finder = 
            pending_event_requests.find(*it);
          if (request_finder == pending_event_requests.end())
          {
            const RtUserEvent request_event = Runtime::create_rt_user_event();
            pending_event_requests[*it] = request_event;
            wait_for.insert(request_event);
            request_events[*it] = request_event;
          }
          else
            wait_for.insert(request_finder->second);
        }
        else if (finder->second != NO_INDEX)
          rhs_.insert(finder->second);
      }
      // If we have anything to wait for we need to do that
      if (!wait_for.empty())
      {
        tpl_lock.release();
        // Send any request messages first
        if (!request_events.empty())
        {
          for (std::map<ApEvent,RtUserEvent>::const_iterator it = 
                request_events.begin(); it != request_events.end(); it++)
            request_remote_shard_event(it->first, it->second);
        }
        // Do the wait
        const RtEvent wait_on = Runtime::merge_events(wait_for);
        if (wait_on.exists() && !wait_on.has_triggered())
          wait_on.wait();
        tpl_lock.reacquire();
        // All our pending events should be here now
        for (std::vector<ApEvent>::const_iterator it = 
              pending_events.begin(); it != pending_events.end(); it++)
        {
          std::map<ApEvent,unsigned>::iterator finder = event_map.find(*it);
#ifdef DEBUG_LEGION
          assert(finder != event_map.end());
#endif
          if (finder->second != NO_INDEX)
            rhs_.insert(finder->second);
        }
      }
      if (rhs_.size() == 0)
        rhs_.insert(fence_completion_id);
      
      // If the lhs event wasn't made on this node then we need to rename it
      // because we need all events to go back to a node where we know that
      // we have a shard that can answer queries about it
      const AddressSpaceID event_space = find_event_space(lhs);
      if (event_space != repl_ctx->runtime->address_space)
      {
        ApUserEvent rename = Runtime::create_ap_user_event(NULL);
        Runtime::trigger_event(NULL, rename, lhs);
        lhs = rename;
      }
#ifndef LEGION_DISABLE_EVENT_PRUNING
      else if (!lhs.exists() || (rhs.find(lhs) != rhs.end()))
      {
        ApUserEvent rename = Runtime::create_ap_user_event(NULL);
        Runtime::trigger_event(NULL, rename, lhs);
        lhs = rename;
      }
#endif
      insert_instruction(new MergeEvent(*this, convert_event(lhs), rhs_,
            memo->get_trace_local_id()));
    }

#ifdef DEBUG_LEGION
    //--------------------------------------------------------------------------
    unsigned ShardedPhysicalTemplate::convert_event(const ApEvent &event, 
                                                    bool check)
    //--------------------------------------------------------------------------
    {
      // We should only be recording events made on our node
      assert(!check || 
          (find_event_space(event) == repl_ctx->runtime->address_space));
      return PhysicalTemplate::convert_event(event, check);
    }
#endif

    //--------------------------------------------------------------------------
    unsigned ShardedPhysicalTemplate::find_event(const ApEvent &event,
                                                 AutoLock &tpl_lock)
    //--------------------------------------------------------------------------
    {
      std::map<ApEvent, unsigned>::const_iterator finder = 
        event_map.find(event);
      // If we've already got it then we're done
      if (finder != event_map.end())
      {
#ifdef DEBUG_LEGION
        assert(finder->second != NO_INDEX);
#endif
        return finder->second;
      }
      // If we don't have it then we need to request it
      // See if someone else already sent the request
      RtEvent wait_for;
      RtUserEvent request_event;
      std::map<ApEvent,RtEvent>::const_iterator request_finder = 
        pending_event_requests.find(event);
      if (request_finder == pending_event_requests.end())
      {
        // We're the first ones so send the request
        request_event = Runtime::create_rt_user_event();
        wait_for = request_event;
        pending_event_requests[event] = wait_for;
      }
      else
        wait_for = request_finder->second;
      // Can't be holding the lock while we wait
      tpl_lock.release();
      // Send the request if necessary
      if (request_event.exists())
        request_remote_shard_event(event, request_event);
      if (wait_for.exists())
        wait_for.wait();
      tpl_lock.reacquire();
      // Once we get here then there better be an answer
      finder = event_map.find(event);
#ifdef DEBUG_LEGION
      assert(finder != event_map.end());
      assert(finder->second != NO_INDEX);
#endif
      return finder->second;
    }

    //--------------------------------------------------------------------------
    void ShardedPhysicalTemplate::record_issue_copy(Memoizable *memo, 
                                 ApEvent &lhs, IndexSpaceExpression *expr,
                                 const std::vector<CopySrcDstField>& src_fields,
                                 const std::vector<CopySrcDstField>& dst_fields,
#ifdef LEGION_SPY
                                 RegionTreeID src_tree_id,
                                 RegionTreeID dst_tree_id,
#endif
                                 ApEvent precondition, PredEvent pred_guard,
                                 ReductionOpID redop, bool reduction_fold)
    //--------------------------------------------------------------------------
    {
      // Make sure the lhs event is local to our shard
      if (lhs.exists())
      {
        const AddressSpaceID event_space = find_event_space(lhs);
        if (event_space != repl_ctx->runtime->address_space)
        {
          ApUserEvent rename = Runtime::create_ap_user_event(NULL);
          Runtime::trigger_event(NULL, rename, lhs);
          lhs = rename;
        }
      }
      // Then do the base call
      PhysicalTemplate::record_issue_copy(memo, lhs, expr,src_fields,dst_fields,
#ifdef LEGION_SPY
                                          src_tree_id, dst_tree_id,
#endif
                                          precondition, pred_guard, 
                                          redop, reduction_fold);
    }

    //--------------------------------------------------------------------------
    void ShardedPhysicalTemplate::record_issue_indirect(Memoizable *memo, 
                             ApEvent &lhs, IndexSpaceExpression *expr,
                             const std::vector<CopySrcDstField>& src_fields,
                             const std::vector<CopySrcDstField>& dst_fields,
                             const std::vector<void*> &indirections,
                             ApEvent precondition, PredEvent pred_guard)
    //--------------------------------------------------------------------------
    {
      // Make sure the lhs event is local to our shard
      if (lhs.exists())
      {
        const AddressSpaceID event_space = find_event_space(lhs);
        if (event_space != repl_ctx->runtime->address_space)
        {
          ApUserEvent rename = Runtime::create_ap_user_event(NULL);
          Runtime::trigger_event(NULL, rename, lhs);
          lhs = rename;
        }
      }
      // Then do the base call
      PhysicalTemplate::record_issue_indirect(memo, lhs, expr, src_fields,
                      dst_fields, indirections, precondition, pred_guard);
    }
    
    //--------------------------------------------------------------------------
    void ShardedPhysicalTemplate::record_issue_fill(Memoizable *memo,
                                 ApEvent &lhs, IndexSpaceExpression *expr,
                                 const std::vector<CopySrcDstField> &fields,
                                 const void *fill_value, size_t fill_size,
#ifdef LEGION_SPY
                                 FieldSpace handle, RegionTreeID tree_id,
#endif
                                 ApEvent precondition, PredEvent pred_guard)
    //--------------------------------------------------------------------------
    {
      // Make sure the lhs event is local to our shard
      if (lhs.exists())
      {
        const AddressSpaceID event_space = find_event_space(lhs);
        if (event_space != repl_ctx->runtime->address_space)
        {
          ApUserEvent rename = Runtime::create_ap_user_event(NULL);
          Runtime::trigger_event(NULL, rename, lhs);
          lhs = rename;
        }
      }
      // Then do the base call
      PhysicalTemplate::record_issue_fill(memo, lhs, expr, fields,
                                          fill_value, fill_size,
#ifdef LEGION_SPY
                                          handle, tree_id,
#endif
                                          precondition, pred_guard);
    }

    //--------------------------------------------------------------------------
    void ShardedPhysicalTemplate::record_set_op_sync_event(ApEvent &lhs, 
                                                           Memoizable *memo)
    //--------------------------------------------------------------------------
    {
      // Make sure the lhs event is local to our shard
      if (lhs.exists())
      {
        const AddressSpaceID event_space = find_event_space(lhs);
        if (event_space != repl_ctx->runtime->address_space)
        {
          ApUserEvent rename = Runtime::create_ap_user_event(NULL);
          Runtime::trigger_event(NULL, rename, lhs);
          lhs = rename;
        }
      }
      // Then do the base call
      PhysicalTemplate::record_set_op_sync_event(lhs, memo);
    }

    //--------------------------------------------------------------------------
    ApBarrier ShardedPhysicalTemplate::find_trace_shard_event(ApEvent event,
                                                           ShardID remote_shard)
    //--------------------------------------------------------------------------
    {
      AutoLock tpl_lock(template_lock);
      // Check to see if we made this event
      std::map<ApEvent,unsigned>::const_iterator finder = 
        event_map.find(event);
      // If we didn't make this event then we don't do anything
      if (finder == event_map.end() || (finder->second == NO_INDEX))
        return ApBarrier::NO_AP_BARRIER;
      // If we did make it then see if we have a remote barrier for it yet
      std::map<ApEvent,BarrierArrival*>::const_iterator barrier_finder = 
        remote_arrivals.find(event);
      if (barrier_finder == remote_arrivals.end())
      {
        // Make a new barrier and record it in the events
        ApBarrier barrier(Realm::Barrier::create_barrier(1/*arrival count*/));
        // Record this in the instruction stream
#ifdef DEBUG_LEGION
        const unsigned index = convert_event(barrier, false/*check*/);
#else
        const unsigned index = convert_event(barrier);
#endif
        // Then add a new instruction to arrive on the barrier with the
        // event as a precondition
        BarrierArrival *arrival_instruction =
          new BarrierArrival(*this, barrier, index, finder->second);
        insert_instruction(arrival_instruction);
        // Save this in the remote barriers
        remote_arrivals[event] = arrival_instruction;
        return arrival_instruction->record_subscribed_shard(remote_shard);
      }
      else
        return barrier_finder->second->record_subscribed_shard(remote_shard);
    }

    //--------------------------------------------------------------------------
    void ShardedPhysicalTemplate::record_trace_shard_event(
                                               ApEvent event, ApBarrier barrier)
    //--------------------------------------------------------------------------
    {
      AutoLock tpl_lock(template_lock);
#ifdef DEBUG_LEGION
      assert(event.exists());
      assert(event_map.find(event) == event_map.end());
#endif
      if (barrier.exists())
      {
#ifdef DEBUG_LEGION
        assert(local_advances.find(event) == local_advances.end());
        const unsigned index = convert_event(event, false/*check*/);
#else
        const unsigned index = convert_event(event);
#endif
        BarrierAdvance *advance = new BarrierAdvance(*this, barrier, index);
        insert_instruction(advance); 
        local_advances[event] = advance;
        // Don't remove it, just set it to NO_EVENT so we can tell the names
        // of the remote events that we got from other shards
        // See get_completion_for_deletion for where we use this
        std::map<ApEvent,RtEvent>::iterator finder = 
          pending_event_requests.find(event);
#ifdef DEBUG_LEGION
        assert(finder != pending_event_requests.end());
#endif
        finder->second = RtEvent::NO_RT_EVENT;
      }
      else // no barrier means it's not part of the trace
      {
        event_map[event] = NO_INDEX;
        // In this case we can remove it since we're not tracing it      
#ifdef DEBUG_LEGION
        std::map<ApEvent,RtEvent>::iterator finder = 
          pending_event_requests.find(event);
        assert(finder != pending_event_requests.end());
        pending_event_requests.erase(finder);
#else
        pending_event_requests.erase(event);
#endif
      }
    }

    //--------------------------------------------------------------------------
    void ShardedPhysicalTemplate::handle_trace_update(Deserializer &derez,
                                                      AddressSpaceID source)
    //--------------------------------------------------------------------------
    {
      Runtime *runtime = repl_ctx->runtime;
      UpdateKind kind;
      derez.deserialize(kind);
      RtUserEvent done;
      std::set<RtEvent> applied;
      switch (kind)
      {
        case UPDATE_VALID_VIEWS:
          {
            derez.deserialize(done);
            DistributedID view_did, eq_did;
            derez.deserialize(view_did);
            RtEvent view_ready;
            InstanceView *view = static_cast<InstanceView*>(
                runtime->find_or_request_logical_view(view_did, view_ready));
            derez.deserialize(eq_did);
            RtEvent eq_ready;
            EquivalenceSet *eq = 
              runtime->find_or_request_equivalence_set(eq_did, eq_ready);
            if ((view_ready.exists() && !view_ready.has_triggered()) ||
                (eq_ready.exists() && !eq_ready.has_triggered()))
            {
              const RtEvent pre = Runtime::merge_events(view_ready, eq_ready);
              DeferTraceUpdateArgs args(this, kind, done, derez, view, eq);
              runtime->issue_runtime_meta_task(args, 
                  LG_LATENCY_MESSAGE_PRIORITY, pre);
              return;
            }
            else if (handle_update_valid_views(view, eq, derez, applied, done)) 
              return;
            break;
          }
        case UPDATE_PRE_FILL:
          {
            derez.deserialize(done);
            DistributedID view_did;
            derez.deserialize(view_did);
            RtEvent view_ready;
            FillView *view = static_cast<FillView*>(
                runtime->find_or_request_logical_view(view_did, view_ready));
            if (view_ready.exists() && !view_ready.has_triggered())
            {
              DeferTraceUpdateArgs args(this, kind, done, derez, view);
              runtime->issue_runtime_meta_task(args, 
                  LG_LATENCY_MESSAGE_PRIORITY, view_ready);
              return;
            }
            else if (handle_update_pre_fill(view, derez, applied, done)) 
              return;
            break;
          }
        case UPDATE_POST_FILL:
          {
            derez.deserialize(done);
            DistributedID view_did;
            derez.deserialize(view_did);
            RtEvent view_ready;
            FillView *view = static_cast<FillView*>(
                runtime->find_or_request_logical_view(view_did, view_ready));
            if (view_ready.exists() && !view_ready.has_triggered())
            {
              DeferTraceUpdateArgs args(this, kind, done, derez, view);
              runtime->issue_runtime_meta_task(args, 
                  LG_LATENCY_MESSAGE_PRIORITY, view_ready);
              return;
            }
            else if (handle_update_post_fill(view, derez, applied, done)) 
              return;
            break;
          }
        case UPDATE_VIEW_USER:
          {
            derez.deserialize(done);
            DistributedID view_did;
            derez.deserialize(view_did);
            RtEvent view_ready;
            InstanceView *view = static_cast<InstanceView*>(
                runtime->find_or_request_logical_view(view_did, view_ready));
            bool is_local, is_index_space;
            IndexSpace handle; 
            IndexSpaceExprID remote_expr_id;
            RtEvent expr_ready;
            IndexSpaceExpression *user_expr = 
              IndexSpaceExpression::unpack_expression(derez, runtime->forest, 
                                    source, is_local, is_index_space, handle, 
                                    remote_expr_id, expr_ready);
            if ((view_ready.exists() && !view_ready.has_triggered()) ||
                (expr_ready.exists() && !expr_ready.has_triggered()))
            {
              if (user_expr != NULL)
              {
#ifdef DEBUG_LEGION
                assert(!expr_ready.exists() || expr_ready.has_triggered());
#endif
                DeferTraceUpdateArgs args(this, kind,done,view,derez,user_expr);
                runtime->issue_runtime_meta_task(args, 
                    LG_LATENCY_MESSAGE_PRIORITY, view_ready);
              }
              else if (is_index_space)
              {
                DeferTraceUpdateArgs args(this, kind, done, view, derez,handle);
                const RtEvent pre = !view_ready.exists() ? expr_ready : 
                  Runtime::merge_events(view_ready, expr_ready);
                runtime->issue_runtime_meta_task(args, 
                    LG_LATENCY_MESSAGE_PRIORITY, pre);
              }
              else
              {
                DeferTraceUpdateArgs args(this, kind, done, view, 
                                          derez, remote_expr_id);
                const RtEvent pre = !view_ready.exists() ? expr_ready : 
                  Runtime::merge_events(view_ready, expr_ready);
                runtime->issue_runtime_meta_task(args, 
                    LG_LATENCY_MESSAGE_PRIORITY, pre);
              }
              return;
            }
            else if (handle_update_view_user(view, user_expr, 
                                             derez, applied, done))
              return;
            break;
          }
        case UPDATE_LAST_USER:
          {
            size_t num_users;
            derez.deserialize(num_users);
            {
              AutoLock tpl_lock(template_lock);
              for (unsigned idx = 0; idx < num_users; idx++)
              {
                unsigned user;
                derez.deserialize(user);
                local_last_users.insert(user);
              }
            }
            derez.deserialize(done);
            break;
          }
        case FIND_LAST_USERS_REQUEST:
          {
            derez.deserialize(done);
            DistributedID view_did;
            derez.deserialize(view_did);
            RtEvent view_ready;
            InstanceView *view = static_cast<InstanceView*>(
                runtime->find_or_request_logical_view(view_did, view_ready));
            bool is_local, is_index_space;
            IndexSpace handle; 
            IndexSpaceExprID remote_expr_id;
            RtEvent expr_ready;
            IndexSpaceExpression *user_expr = 
              IndexSpaceExpression::unpack_expression(derez, runtime->forest, 
                                    source, is_local, is_index_space, handle,
                                    remote_expr_id, expr_ready);
            if ((view_ready.exists() && !view_ready.has_triggered()) ||
                (expr_ready.exists() && !expr_ready.has_triggered()))
            {
              if (user_expr != NULL)
              {
#ifdef DEBUG_LEGION
                assert(!expr_ready.exists() || expr_ready.has_triggered());
#endif
                DeferTraceUpdateArgs args(this, kind,done,view,derez,user_expr);
                runtime->issue_runtime_meta_task(args, 
                    LG_LATENCY_MESSAGE_PRIORITY, view_ready);
              }
              else if (is_index_space)
              {
                DeferTraceUpdateArgs args(this, kind, done, view, derez, handle);
                const RtEvent pre = !view_ready.exists() ? expr_ready : 
                  Runtime::merge_events(view_ready, expr_ready);
                runtime->issue_runtime_meta_task(args, 
                    LG_LATENCY_MESSAGE_PRIORITY, pre);
              }
              else
              {
                DeferTraceUpdateArgs args(this, kind, done, view, 
                                          derez, remote_expr_id);
                const RtEvent pre = !view_ready.exists() ? expr_ready : 
                  Runtime::merge_events(view_ready, expr_ready);
                runtime->issue_runtime_meta_task(args, 
                    LG_LATENCY_MESSAGE_PRIORITY, pre);
              }
              return;
            }
            else
              handle_find_last_users(view, user_expr, derez, applied); 
            break;
          }
        case FIND_LAST_USERS_RESPONSE:
          {
            std::set<unsigned> *users;
            derez.deserialize(users);
            derez.deserialize(done);
            size_t num_barriers;
            derez.deserialize(num_barriers);
            {
              AutoLock tpl_lock(template_lock);
              for (unsigned idx = 0; idx < num_barriers; idx++)
              {
                unsigned event_index;
                derez.deserialize(event_index);
                // Check to see if we already made a frontier for this
                std::map<unsigned,unsigned>::const_iterator finder =
                  frontiers.find(event_index);
                // See if we have recorded this frontier yet or not
                if (finder == frontiers.end())
                {
                  const unsigned next_event_id = events.size();
                  frontiers[event_index] = next_event_id;
                  events.resize(next_event_id + 1);
                  users->insert(next_event_id);
                }
                else
                  users->insert(finder->second);
              }
            }
            break;
          }
        case FIND_FRONTIER_REQUEST:
          {
            ShardID source_shard;
            derez.deserialize(source_shard);
#ifdef DEBUG_LEGION
            assert(source_shard != repl_ctx->owner_shard->shard_id);
#endif
            std::set<unsigned> *target;
            derez.deserialize(target);
            size_t num_events;
            derez.deserialize(num_events);
            std::vector<ApBarrier> result_frontiers;
            {
              AutoLock tpl_lock(template_lock);
              for (unsigned idx = 0; idx < num_events; idx++)
              {
                unsigned event_index;
                derez.deserialize(event_index);
                // Translate this to a local frontier first
                std::map<unsigned,unsigned>::const_iterator finder =
                  frontiers.find(event_index);
                // See if we have recorded this frontier yet or not
                if (finder == frontiers.end())
                {
                  const unsigned next_event_id = events.size();
                  frontiers[event_index] = next_event_id;
                  events.resize(next_event_id + 1);
                  finder = frontiers.find(event_index);
                }
                // Check to see if we have a barrier for this event yet
                std::map<unsigned,ApBarrier>::const_iterator barrier_finder =
                  local_frontiers.find(finder->second);
                if (barrier_finder == local_frontiers.end())
                {
                  // Make a barrier and record it 
                  const ApBarrier result(
                      Realm::Barrier::create_barrier(1/*arrival count*/));
                  local_frontiers[finder->second] = result;
                  result_frontiers.push_back(result);
                }
                else
                  result_frontiers.push_back(barrier_finder->second);
                // Record that this shard depends on this event
                local_subscriptions[finder->second].insert(source_shard);
              }
            }
            RtUserEvent remote_done;
            derez.deserialize(remote_done);
            // Send the respose back to the source shard
            ShardManager *manager = repl_ctx->shard_manager;
            Serializer rez;
            rez.serialize(manager->repl_id);
            rez.serialize(source_shard);
            rez.serialize(template_index);
            rez.serialize(FIND_FRONTIER_RESPONSE);
            rez.serialize(target);
            rez.serialize<size_t>(result_frontiers.size());
            for (std::vector<ApBarrier>::const_iterator it = 
                  result_frontiers.begin(); it != result_frontiers.end(); it++)
              rez.serialize(*it);
            rez.serialize(remote_done);
            manager->send_trace_update(source_shard, rez); 
            break;
          }
        case FIND_FRONTIER_RESPONSE:
          {
            std::set<unsigned> *users;
            derez.deserialize(users);
            size_t num_barriers;
            derez.deserialize(num_barriers);
            {
              AutoLock tpl_lock(template_lock);
              for (unsigned idx = 0; idx < num_barriers; idx++)
              {
                ApBarrier barrier;
                derez.deserialize(barrier);
                // Scan through and see if we already have it
                bool found = false;
                for (std::vector<std::pair<ApBarrier,unsigned> >::const_iterator
                      it = remote_frontiers.begin(); 
                      it != remote_frontiers.end(); it++)
                {
                  if (it->first != barrier)
                    continue;
                  users->insert(it->second);
                  found = true;
                  break;
                }
                if (!found)
                {
                  const unsigned next_event_id = events.size();
                  remote_frontiers.push_back(
                      std::pair<ApBarrier,unsigned>(barrier, next_event_id));
                  events.resize(next_event_id + 1);
                  users->insert(next_event_id);
                }
              }
            }
            derez.deserialize(done);
            break;
          }
        case TEMPLATE_BARRIER_REFRESH:
          {
            size_t num_barriers;
            derez.deserialize(num_barriers);
            for (unsigned idx = 0; idx < num_barriers; idx++)
            {
              ApEvent key;
              derez.deserialize(key);
              ApBarrier bar;
              derez.deserialize(bar);
              std::map<ApEvent,BarrierAdvance*>::const_iterator finder = 
                local_advances.find(key);
#ifdef DEBUG_LEGION
              assert(finder != local_advances.end());
#endif
              finder->second->refresh_barrier(bar);
            }
            {
              AutoLock tpl_lock(template_lock);
              updated_advances += num_barriers;
#ifdef DEBUG_LEGION
              assert(updated_advances <= local_advances.size());
#endif
              // See if the wait has already been done by the local shard
              // If so, trigger it, otherwise do nothing so it can come
              // along and see that everything is done
              if ((updated_advances == local_advances.size()) &&
                  update_advances_ready.exists())
              {
                done = update_advances_ready;
                // We're done so reset everything for the next refresh
                update_advances_ready = RtUserEvent::NO_RT_USER_EVENT;
                updated_advances = 0;
              }
            }
            break;
          }
        case FRONTIER_BARRIER_REFRESH:
          {
            size_t num_barriers;
            derez.deserialize(num_barriers);
            {
              AutoLock tpl_lock(template_lock);
              for (unsigned idx = 0; idx < num_barriers; idx++)
              {
                ApBarrier oldbar, newbar;
                derez.deserialize(oldbar);
                derez.deserialize(newbar);
#ifdef DEBUG_LEGION
                bool found = false;
#endif
                for (std::vector<std::pair<ApBarrier,unsigned> >::iterator it =
                      remote_frontiers.begin(); it != 
                      remote_frontiers.end(); it++) 
                {
                  if (it->first != oldbar)
                    continue;
                  it->first = newbar;
#ifdef DEBUG_LEGION
                  found = true;
#endif
                  break;
                }
#ifdef DEBUG_LEGION
                assert(found);
#endif
              }
              updated_frontiers += num_barriers;
#ifdef DEBUG_LEGION
              assert(updated_frontiers <= remote_frontiers.size());
#endif
              if ((updated_frontiers == remote_frontiers.size()) &&
                  update_frontiers_ready.exists())
              {
                done = update_frontiers_ready;
                // We're done so reset everything for the next stage
                update_frontiers_ready = RtUserEvent::NO_RT_USER_EVENT;
                updated_frontiers = 0;
              }
            }
            break;
          }
        default:
          assert(false);
      }
      if (done.exists())
      {
        if (!applied.empty())
          Runtime::trigger_event(done, Runtime::merge_events(applied));
        else
          Runtime::trigger_event(done);
      }
    }

    //--------------------------------------------------------------------------
    ShardedPhysicalTemplate::DeferTraceUpdateArgs::DeferTraceUpdateArgs(
     ShardedPhysicalTemplate *t, UpdateKind k, RtUserEvent d, 
     Deserializer &derez, LogicalView *v, EquivalenceSet *q, RtUserEvent u)
      : LgTaskArgs<DeferTraceUpdateArgs>(implicit_provenance), target(t), 
        kind(k), done(d), view(v), eq(q), expr(NULL), remote_expr_id(0),
        buffer_size(derez.get_remaining_bytes()), buffer(malloc(buffer_size)),
        deferral_event(u)
    //--------------------------------------------------------------------------
    {
      memcpy(buffer, derez.get_current_pointer(), buffer_size);
      derez.advance_pointer(buffer_size);
    }

    //--------------------------------------------------------------------------
    ShardedPhysicalTemplate::DeferTraceUpdateArgs::DeferTraceUpdateArgs(
     ShardedPhysicalTemplate *t, UpdateKind k, RtUserEvent d, LogicalView *v, 
     Deserializer &derez, IndexSpaceExpression *x, RtUserEvent u)
      : LgTaskArgs<DeferTraceUpdateArgs>(implicit_provenance), target(t), 
        kind(k), done(d), view(v), eq(NULL), expr(x), remote_expr_id(0),
        buffer_size(derez.get_remaining_bytes()), buffer(malloc(buffer_size)),
        deferral_event(u)
    //--------------------------------------------------------------------------
    {
      memcpy(buffer, derez.get_current_pointer(), buffer_size);
      derez.advance_pointer(buffer_size);
    }

    //--------------------------------------------------------------------------
    ShardedPhysicalTemplate::DeferTraceUpdateArgs::DeferTraceUpdateArgs(
     ShardedPhysicalTemplate *t, UpdateKind k, RtUserEvent d, 
     LogicalView *v, Deserializer &derez, IndexSpace h)
      : LgTaskArgs<DeferTraceUpdateArgs>(implicit_provenance), target(t), 
        kind(k), done(d), view(v), eq(NULL), expr(NULL), remote_expr_id(0),
        handle(h), buffer_size(derez.get_remaining_bytes()), 
        buffer(malloc(buffer_size))
    //--------------------------------------------------------------------------
    {
      memcpy(buffer, derez.get_current_pointer(), buffer_size);
      derez.advance_pointer(buffer_size);
    }

    //--------------------------------------------------------------------------
    ShardedPhysicalTemplate::DeferTraceUpdateArgs::DeferTraceUpdateArgs(
     ShardedPhysicalTemplate *t, UpdateKind k, RtUserEvent d, 
     LogicalView *v, Deserializer &derez, IndexSpaceExprID x)
      : LgTaskArgs<DeferTraceUpdateArgs>(implicit_provenance), target(t), 
        kind(k), done(d), view(v), eq(NULL), expr(NULL), remote_expr_id(x),
        buffer_size(derez.get_remaining_bytes()), buffer(malloc(buffer_size))
    //--------------------------------------------------------------------------
    {
      memcpy(buffer, derez.get_current_pointer(), buffer_size);
      derez.advance_pointer(buffer_size);
    }

    //--------------------------------------------------------------------------
    ShardedPhysicalTemplate::DeferTraceUpdateArgs::DeferTraceUpdateArgs(
        const DeferTraceUpdateArgs &rhs, RtUserEvent d)
      : LgTaskArgs<DeferTraceUpdateArgs>(rhs.provenance), target(rhs.target),
        kind(rhs.kind), done(rhs.done), view(rhs.view), eq(rhs.eq), 
        expr(rhs.expr), remote_expr_id(rhs.remote_expr_id), handle(rhs.handle),
        buffer_size(rhs.buffer_size), buffer(rhs.buffer), deferral_event(d)
    //--------------------------------------------------------------------------
    {
    }

    //--------------------------------------------------------------------------
    /*static*/ void ShardedPhysicalTemplate::handle_deferred_trace_update(
                                             const void *args, Runtime *runtime)
    //--------------------------------------------------------------------------
    {
      const DeferTraceUpdateArgs *dargs = (const DeferTraceUpdateArgs*)args;
      std::set<RtEvent> applied;
      Deserializer derez(dargs->buffer, dargs->buffer_size);
      switch (dargs->kind)
      {
        case UPDATE_VALID_VIEWS:
          {
            if (dargs->target->handle_update_valid_views(
                  static_cast<InstanceView*>(dargs->view),
                  dargs->eq, derez, applied, dargs->done, dargs))
              return;
            break;
          }
        case UPDATE_PRE_FILL:
          {
            if (dargs->target->handle_update_pre_fill(
                  static_cast<FillView*>(dargs->view), derez, applied, 
                  dargs->done, dargs))
              return;
            break;
          }
        case UPDATE_POST_FILL:
          {
            if (dargs->target->handle_update_post_fill(
                  static_cast<FillView*>(dargs->view), derez, applied, 
                  dargs->done, dargs))
              return;
            break;
          }
        case UPDATE_VIEW_USER:
          {
            if (dargs->expr != NULL)
            {
              if (dargs->target->handle_update_view_user(
                    static_cast<InstanceView*>(dargs->view), 
                    dargs->expr, derez, applied, dargs->done, dargs))
                return;
            }
            else if (dargs->handle.exists())
            {
              IndexSpaceNode *node = runtime->forest->get_node(dargs->handle);
              if (dargs->target->handle_update_view_user(
                    static_cast<InstanceView*>(dargs->view), node, derez,
                    applied, dargs->done, dargs))
                return;
            }
            else
            {
              IndexSpaceExpression *expr = 
                runtime->forest->find_remote_expression(dargs->remote_expr_id);
              if (dargs->target->handle_update_view_user(
                    static_cast<InstanceView*>(dargs->view), expr, derez,
                    applied, dargs->done, dargs))
                return;
            }
            break;
          }
        case FIND_LAST_USERS_REQUEST:
          {
            if (dargs->expr != NULL)
            {
              dargs->target->handle_find_last_users(
                  static_cast<InstanceView*>(dargs->view), 
                  dargs->expr, derez, applied);
            }
            else if (dargs->handle.exists())
            {
              IndexSpaceNode *node = runtime->forest->get_node(dargs->handle);
              dargs->target->handle_find_last_users(
                  static_cast<InstanceView*>(dargs->view), node, derez,applied);
            }
            else
            {
              IndexSpaceExpression *expr = 
                runtime->forest->find_remote_expression(dargs->remote_expr_id);
              dargs->target->handle_find_last_users(
                  static_cast<InstanceView*>(dargs->view), expr, derez,applied);
            }
            break;
          }
        default:
          assert(false); // should never get here
      }
#ifdef DEBUG_LEGION
      assert(dargs->done.exists());
#endif
      if (!applied.empty())
        Runtime::trigger_event(dargs->done, Runtime::merge_events(applied));
      else
        Runtime::trigger_event(dargs->done);
      if (dargs->deferral_event.exists())
        Runtime::trigger_event(dargs->deferral_event);
      free(dargs->buffer);
    }

    //--------------------------------------------------------------------------
    bool ShardedPhysicalTemplate::handle_update_valid_views(InstanceView *view,
            EquivalenceSet *eq, Deserializer &derez, std::set<RtEvent> &applied,
            RtUserEvent done, const DeferTraceUpdateArgs *dargs /*=NULL*/)
    //--------------------------------------------------------------------------
    {
      AutoTryLock tpl_lock(template_lock);
      if (!tpl_lock.has_lock())
      {
        RtUserEvent deferral;
        if (dargs != NULL)
          deferral = dargs->deferral_event;
        RtEvent pre;
        if (!deferral.exists())
        {
          deferral = Runtime::create_rt_user_event();
          pre = chain_deferral_events(deferral);
        }
        else
          pre = tpl_lock.try_next();
        if (dargs == NULL)
        {
          DeferTraceUpdateArgs args(this, UPDATE_VALID_VIEWS, done,
                                    derez, view, eq, deferral);
          repl_ctx->runtime->issue_runtime_meta_task(args, 
                  LG_LATENCY_MESSAGE_PRIORITY, pre);
        }
        else
        {
          DeferTraceUpdateArgs args(*dargs, deferral);
          repl_ctx->runtime->issue_runtime_meta_task(args, 
                  LG_LATENCY_MESSAGE_PRIORITY, pre);
#ifdef DEBUG_LEGION
          // Keep the deserializer happy since we didn't use it
          derez.advance_pointer(derez.get_remaining_bytes());
#endif
        }
        return true;
      }
      RegionUsage usage;
      derez.deserialize(usage);
      FieldMask user_mask;
      derez.deserialize(user_mask);
      bool invalidates;
      derez.deserialize<bool>(invalidates);
      PhysicalTemplate::update_valid_views(view, eq, usage, user_mask,
                                           invalidates, applied);
      return false;
    }

    //--------------------------------------------------------------------------
    bool ShardedPhysicalTemplate::handle_update_pre_fill(FillView *view,
                            Deserializer &derez, std::set<RtEvent> &applied,
                            RtUserEvent done, const DeferTraceUpdateArgs *dargs)
    //--------------------------------------------------------------------------
    {
      AutoTryLock tpl_lock(template_lock);
      if (!tpl_lock.has_lock())
      {
        RtUserEvent deferral;
        if (dargs != NULL)
          deferral = dargs->deferral_event;
        RtEvent pre;
        if (!deferral.exists())
        {
          deferral = Runtime::create_rt_user_event();
          pre = chain_deferral_events(deferral);
        }
        else
          pre = tpl_lock.try_next();
        if (dargs == NULL)
        {
          DeferTraceUpdateArgs args(this, UPDATE_PRE_FILL, done,
                                    derez, view, NULL, deferral);
          repl_ctx->runtime->issue_runtime_meta_task(args, 
                  LG_LATENCY_MESSAGE_PRIORITY, pre);
        }
        else
        {
          DeferTraceUpdateArgs args(*dargs, deferral);
          repl_ctx->runtime->issue_runtime_meta_task(args, 
                  LG_LATENCY_MESSAGE_PRIORITY, pre);
#ifdef DEBUG_LEGION
          // Keep the deserializer happy since we didn't use it
          derez.advance_pointer(derez.get_remaining_bytes());
#endif
        }
        return true;
      }
      FieldMask view_mask;
      derez.deserialize(view_mask);
      FieldMaskSet<FillView> views;
      views.insert(view, view_mask);
      PhysicalTemplate::record_fill_views(views, applied);
      return false;
    }

    //--------------------------------------------------------------------------
    bool ShardedPhysicalTemplate::handle_update_post_fill(FillView *view,
                            Deserializer &derez, std::set<RtEvent> &applied,
                            RtUserEvent done, const DeferTraceUpdateArgs *dargs)
    //--------------------------------------------------------------------------
    {
      AutoTryLock tpl_lock(template_lock);
      if (!tpl_lock.has_lock())
      {
        RtUserEvent deferral;
        if (dargs != NULL)
          deferral = dargs->deferral_event;
        RtEvent pre;
        if (!deferral.exists())
        {
          deferral = Runtime::create_rt_user_event();
          pre = chain_deferral_events(deferral);
        }
        else
          pre = tpl_lock.try_next();
        if (dargs == NULL)
        {
          DeferTraceUpdateArgs args(this, UPDATE_POST_FILL, done,
                                    derez, view, NULL, deferral);
          repl_ctx->runtime->issue_runtime_meta_task(args, 
                  LG_LATENCY_MESSAGE_PRIORITY, pre);
        }
        else
        {
          DeferTraceUpdateArgs args(*dargs, deferral);
          repl_ctx->runtime->issue_runtime_meta_task(args, 
                  LG_LATENCY_MESSAGE_PRIORITY, pre);
#ifdef DEBUG_LEGION
          // Keep the deserializer happy since we didn't use it
          derez.advance_pointer(derez.get_remaining_bytes());
#endif
        }
        return true;
      }
      FieldMask view_mask;
      derez.deserialize(view_mask);
#ifdef DEBUG_LEGION
      assert(is_recording());
#endif
      post_fill_views.insert(view, view_mask);
      return false;
    }

    //--------------------------------------------------------------------------
    bool ShardedPhysicalTemplate::handle_update_view_user(InstanceView *view,
                                              IndexSpaceExpression *user_expr, 
                                              Deserializer &derez, 
                                              std::set<RtEvent> &applied,
                                              RtUserEvent done,
                                              const DeferTraceUpdateArgs *dargs)
    //--------------------------------------------------------------------------
    {
      AutoTryLock tpl_lock(template_lock);
      if (!tpl_lock.has_lock())
      {
        RtUserEvent deferral;
        if (dargs != NULL)
          deferral = dargs->deferral_event;
        RtEvent pre;
        if (!deferral.exists())
        {
          deferral = Runtime::create_rt_user_event();
          pre = chain_deferral_events(deferral);
        }
        else
          pre = tpl_lock.try_next();
        if (dargs == NULL)
        {
          DeferTraceUpdateArgs args(this, UPDATE_VIEW_USER, done, view,
                                    derez, user_expr, deferral);
          repl_ctx->runtime->issue_runtime_meta_task(args, 
                  LG_LATENCY_MESSAGE_PRIORITY, pre);
        }
        else
        {
          DeferTraceUpdateArgs args(*dargs, deferral);
          repl_ctx->runtime->issue_runtime_meta_task(args, 
                  LG_LATENCY_MESSAGE_PRIORITY, pre);
#ifdef DEBUG_LEGION
          // Keep the deserializer happy since we didn't use it
          derez.advance_pointer(derez.get_remaining_bytes());
#endif
        }
        return true;
      }
      RegionUsage usage;
      derez.deserialize(usage);
      unsigned user_index;
      derez.deserialize(user_index);
      FieldMask user_mask;
      derez.deserialize(user_mask);
      int owner_shard;
      derez.deserialize(owner_shard);
      PhysicalTemplate::add_view_user(view, usage, user_index, user_expr,
                                      user_mask, applied, owner_shard);
      return false;
    }

    //--------------------------------------------------------------------------
    void ShardedPhysicalTemplate::handle_find_last_users(InstanceView *view,
                                                IndexSpaceExpression *user_expr,
                                                Deserializer &derez, 
                                                std::set<RtEvent> &applied)
    //--------------------------------------------------------------------------
    {
      FieldMask user_mask;
      derez.deserialize(user_mask);
      ShardID source_shard;
      derez.deserialize(source_shard);
      std::set<unsigned> *target;
      derez.deserialize(target);
      // This is a local operation and all the data structures are
      // read-only for this part so there is no need for the lock yet
      std::set<std::pair<unsigned,ShardID> > sharded_users;
      find_last_users_sharded(view, user_expr, user_mask, sharded_users);
      // Sort these into where they should go
      std::map<ShardID,std::vector<unsigned> > requests;
      for (std::set<std::pair<unsigned,ShardID> >::const_iterator it =
            sharded_users.begin(); it != sharded_users.end(); it++)
        requests[it->second].push_back(it->first);
      // Send out the requests/responses
      ShardManager *manager = repl_ctx->shard_manager;
      const ShardID local_shard = repl_ctx->owner_shard->shard_id;
      for (std::map<ShardID,std::vector<unsigned> >::const_iterator rit =
            requests.begin(); rit != requests.end(); rit++)
      {
        RtUserEvent remote_done = Runtime::create_rt_user_event();
        if (rit->first == source_shard)
        {
          // Special case for sending values directly back to the user
          Serializer rez;
          rez.serialize(manager->repl_id);
          rez.serialize(source_shard);
          rez.serialize(template_index);
          rez.serialize(FIND_LAST_USERS_RESPONSE);
          rez.serialize(target);
          rez.serialize(remote_done);
          rez.serialize<size_t>(rit->second.size());
          for (std::vector<unsigned>::const_iterator it = 
                rit->second.begin(); it != rit->second.end(); it++)
            rez.serialize(*it);
          manager->send_trace_update(source_shard, rez);
        }
        else if (rit->first == local_shard)
        {
          // Special case for ourselves so we can return the result as
          // though we handled the remote frontier request
          std::vector<ApBarrier> result_frontiers;
          {
            AutoLock tpl_lock(template_lock);
            for (std::vector<unsigned>::const_iterator it = 
                  rit->second.begin(); it != rit->second.end(); it++)
            {
              // These events have already been translated to frontiers
              // so we just need to look up the local frontiers
              // Check to see if we have a barrier for this event yet
              std::map<unsigned,ApBarrier>::const_iterator finder =
                local_frontiers.find(*it);
              if (finder == local_frontiers.end())
              {
                // Make a barrier and record it 
                const ApBarrier result(
                    Realm::Barrier::create_barrier(1/*arrival count*/));
                local_frontiers[*it] = result;
                result_frontiers.push_back(result);
              }
              else
                result_frontiers.push_back(finder->second);
              // Record that this shard depends on this event
              local_subscriptions[*it].insert(source_shard);
            }
          }
          Serializer rez;
          rez.serialize(manager->repl_id);
          rez.serialize(source_shard);
          rez.serialize(template_index);
          rez.serialize(FIND_FRONTIER_RESPONSE);
          rez.serialize(target);
          rez.serialize<size_t>(result_frontiers.size());
          for (std::vector<ApBarrier>::const_iterator it = 
                result_frontiers.begin(); it != 
                result_frontiers.end(); it++)
            rez.serialize(*it);
          rez.serialize(remote_done);
          manager->send_trace_update(source_shard, rez);
        }
        else
        {
          Serializer rez;
          rez.serialize(manager->repl_id);
          rez.serialize(rit->first);
          rez.serialize(template_index);
          rez.serialize(FIND_FRONTIER_REQUEST);
          rez.serialize(source_shard);
          rez.serialize(target);
          rez.serialize<size_t>(rit->second.size());
          for (std::vector<unsigned>::const_iterator it = 
                rit->second.begin(); it != rit->second.end(); it++)
            rez.serialize(*it); 
          rez.serialize(remote_done);
          manager->send_trace_update(rit->first, rez);
        }
        applied.insert(remote_done);
      }
    }

    //--------------------------------------------------------------------------
    void ShardedPhysicalTemplate::request_remote_shard_event(ApEvent event,
                                                         RtUserEvent done_event)
    //--------------------------------------------------------------------------
    {
#ifdef DEBUG_LEGION
      assert(event.exists());
#endif
      const AddressSpaceID event_space = find_event_space(event);
      repl_ctx->shard_manager->send_trace_event_request(this, 
          repl_ctx->owner_shard->shard_id, repl_ctx->runtime->address_space, 
          template_index, event, event_space, done_event);
    }

    //--------------------------------------------------------------------------
    /*static*/ AddressSpaceID ShardedPhysicalTemplate::find_event_space(
                                                                  ApEvent event)
    //--------------------------------------------------------------------------
    {
      // TODO: Remove hack include at top of file when we fix this 
      return Realm::ID(event.id).event_creator_node();
    }

    //--------------------------------------------------------------------------
    PhysicalTemplate::Replayable ShardedPhysicalTemplate::check_replayable(
                                  ReplTraceOp *op, bool has_blocking_call) const
    //--------------------------------------------------------------------------
    {
#ifdef DEBUG_LEGION
      assert(op != NULL);
#endif
      // We need everyone else to be done capturing their traces
      // before we can do our own replayable check
      op->sync_for_replayable_check();
      // Do the base call first to determine if our local shard is replayable
      const Replayable result = 
        PhysicalTemplate::check_replayable(op, has_blocking_call);
      if (result)
      {
        // One extra step to do here, since we sharded the view_users we
        // need to send them back to the owner shards so that we can do
        // the right thing for any calls to the get_completion
        // Note we do this before the exchange so that we can use the 
        // exchange as a barrier for everyone being done with the exchange
        // In some cases we might do some unnecessary extra work, but its
        // only for non-replayable traces so it should be minimal
        std::map<ShardID,std::set<unsigned> > remote_last_users;
        const ShardID local_shard = repl_ctx->owner_shard->shard_id;
        for (ViewUsers::const_iterator vit = view_users.begin();
              vit != view_users.end(); vit++)
        {
          for (FieldMaskSet<ViewUser>::const_iterator it =
                vit->second.begin(); it != vit->second.end(); it++)
            if (it->first->shard != local_shard)
              remote_last_users[it->first->shard].insert(it->first->user);
        }
        if (!remote_last_users.empty())
        {
          std::set<RtEvent> done_events;
          ShardManager *manager = repl_ctx->shard_manager;
          for (std::map<ShardID,std::set<unsigned> >::const_iterator sit = 
                remote_last_users.begin(); sit != 
                remote_last_users.end(); sit++)
          {
            RtUserEvent done = Runtime::create_rt_user_event();
            Serializer rez;
            rez.serialize(manager->repl_id);
            rez.serialize(sit->first);
            rez.serialize(template_index);
            rez.serialize(UPDATE_LAST_USER);
            rez.serialize<size_t>(sit->second.size());
            for (std::set<unsigned>::const_iterator it = 
                  sit->second.begin(); it != sit->second.end(); it++)
              rez.serialize(*it);
            rez.serialize(done);
            manager->send_trace_update(sit->first, rez);
          }
          const RtEvent wait_on = Runtime::merge_events(done_events);
          if (wait_on.exists() && !wait_on.has_triggered())
            wait_on.wait();
        }
        // Now we can do the exchange
        if (op->exchange_replayable(repl_ctx, true/*replayable*/))
          return result;
        else
          return Replayable(false, "Remote shard not replyable");
      }
      else
      {
        // Still need to do the exchange
        op->exchange_replayable(repl_ctx, false/*replayable*/);
        return result;
      }
    }

    //--------------------------------------------------------------------------
    void ShardedPhysicalTemplate::record_replayed(void)
    //--------------------------------------------------------------------------
    {
      if (total_replays++ == Realm::Barrier::MAX_PHASES)
      {
        std::map<ShardID,std::map<ApEvent,ApBarrier> > notifications;
        // Need to update all our barriers since we're out of generations
        for (std::map<ApEvent,BarrierArrival*>::const_iterator it = 
              remote_arrivals.begin(); it != remote_arrivals.end(); it++)
          it->second->refresh_barrier(it->first, notifications);
        // Send out the notifications to all the shards
        ShardManager *manager = repl_ctx->shard_manager;
        for (std::map<ShardID,std::map<ApEvent,ApBarrier> >::const_iterator
              nit = notifications.begin(); nit != notifications.end(); nit++)
        {
#ifdef DEBUG_LEGION
          assert(nit->first != repl_ctx->owner_shard->shard_id);
#endif
          Serializer rez;
          rez.serialize(manager->repl_id);
          rez.serialize(nit->first);
          rez.serialize(template_index);
          rez.serialize(TEMPLATE_BARRIER_REFRESH);
          rez.serialize<size_t>(nit->second.size());
          for (std::map<ApEvent,ApBarrier>::const_iterator it = 
                nit->second.begin(); it != nit->second.end(); it++)
          {
            rez.serialize(it->first);
            rez.serialize(it->second);
          }
          manager->send_trace_update(nit->first, rez);
        }
        // Then wait for all our advances to be updated from other shards
        RtEvent wait_on;
        {
          AutoLock tpl_lock(template_lock);
          if (updated_advances < local_advances.size())
          {
            update_advances_ready = Runtime::create_rt_user_event();
            wait_on = update_advances_ready;
          }
          else // Reset this back to zero for the next round
            updated_advances = 0;
        }
        if (wait_on.exists() && !wait_on.has_triggered())
          wait_on.wait();
        // Reset it back to zero after updating our barriers
        total_replays = 0;
      }
    }

    //--------------------------------------------------------------------------
    ApEvent ShardedPhysicalTemplate::get_completion(void) const
    //--------------------------------------------------------------------------
    {
      std::set<ApEvent> to_merge;
      const ShardID local_shard = repl_ctx->owner_shard->shard_id;
      for (ViewUsers::const_iterator it = view_users.begin();
           it != view_users.end(); ++it)
        for (FieldMaskSet<ViewUser>::const_iterator uit = it->second.begin();
             uit != it->second.end(); ++uit)
          // Check to see if this is a user from our shard
          if (uit->first->shard == local_shard)
            to_merge.insert(events[uit->first->user]);
      // Also get any events for users that are sharded to remote shards
      // but which originated on this node
      for (std::set<unsigned>::const_iterator it = 
            local_last_users.begin(); it != local_last_users.end(); it++)
        to_merge.insert(events[*it]);
      return Runtime::merge_events(NULL, to_merge);
    }

    //--------------------------------------------------------------------------
    ApEvent ShardedPhysicalTemplate::get_completion_for_deletion(void) const
    //--------------------------------------------------------------------------
    {
      // Skip the any events that are from remote shards since we  
      std::set<ApEvent> all_events;
      std::set<ApEvent> local_barriers;
      for (std::map<ApEvent,BarrierArrival*>::const_iterator it = 
            remote_arrivals.begin(); it != remote_arrivals.end(); it++)
        local_barriers.insert(it->second->get_current_barrier());
      for (std::map<ApEvent, unsigned>::const_iterator it = event_map.begin();
           it != event_map.end(); ++it)
      {
        // If this is a remote event or one of our barriers then don't use it
        if ((local_barriers.find(it->first) == local_barriers.end()) &&
            (pending_event_requests.find(it->first) == 
              pending_event_requests.end()))
          all_events.insert(it->first);
      }
      return Runtime::merge_events(NULL, all_events);
    }

    //--------------------------------------------------------------------------
    void ShardedPhysicalTemplate::update_valid_views(InstanceView *view,
                                                     EquivalenceSet *eq,
                                                     const RegionUsage &usage,
                                                     const FieldMask &user_mask,
                                                     bool invalidates,
                                                     std::set<RtEvent> &applied)
    //--------------------------------------------------------------------------
    {
      const ShardID target_shard = find_equivalence_owner(eq); 
      // Check to see if we're on the right shard, if not send the message
      if (target_shard != repl_ctx->owner_shard->shard_id)
      {
        RtUserEvent done = Runtime::create_rt_user_event();
        Serializer rez;
        rez.serialize(repl_ctx->shard_manager->repl_id);
        rez.serialize(target_shard);
        rez.serialize(template_index);
        rez.serialize(UPDATE_VALID_VIEWS);
        rez.serialize(done);
        rez.serialize(view->did);
        rez.serialize(eq->did);
        rez.serialize(usage);
        rez.serialize(user_mask);
        rez.serialize<bool>(invalidates);
        repl_ctx->shard_manager->send_trace_update(target_shard, rez);
        applied.insert(done);
      }
      else // Now that we are on the right shard we can do the update call
        PhysicalTemplate::update_valid_views(view, eq, usage, user_mask,
                                             invalidates, applied);
    }

    //--------------------------------------------------------------------------
    void ShardedPhysicalTemplate::add_view_user(InstanceView *view,
                                                const RegionUsage &usage,
                                                unsigned user_index,
                                                IndexSpaceExpression *user_expr,
                                                const FieldMask &user_mask,
                                                std::set<RtEvent> &applied,
                                                int owner_shard)
    //--------------------------------------------------------------------------
    {
      const ShardID target_shard = find_view_owner(view); 
      // Check to see if we're on the right shard, if not send the message
      if (target_shard != repl_ctx->owner_shard->shard_id)
      {
        RtUserEvent done = Runtime::create_rt_user_event();
        ShardManager *manager = repl_ctx->shard_manager;
        Serializer rez;
        rez.serialize(manager->repl_id);
        rez.serialize(target_shard);
        rez.serialize(template_index);
        rez.serialize(UPDATE_VIEW_USER);
        rez.serialize(done);
        rez.serialize(view->did);
        user_expr->pack_expression(rez, manager->get_shard_space(target_shard));
        rez.serialize(usage);
        rez.serialize(user_index);
        rez.serialize(user_mask);
#ifdef DEBUG_LEGION
        assert(owner_shard < 0); // shouldn't have set this yet
#endif
        rez.serialize(repl_ctx->owner_shard->shard_id);
        manager->send_trace_update(target_shard, rez);
        applied.insert(done);
      }
      else if (owner_shard < 0)
        PhysicalTemplate::add_view_user(view, usage, user_index, user_expr,
                      user_mask, applied, repl_ctx->owner_shard->shard_id);
      else
        PhysicalTemplate::add_view_user(view, usage, user_index, user_expr, 
                      user_mask, applied, owner_shard);
    }

    //--------------------------------------------------------------------------
    void ShardedPhysicalTemplate::record_fill_views(
         const FieldMaskSet<FillView> &views, std::set<RtEvent> &applied_events)
    //--------------------------------------------------------------------------
    {
      FieldMaskSet<FillView> local_set;
      for (FieldMaskSet<FillView>::const_iterator it =
            views.begin(); it != views.end(); it++)
      {
        // Figure out which shard these fill views should be stored on 
        // using the same algorithm that we use for other views above
        const AddressSpaceID view_owner = it->first->owner_space;
        std::vector<ShardID> owner_shards;
        find_owner_shards(view_owner, owner_shards);
#ifdef DEBUG_LEGION
        assert(!owner_shards.empty());
#endif
        // For now just send all views to the first shard on each node
        const ShardID target_shard = owner_shards.front();
        if (target_shard != repl_ctx->owner_shard->shard_id)
        {
          RtUserEvent applied = Runtime::create_rt_user_event(); 
          Serializer rez;
          rez.serialize(repl_ctx->shard_manager->repl_id);
          rez.serialize(target_shard);
          rez.serialize(template_index);
          rez.serialize(UPDATE_PRE_FILL);
          rez.serialize(applied);
          rez.serialize(it->first->did);
          rez.serialize(it->second);
          repl_ctx->shard_manager->send_trace_update(target_shard,rez);
          applied_events.insert(applied);
        }
        else
          local_set.insert(it->first, it->second);
      }
      if (!local_set.empty())
        PhysicalTemplate::record_fill_views(local_set, applied_events);
    }

    //--------------------------------------------------------------------------
    ShardID ShardedPhysicalTemplate::find_view_owner(InstanceView *view)
    //--------------------------------------------------------------------------
    {
      // Figure out where the owner for this view is and then send it to 
      // the appropriate shard trace. The algorithm we use for determining
      // the right shard trace is to send a view to a shard trace on the node
      // that owns the instance. If there is no shard on that node we 
      // round-robin views based on their owner node mod the number of nodes
      // where there are shards. Once on the correct node, then we pick the
      // shard corresponding to their tree_id mod the number of shards on
      // that node. This algorithm guarantees that all the related instances
      // end up on the same shard for analysis to determine if the trace is
      // replayable or not.
      PhysicalManager *manager = view->get_manager();
      const AddressSpaceID inst_owner = manager->owner_space;
      std::vector<ShardID> owner_shards;
      find_owner_shards(inst_owner, owner_shards);
#ifdef DEBUG_LEGION
      assert(!owner_shards.empty());
#endif
      // Figure out which shard we should be sending this view to based on
      // its tree ID
      if (owner_shards.size() > 1)
      {
        const RegionTreeID tid = manager->tree_id;
        return owner_shards[tid % owner_shards.size()];
      }
      else // If there's only one shard then there is only one choice
        return owner_shards.front();
    }

    //--------------------------------------------------------------------------
    ShardID ShardedPhysicalTemplate::find_equivalence_owner(EquivalenceSet *eq)
    //--------------------------------------------------------------------------
    {
      // This algorithm is the same as for views, except we do it based
      // on the equivalence set owner
      const AddressSpaceID eq_owner = eq->owner_space;
      std::vector<ShardID> owner_shards;
      find_owner_shards(eq_owner, owner_shards);
#ifdef DEBUG_LEGION
      assert(!owner_shards.empty());
#endif
      // Figure out which shard we should be sending this view to based on
      // its set expression
      if (owner_shards.size() > 1)
      {
        const IndexSpaceExprID eid = eq->set_expr->expr_id;
        return owner_shards[eid % owner_shards.size()];
      }
      else // If there's only one shard then there is only one choice
        return owner_shards.front();
    }

    //--------------------------------------------------------------------------
    void ShardedPhysicalTemplate::find_owner_shards(AddressSpaceID owner,
                                                   std::vector<ShardID> &shards)
    //--------------------------------------------------------------------------
    {
      // See if we already computed it or not
      std::map<AddressSpaceID,std::vector<ShardID> >::const_iterator finder = 
        did_shard_owners.find(owner);
      if (finder != did_shard_owners.end())
      {
        shards = finder->second;
        return;
      }
      // If we haven't computed it yet, then we need to do that now
      const ShardMapping &shard_spaces = repl_ctx->shard_manager->get_mapping();
      for (unsigned idx = 0; idx < shard_spaces.size(); idx++)
        if (shard_spaces[idx] == owner)
          shards.push_back(idx);
      // If we didn't find any then take the owner mod the number of total
      // spaces and then send it to the shards on that space
      if (shards.empty())
      {
        std::set<AddressSpaceID> unique_spaces;
        for (unsigned idx = 0; idx < shard_spaces.size(); idx++)
          unique_spaces.insert(shard_spaces[idx]);
        const unsigned count = owner % unique_spaces.size();
        std::set<AddressSpaceID>::const_iterator target_space = 
          unique_spaces.begin();
        for (unsigned idx = 0; idx < count; idx++)
          target_space++;
        for (unsigned idx = 0; idx < shard_spaces.size(); idx++)
          if (shard_spaces[idx] == *target_space)
            shards.push_back(idx);
      }
#ifdef DEBUG_LEGION
      assert(!shards.empty());
#endif
      // Save the result so we don't have to do this again for this space
      did_shard_owners[owner] = shards;
    }

    //--------------------------------------------------------------------------
    void ShardedPhysicalTemplate::record_owner_shard(unsigned tid,ShardID owner)
    //--------------------------------------------------------------------------
    {
      AutoLock tpl_lock(template_lock);
#ifdef DEBUG_LEGION
      assert(owner_shards.find(tid) == owner_shards.end());
#endif
      owner_shards[tid] = owner;
    }

    //--------------------------------------------------------------------------
    void ShardedPhysicalTemplate::record_local_space(unsigned tid,IndexSpace sp)
    //--------------------------------------------------------------------------
    {
      AutoLock tpl_lock(template_lock);
#ifdef DEBUG_LEGION
      assert(local_spaces.find(tid) == local_spaces.end());
#endif
      local_spaces[tid] = sp;
    }

    //--------------------------------------------------------------------------
    void ShardedPhysicalTemplate::record_sharding_function(unsigned tid,
                                                     ShardingFunction *function)
    //--------------------------------------------------------------------------
    {
      AutoLock tpl_lock(template_lock);
#ifdef DEBUG_LEGION
      assert(sharding_functions.find(tid) == sharding_functions.end());
#endif
      sharding_functions[tid] = function;
    }

    //--------------------------------------------------------------------------
    void ShardedPhysicalTemplate::issue_summary_operations(
                                  InnerContext *context, Operation *invalidator)
    //--------------------------------------------------------------------------
    {
#ifdef DEBUG_LEGION
      ReplicateContext *repl_ctx = dynamic_cast<ReplicateContext*>(context);
      assert(repl_ctx != NULL);
#else
      ReplicateContext *repl_ctx = static_cast<ReplicateContext*>(context); 
#endif
      ReplTraceSummaryOp *op = trace->runtime->get_available_repl_summary_op();
      op->initialize_summary(repl_ctx, this, invalidator);
#ifdef LEGION_SPY
      LegionSpy::log_summary_op_creator(op->get_unique_op_id(),
                                        invalidator->get_unique_op_id());
#endif
      op->execute_dependence_analysis();
    }

    //--------------------------------------------------------------------------
    ShardID ShardedPhysicalTemplate::find_owner_shard(unsigned tid)
    //--------------------------------------------------------------------------
    {
      AutoLock tpl_lock(template_lock);
#ifdef DEBUG_LEGION
      std::map<unsigned,ShardID>::const_iterator finder = 
        owner_shards.find(tid);
      assert(finder != owner_shards.end());
      return finder->second;
#else
      return owner_shards[tid];
#endif
    }

    //--------------------------------------------------------------------------
    IndexSpace ShardedPhysicalTemplate::find_local_space(unsigned tid)
    //--------------------------------------------------------------------------
    {
      AutoLock tpl_lock(template_lock);
#ifdef DEBUG_LEGION
      std::map<unsigned,IndexSpace>::const_iterator finder = 
        local_spaces.find(tid);
      assert(finder != local_spaces.end());
      return finder->second;
#else
      return local_spaces[tid];
#endif
    }

    //--------------------------------------------------------------------------
    ShardingFunction* ShardedPhysicalTemplate::find_sharding_function(
                                                                   unsigned tid)
    //--------------------------------------------------------------------------
    {
      AutoLock tpl_lock(template_lock);
#ifdef DEBUG_LEGION
      std::map<unsigned,ShardingFunction*>::const_iterator finder = 
        sharding_functions.find(tid);
      assert(finder != sharding_functions.end());
      return finder->second;
#else
      return sharding_functions[tid];
#endif
    }

    //--------------------------------------------------------------------------
    void ShardedPhysicalTemplate::trigger_recording_done(void)
    //--------------------------------------------------------------------------
    {
#ifdef DEBUG_LEGION
      assert(!recording_barrier.has_triggered());
#endif
      Runtime::phase_barrier_arrive(recording_barrier, 1/*count*/);
      Runtime::trigger_event(recording_done, recording_barrier);
    }

    //--------------------------------------------------------------------------
    void ShardedPhysicalTemplate::elide_fences_pre_sync(ReplTraceOp *op)
    //--------------------------------------------------------------------------
    {
      op->elide_fences_pre_sync();
    }

    //--------------------------------------------------------------------------
    void ShardedPhysicalTemplate::elide_fences_post_sync(ReplTraceOp *op)
    //--------------------------------------------------------------------------
    {
      op->elide_fences_post_sync();
    }

    //--------------------------------------------------------------------------
    void ShardedPhysicalTemplate::find_last_users(InstanceView *view,
                                                IndexSpaceExpression *expr,
                                                const FieldMask &mask,
                                                std::set<unsigned> &users,
                                                std::set<RtEvent> &ready_events)
    //--------------------------------------------------------------------------
    {
      if (expr->is_empty()) return;

      // Check to see if we own this view, if we do then we can handle this
      // analysis locally, otherwise we'll need to message the owner
      const ShardID owner_shard = find_view_owner(view);
      const ShardID local_shard = repl_ctx->owner_shard->shard_id;
      if (owner_shard != local_shard)
      {
        RtUserEvent done = Runtime::create_rt_user_event();
        ShardManager *manager = repl_ctx->shard_manager;
        // This is the remote case, send a message to find the remote users
        Serializer rez;
        rez.serialize(manager->repl_id);
        rez.serialize(owner_shard);
        rez.serialize(template_index);
        rez.serialize(FIND_LAST_USERS_REQUEST);
        rez.serialize(done);
        rez.serialize(view->did);
        expr->pack_expression(rez, manager->get_shard_space(owner_shard));
        rez.serialize(mask);
        rez.serialize(repl_ctx->owner_shard->shard_id);
        rez.serialize(&users);
        manager->send_trace_update(owner_shard, rez);
        ready_events.insert(done);
      }
      else
      {
        std::set<std::pair<unsigned,ShardID> > sharded_users;
        find_last_users_sharded(view, expr, mask, sharded_users);
        std::map<ShardID,std::vector<unsigned> > remote_requests;
        for (std::set<std::pair<unsigned,ShardID> >::const_iterator it =
              sharded_users.begin(); it != sharded_users.end(); it++)
        {
          if (it->second == local_shard)
          {
            // Need the lock to prevent races on return values
            AutoLock tpl_lock(template_lock);
            users.insert(it->first);
          }
          else
            remote_requests[it->second].push_back(it->first);
        }
        // If we have any remote requests then send them now
        if (!remote_requests.empty())
        {
          ShardManager *manager = repl_ctx->shard_manager;
          for (std::map<ShardID,std::vector<unsigned> >::const_iterator rit =
                remote_requests.begin(); rit != remote_requests.end(); rit++)
          {
            RtUserEvent done = Runtime::create_rt_user_event();
            Serializer rez;
            rez.serialize(manager->repl_id);
            rez.serialize(rit->first);
            rez.serialize(template_index);
            rez.serialize(FIND_FRONTIER_REQUEST);
            rez.serialize(local_shard);
            rez.serialize(&users);
            rez.serialize<size_t>(rit->second.size());
            for (std::vector<unsigned>::const_iterator it = 
                  rit->second.begin(); it != rit->second.end(); it++)
              rez.serialize(*it); 
            rez.serialize(done);
            manager->send_trace_update(rit->first, rez);
            ready_events.insert(done);
          }
        }
      }
    }

    //--------------------------------------------------------------------------
    void ShardedPhysicalTemplate::find_last_users_sharded(InstanceView *view,
                                                  IndexSpaceExpression *expr,
                                                  const FieldMask &mask,
                          std::set<std::pair<unsigned,ShardID> > &sharded_users)
    //--------------------------------------------------------------------------
    {
#ifdef DEBUG_LEGION
      // We should own this view if we are here
      assert(find_view_owner(view) == repl_ctx->owner_shard->shard_id);
#endif
      ViewUsers::const_iterator finder = view_users.find(view);
      if (finder == view_users.end()) return;

      RegionTreeForest *forest = trace->runtime->forest;
      const ShardID local_shard = repl_ctx->owner_shard->shard_id;
      for (FieldMaskSet<ViewUser>::const_iterator uit = 
            finder->second.begin(); uit != finder->second.end(); ++uit)
        if (!!(uit->second & mask))
        {
          ViewUser *user = uit->first;
          IndexSpaceExpression *intersect =
            forest->intersect_index_spaces(expr, user->expr);
          if (!intersect->is_empty())
          {
            // See if it is local or not
            if (user->shard == local_shard)
            {
              // This is a local user so we can do the translation now
              AutoLock tpl_lock(template_lock);
              std::map<unsigned,unsigned>::const_iterator finder =
                frontiers.find(user->user);
              // See if we have recorded this frontier yet or not
              if (finder == frontiers.end())
              {
                const unsigned next_event_id = events.size();
                frontiers[user->user] = next_event_id;
                events.resize(next_event_id + 1);
                sharded_users.insert(
                    std::pair<unsigned,ShardID>(next_event_id, local_shard));
              }
              else
                sharded_users.insert(
                    std::pair<unsigned,ShardID>(finder->second, local_shard));
            }
            else // Not local so just record it
              sharded_users.insert(
                  std::pair<unsigned,ShardID>(user->user, user->shard));
          }
        }
    }

    //--------------------------------------------------------------------------
    void ShardedPhysicalTemplate::initialize_generators(
                                                 std::vector<unsigned> &new_gen)
    //--------------------------------------------------------------------------
    {
      PhysicalTemplate::initialize_generators(new_gen);
      for (std::vector<std::pair<ApBarrier,unsigned> >::const_iterator it =
            remote_frontiers.begin(); it != remote_frontiers.end(); it++)
        new_gen[it->second] = 0;
    }

    //--------------------------------------------------------------------------
    void ShardedPhysicalTemplate::initialize_transitive_reduction_frontiers(
       std::vector<unsigned> &topo_order, std::vector<unsigned> &inv_topo_order)
    //--------------------------------------------------------------------------
    {
      PhysicalTemplate::initialize_transitive_reduction_frontiers(topo_order,
                                                              inv_topo_order);
      for (std::vector<std::pair<ApBarrier,unsigned> >::const_iterator it = 
            remote_frontiers.begin(); it != remote_frontiers.end(); it++)
      {
        inv_topo_order[it->second] = topo_order.size();
        topo_order.push_back(it->second);
      }
    }

    /////////////////////////////////////////////////////////////
    // Instruction
    /////////////////////////////////////////////////////////////

    //--------------------------------------------------------------------------
    Instruction::Instruction(PhysicalTemplate& tpl, const TraceLocalID &o)
      : operations(tpl.operations), events(tpl.events),
        user_events(tpl.user_events), owner(o)
    //--------------------------------------------------------------------------
    {
    }

    /////////////////////////////////////////////////////////////
    // GetTermEvent
    /////////////////////////////////////////////////////////////

    //--------------------------------------------------------------------------
    GetTermEvent::GetTermEvent(PhysicalTemplate& tpl, unsigned l,
                               const TraceLocalID& r)
      : Instruction(tpl, r), lhs(l)
    //--------------------------------------------------------------------------
    {
#ifdef DEBUG_LEGION
      assert(lhs < events.size());
      assert(operations.find(owner) != operations.end());
#endif
    }

    //--------------------------------------------------------------------------
    void GetTermEvent::execute(void)
    //--------------------------------------------------------------------------
    {
#ifdef DEBUG_LEGION
      assert(operations.find(owner) != operations.end());
      assert(operations.find(owner)->second != NULL);
#endif
      operations[owner]->replay_mapping_output();
      events[lhs] = operations[owner]->get_memo_completion();
    }

    //--------------------------------------------------------------------------
    std::string GetTermEvent::to_string(void)
    //--------------------------------------------------------------------------
    {
      std::stringstream ss;
      ss << "events[" << lhs << "] = operations[" << owner
         << "].get_completion_event()    (op kind: "
         << Operation::op_names[operations[owner]->get_memoizable_kind()] 
         << ")";
      return ss.str();
    }

    /////////////////////////////////////////////////////////////
    // CreateApUserEvent
    /////////////////////////////////////////////////////////////

    //--------------------------------------------------------------------------
    CreateApUserEvent::CreateApUserEvent(PhysicalTemplate& tpl, unsigned l,
                                         const TraceLocalID &o)
      : Instruction(tpl, o), lhs(l)
    //--------------------------------------------------------------------------
    {
#ifdef DEBUG_LEGION
      assert(lhs < events.size());
      assert(user_events.find(lhs) != user_events.end());
#endif
    }

    //--------------------------------------------------------------------------
    void CreateApUserEvent::execute(void)
    //--------------------------------------------------------------------------
    {
      ApUserEvent ev = Runtime::create_ap_user_event(NULL);
      events[lhs] = ev;
      user_events[lhs] = ev;
    }

    //--------------------------------------------------------------------------
    std::string CreateApUserEvent::to_string(void)
    //--------------------------------------------------------------------------
    {
      std::stringstream ss;
      ss << "events[" << lhs << "] = Runtime::create_ap_user_event()    "
         << "(owner: " << owner << ")";
      return ss.str();
    }

    /////////////////////////////////////////////////////////////
    // TriggerEvent
    /////////////////////////////////////////////////////////////

    //--------------------------------------------------------------------------
    TriggerEvent::TriggerEvent(PhysicalTemplate& tpl, unsigned l, unsigned r,
                               const TraceLocalID &o)
      : Instruction(tpl, o), lhs(l), rhs(r)
    //--------------------------------------------------------------------------
    {
#ifdef DEBUG_LEGION
      assert(lhs < events.size());
      assert(rhs < events.size());
#endif
    }

    //--------------------------------------------------------------------------
    void TriggerEvent::execute(void)
    //--------------------------------------------------------------------------
    {
#ifdef DEBUG_LEGION
      assert(events[lhs].exists());
      assert(user_events[lhs].exists());
      assert(events[lhs].id == user_events[lhs].id);
#endif
      Runtime::trigger_event(NULL, user_events[lhs], events[rhs]);
    }

    //--------------------------------------------------------------------------
    std::string TriggerEvent::to_string(void)
    //--------------------------------------------------------------------------
    {
      std::stringstream ss;
      ss << "Runtime::trigger_event(events[" << lhs
         << "], events[" << rhs << "])    (owner: " << owner << ")";
      return ss.str();
    }

    /////////////////////////////////////////////////////////////
    // MergeEvent
    /////////////////////////////////////////////////////////////

    //--------------------------------------------------------------------------
    MergeEvent::MergeEvent(PhysicalTemplate& tpl, unsigned l,
                           const std::set<unsigned>& r, const TraceLocalID &o)
      : Instruction(tpl, o), lhs(l), rhs(r)
    //--------------------------------------------------------------------------
    {
#ifdef DEBUG_LEGION
      assert(lhs < events.size());
      assert(rhs.size() > 0);
      for (std::set<unsigned>::iterator it = rhs.begin(); it != rhs.end();
           ++it)
        assert(*it < events.size());
#endif
    }

    //--------------------------------------------------------------------------
    void MergeEvent::execute(void)
    //--------------------------------------------------------------------------
    {
      std::set<ApEvent> to_merge;
      for (std::set<unsigned>::iterator it = rhs.begin(); it != rhs.end();
           ++it)
      {
#ifdef DEBUG_LEGION
        assert(*it < events.size());
#endif
        to_merge.insert(events[*it]);
      }
      ApEvent result = Runtime::merge_events(NULL, to_merge);
      events[lhs] = result;
    }

    //--------------------------------------------------------------------------
    std::string MergeEvent::to_string(void)
    //--------------------------------------------------------------------------
    {
      std::stringstream ss;
      ss << "events[" << lhs << "] = Runtime::merge_events(";
      unsigned count = 0;
      for (std::set<unsigned>::iterator it = rhs.begin(); it != rhs.end();
           ++it)
      {
        if (count++ != 0) ss << ",";
        ss << "events[" << *it << "]";
      }
      ss << ")    (owner: " << owner << ")";
      return ss.str();
    }

    /////////////////////////////////////////////////////////////
    // AssignFenceCompletion
    /////////////////////////////////////////////////////////////

    //--------------------------------------------------------------------------
    AssignFenceCompletion::AssignFenceCompletion(
                       PhysicalTemplate& t, unsigned l, const TraceLocalID &o)
      : Instruction(t, o), tpl(t), lhs(l)
    //--------------------------------------------------------------------------
    {
#ifdef DEBUG_LEGION
      assert(lhs < events.size());
#endif
    }

    //--------------------------------------------------------------------------
    void AssignFenceCompletion::execute(void)
    //--------------------------------------------------------------------------
    {
      events[lhs] = tpl.get_fence_completion();
    }

    //--------------------------------------------------------------------------
    std::string AssignFenceCompletion::to_string(void)
    //--------------------------------------------------------------------------
    {
      std::stringstream ss;
      ss << "events[" << lhs << "] = fence_completion";
      return ss.str();
    }

    /////////////////////////////////////////////////////////////
    // IssueCopy
    /////////////////////////////////////////////////////////////

    //--------------------------------------------------------------------------
    IssueCopy::IssueCopy(PhysicalTemplate& tpl,
                         unsigned l, IndexSpaceExpression *e,
                         const TraceLocalID& key,
                         const std::vector<CopySrcDstField>& s,
                         const std::vector<CopySrcDstField>& d,
#ifdef LEGION_SPY
                         RegionTreeID src_tid, RegionTreeID dst_tid,
#endif
                         unsigned pi, ReductionOpID ro, bool rf)
      : Instruction(tpl, key), lhs(l), expr(e), src_fields(s), dst_fields(d), 
#ifdef LEGION_SPY
        src_tree_id(src_tid), dst_tree_id(dst_tid),
#endif
        precondition_idx(pi), redop(ro), reduction_fold(rf)
    //--------------------------------------------------------------------------
    {
#ifdef DEBUG_LEGION
      assert(lhs < events.size());
      assert(operations.find(owner) != operations.end());
      assert(src_fields.size() > 0);
      assert(dst_fields.size() > 0);
      assert(precondition_idx < events.size());
      assert(expr != NULL);
#endif
      expr->add_expression_reference();
    }

    //--------------------------------------------------------------------------
    IssueCopy::~IssueCopy(void)
    //--------------------------------------------------------------------------
    {
      if (expr->remove_expression_reference())
        delete expr;
    }

    //--------------------------------------------------------------------------
    void IssueCopy::execute(void)
    //--------------------------------------------------------------------------
    {
#ifdef DEBUG_LEGION
      assert(operations.find(owner) != operations.end());
      assert(operations.find(owner)->second != NULL);
#endif
      Memoizable *memo = operations[owner];
      ApEvent precondition = events[precondition_idx];
      const PhysicalTraceInfo trace_info(memo->get_operation(), -1U, false);
      events[lhs] = expr->issue_copy(trace_info, dst_fields, src_fields,
#ifdef LEGION_SPY
                                     src_tree_id, dst_tree_id,
#endif
                                     precondition, PredEvent::NO_PRED_EVENT,
                                     redop, reduction_fold);
    }

    //--------------------------------------------------------------------------
    std::string IssueCopy::to_string(void)
    //--------------------------------------------------------------------------
    {
      std::stringstream ss;
      ss << "events[" << lhs << "] = copy(operations[" << owner << "], "
         << "Index expr: " << expr->expr_id << ", {";
      for (unsigned idx = 0; idx < src_fields.size(); ++idx)
      {
        ss << "(" << std::hex << src_fields[idx].inst.id
           << "," << std::dec << src_fields[idx].subfield_offset
           << "," << src_fields[idx].size
           << "," << src_fields[idx].field_id
           << "," << src_fields[idx].serdez_id << ")";
        if (idx != src_fields.size() - 1) ss << ",";
      }
      ss << "}, {";
      for (unsigned idx = 0; idx < dst_fields.size(); ++idx)
      {
        ss << "(" << std::hex << dst_fields[idx].inst.id
           << "," << std::dec << dst_fields[idx].subfield_offset
           << "," << dst_fields[idx].size
           << "," << dst_fields[idx].field_id
           << "," << dst_fields[idx].serdez_id << ")";
        if (idx != dst_fields.size() - 1) ss << ",";
      }
      ss << "}, events[" << precondition_idx << "]";

      if (redop != 0) ss << ", " << redop;
      ss << ")";

      return ss.str();
    }

#ifdef LEGION_GPU_REDUCTIONS
    /////////////////////////////////////////////////////////////
    // GPUReduction
    /////////////////////////////////////////////////////////////

    //--------------------------------------------------------------------------
    GPUReduction::GPUReduction(PhysicalTemplate& tpl,
                               unsigned l, IndexSpaceExpression *e,
                               const TraceLocalID& key,
                               const std::vector<CopySrcDstField>& s,
                               const std::vector<CopySrcDstField>& d,
                               Processor g, TaskID tid, 
                               PhysicalManager *sm, PhysicalManager *dm,
                               unsigned pi, ReductionOpID ro, bool rf)
      : Instruction(tpl, key), lhs(l), expr(e), src_fields(s), dst_fields(d), 
        gpu(g), gpu_task_id(tid), src(sm), dst(dm),
        precondition_idx(pi), redop(ro), reduction_fold(rf)
    //--------------------------------------------------------------------------
    {
#ifdef DEBUG_LEGION
      assert(lhs < events.size());
      assert(operations.find(owner) != operations.end());
      assert(src_fields.size() > 0);
      assert(dst_fields.size() > 0);
      assert(precondition_idx < events.size());
      assert(expr != NULL);
#endif
      expr->add_expression_reference();
      src->add_base_resource_ref(TRACE_REF);
      dst->add_base_resource_ref(TRACE_REF);
    }

    //--------------------------------------------------------------------------
    GPUReduction::~GPUReduction(void)
    //--------------------------------------------------------------------------
    {
      if (expr->remove_expression_reference())
        delete expr;
      if (src->remove_base_resource_ref(TRACE_REF))
        delete src;
      if (dst->remove_base_resource_ref(TRACE_REF))
        delete dst;
    }

    //--------------------------------------------------------------------------
    void GPUReduction::execute(void)
    //--------------------------------------------------------------------------
    {
#ifdef DEBUG_LEGION
      assert(operations.find(owner) != operations.end());
      assert(operations.find(owner)->second != NULL);
#endif
      Memoizable *memo = operations[owner];
      ApEvent precondition = events[precondition_idx];
      const PhysicalTraceInfo trace_info(memo->get_operation(), -1U, false);
      events[lhs] = expr->gpu_reduction(trace_info, dst_fields, src_fields,
                                     gpu, gpu_task_id, dst, src,
                                     precondition, PredEvent::NO_PRED_EVENT,
                                     redop, reduction_fold);
    }

    //--------------------------------------------------------------------------
    std::string GPUReduction::to_string(void)
    //--------------------------------------------------------------------------
    {
      std::stringstream ss;
      ss << "events[" << lhs << "] = gpu_reduction(operations[" << owner << "],"
         << " Index expr: " << expr->expr_id << ", {";
      for (unsigned idx = 0; idx < src_fields.size(); ++idx)
      {
        ss << "(" << std::hex << src_fields[idx].inst.id
           << "," << std::dec << src_fields[idx].subfield_offset
           << "," << src_fields[idx].size
           << "," << src_fields[idx].field_id
           << "," << src_fields[idx].serdez_id << ")";
        if (idx != src_fields.size() - 1) ss << ",";
      }
      ss << "}, {";
      for (unsigned idx = 0; idx < dst_fields.size(); ++idx)
      {
        ss << "(" << std::hex << dst_fields[idx].inst.id
           << "," << std::dec << dst_fields[idx].subfield_offset
           << "," << dst_fields[idx].size
           << "," << dst_fields[idx].field_id
           << "," << dst_fields[idx].serdez_id << ")";
        if (idx != dst_fields.size() - 1) ss << ",";
      }
      ss << "}, events[" << precondition_idx << "]";

      if (redop != 0) ss << ", " << redop;
      ss << ")";

      return ss.str();
    }
#endif // LEGION_GPU_REDUCTIONS

    /////////////////////////////////////////////////////////////
    // IssueFill
    /////////////////////////////////////////////////////////////

    //--------------------------------------------------------------------------
    IssueFill::IssueFill(PhysicalTemplate& tpl, unsigned l, 
                         IndexSpaceExpression *e, const TraceLocalID &key,
                         const std::vector<CopySrcDstField> &f,
                         const void *value, size_t size, 
#ifdef LEGION_SPY
                         FieldSpace h, RegionTreeID tid,
#endif
                         unsigned pi)
      : Instruction(tpl, key), lhs(l), expr(e), fields(f), fill_size(size),
#ifdef LEGION_SPY
        handle(h), tree_id(tid),
#endif
        precondition_idx(pi)
    //--------------------------------------------------------------------------
    {
#ifdef DEBUG_LEGION
      assert(lhs < events.size());
      assert(operations.find(owner) != operations.end());
      assert(fields.size() > 0);
      assert(precondition_idx < events.size());
#endif
      expr->add_expression_reference();
      fill_value = malloc(fill_size);
      memcpy(fill_value, value, fill_size);
    }

    //--------------------------------------------------------------------------
    IssueFill::~IssueFill(void)
    //--------------------------------------------------------------------------
    {
      if (expr->remove_expression_reference())
        delete expr;
      free(fill_value);
    }

    //--------------------------------------------------------------------------
    void IssueFill::execute(void)
    //--------------------------------------------------------------------------
    {
#ifdef DEBUG_LEGION
      assert(operations.find(owner) != operations.end());
      assert(operations.find(owner)->second != NULL);
#endif
      Memoizable *memo = operations[owner];
      ApEvent precondition = events[precondition_idx];
      const PhysicalTraceInfo trace_info(memo->get_operation(), -1U, false);
      events[lhs] = expr->issue_fill(trace_info, fields, 
                                     fill_value, fill_size,
#ifdef LEGION_SPY
                                     trace_info.op->get_unique_op_id(),
                                     handle, tree_id,
#endif
                                     precondition, PredEvent::NO_PRED_EVENT);
    }

    //--------------------------------------------------------------------------
    std::string IssueFill::to_string(void)
    //--------------------------------------------------------------------------
    {
      std::stringstream ss;
      ss << "events[" << lhs << "] = fill(Index expr: " << expr->expr_id
         << ", {";
      for (unsigned idx = 0; idx < fields.size(); ++idx)
      {
        ss << "(" << std::hex << fields[idx].inst.id
           << "," << std::dec << fields[idx].subfield_offset
           << "," << fields[idx].size
           << "," << fields[idx].field_id
           << "," << fields[idx].serdez_id << ")";
        if (idx != fields.size() - 1) ss << ",";
      }
      ss << "}, events[" << precondition_idx << "])    (owner: "
         << owner << ")";
      return ss.str();
    }

    /////////////////////////////////////////////////////////////
    // SetOpSyncEvent
    /////////////////////////////////////////////////////////////

    //--------------------------------------------------------------------------
    SetOpSyncEvent::SetOpSyncEvent(PhysicalTemplate& tpl, unsigned l,
                                       const TraceLocalID& r)
      : Instruction(tpl, r), lhs(l)
    //--------------------------------------------------------------------------
    {
#ifdef DEBUG_LEGION
      assert(lhs < events.size());
      assert(operations.find(owner) != operations.end());
#endif
    }

    //--------------------------------------------------------------------------
    void SetOpSyncEvent::execute(void)
    //--------------------------------------------------------------------------
    {
#ifdef DEBUG_LEGION
      assert(operations.find(owner) != operations.end());
      assert(operations.find(owner)->second != NULL);
#endif
      Memoizable *memoizable = operations[owner];
#ifdef DEBUG_LEGION
      assert(memoizable != NULL);
#endif
      ApEvent sync_condition = memoizable->compute_sync_precondition(NULL);
      events[lhs] = sync_condition;
    }

    //--------------------------------------------------------------------------
    std::string SetOpSyncEvent::to_string(void)
    //--------------------------------------------------------------------------
    {
      std::stringstream ss;
      ss << "events[" << lhs << "] = operations[" << owner
         << "].compute_sync_precondition()    (op kind: "
         << Operation::op_names[operations[owner]->get_memoizable_kind()] 
         << ")";
      return ss.str();
    }

    /////////////////////////////////////////////////////////////
    // SetEffects
    /////////////////////////////////////////////////////////////

    //--------------------------------------------------------------------------
    SetEffects::SetEffects(PhysicalTemplate& tpl, const TraceLocalID& l,
                           unsigned r)
      : Instruction(tpl, l), rhs(r)
    //--------------------------------------------------------------------------
    {
#ifdef DEBUG_LEGION
      assert(rhs < events.size());
      assert(operations.find(owner) != operations.end());
#endif
    }

    //--------------------------------------------------------------------------
    void SetEffects::execute(void)
    //--------------------------------------------------------------------------
    {
#ifdef DEBUG_LEGION
      assert(operations.find(owner) != operations.end());
      assert(operations.find(owner)->second != NULL);
#endif
      Memoizable *memoizable = operations[owner];
#ifdef DEBUG_LEGION
      assert(memoizable != NULL);
#endif
      memoizable->set_effects_postcondition(events[rhs]);
    }

    //--------------------------------------------------------------------------
    std::string SetEffects::to_string(void)
    //--------------------------------------------------------------------------
    {
      std::stringstream ss;
      ss << "operations[" << owner << "].set_effects_postcondition(events["
         << rhs << "])    (op kind: "
         << Operation::op_names[operations[owner]->get_memoizable_kind()]
         << ")";
      return ss.str();
    }

    /////////////////////////////////////////////////////////////
    // CompleteReplay
    /////////////////////////////////////////////////////////////

    //--------------------------------------------------------------------------
    CompleteReplay::CompleteReplay(PhysicalTemplate& tpl,
                                              const TraceLocalID& l, unsigned r)
      : Instruction(tpl, l), rhs(r)
    //--------------------------------------------------------------------------
    {
#ifdef DEBUG_LEGION
      assert(operations.find(owner) != operations.end());
      assert(rhs < events.size());
#endif
    }

    //--------------------------------------------------------------------------
    void CompleteReplay::execute(void)
    //--------------------------------------------------------------------------
    {
#ifdef DEBUG_LEGION
      assert(operations.find(owner) != operations.end());
      assert(operations.find(owner)->second != NULL);
#endif
      Memoizable *memoizable = operations[owner];
#ifdef DEBUG_LEGION
      assert(memoizable != NULL);
#endif
      memoizable->complete_replay(events[rhs]);
    }

    //--------------------------------------------------------------------------
    std::string CompleteReplay::to_string(void)
    //--------------------------------------------------------------------------
    {
      std::stringstream ss;
      ss << "operations[" << owner
         << "].complete_replay(events[" << rhs << "])    (op kind: "
         << Operation::op_names[operations[owner]->get_memoizable_kind()] 
         << ")";
      return ss.str();
    }

    /////////////////////////////////////////////////////////////
    // BarrierArrival
    /////////////////////////////////////////////////////////////

    //--------------------------------------------------------------------------
    BarrierArrival::BarrierArrival(PhysicalTemplate &tpl, 
                                   ApBarrier bar, unsigned _lhs, unsigned _rhs)
      : Instruction(tpl, TraceLocalID(0,DomainPoint())), barrier(bar), 
        lhs(_lhs), rhs(_rhs)
    //--------------------------------------------------------------------------
    {
#ifdef DEBUG_LEGION
      assert(lhs < events.size());
      assert(rhs < events.size());
#endif
    }

    //--------------------------------------------------------------------------
    BarrierArrival::~BarrierArrival(void)
    //--------------------------------------------------------------------------
    {
      // Destroy our barrier
      barrier.destroy_barrier();
    }

    //--------------------------------------------------------------------------
    void BarrierArrival::execute(void)
    //--------------------------------------------------------------------------
    {
#ifdef DEBUG_LEGION
      assert(rhs < events.size());
      assert(lhs < events.size());
#endif
      Runtime::phase_barrier_arrive(barrier, 1/*count*/, events[rhs]);
      events[lhs] = barrier;
      Runtime::advance_barrier(barrier);
    }

    //--------------------------------------------------------------------------
    std::string BarrierArrival::to_string(void)
    //--------------------------------------------------------------------------
    {
      std::stringstream ss; 
      ss << "events[" << lhs << "] = Runtime::phase_barrier_arrive("
         << barrier.id << ", events[" << rhs << "])";
      return ss.str();
    }

    //--------------------------------------------------------------------------
    ApBarrier BarrierArrival::record_subscribed_shard(ShardID remote_shard)
    //--------------------------------------------------------------------------
    {
      subscribed_shards.push_back(remote_shard);
      return barrier;
    }

    //--------------------------------------------------------------------------
    void BarrierArrival::refresh_barrier(ApEvent key, 
                  std::map<ShardID,std::map<ApEvent,ApBarrier> > &notifications)
    //--------------------------------------------------------------------------
    {
      // Destroy the old barrier
      barrier.destroy_barrier();
      // Make the new barrier
      barrier = ApBarrier(Realm::Barrier::create_barrier(1/*arrival count*/)); 
      for (std::vector<ShardID>::const_iterator it = 
            subscribed_shards.begin(); it != subscribed_shards.end(); it++)
        notifications[*it][key] = barrier;
    }

    /////////////////////////////////////////////////////////////
    // BarrierAdvance
    /////////////////////////////////////////////////////////////

    //--------------------------------------------------------------------------
    BarrierAdvance::BarrierAdvance(PhysicalTemplate &tpl,
                                   ApBarrier bar, unsigned _lhs) 
      : Instruction(tpl, TraceLocalID(0,DomainPoint())), barrier(bar), lhs(_lhs)
    //--------------------------------------------------------------------------
    {
#ifdef DEBUG_LEGION
      assert(lhs < events.size());
#endif
    }

    //--------------------------------------------------------------------------
    void BarrierAdvance::execute(void)
    //--------------------------------------------------------------------------
    {
#ifdef DEBUG_LEGION
      assert(lhs < events.size());
#endif
      events[lhs] = barrier;
      Runtime::advance_barrier(barrier);
    }

    //--------------------------------------------------------------------------
    std::string BarrierAdvance::to_string(void)
    //--------------------------------------------------------------------------
    {
      std::stringstream ss;
      ss << "events[" << lhs << "] = Runtime::barrier_advance("
         << barrier.id << ")";
      return ss.str();
    }

  }; // namespace Internal 
}; // namespace Legion
<|MERGE_RESOLUTION|>--- conflicted
+++ resolved
@@ -2078,16 +2078,6 @@
       {
         if (it->elements.empty())
           continue;
-<<<<<<< HEAD
-
-        IndexSpaceExpression *expr1 = eq->set_expr;
-        IndexSpaceExpression *expr2 = it->first->set_expr;
-        // THIS IS NOT A COMPLETE DOMINANCE TEST!!!
-        // We are assuming that equivalence sets are always uniquely
-        // represented at the leaves of the equivalence set tree and
-        // therefore we can test expressions more directly
-        if (expr1 == expr2)
-=======
         std::set<IndexSpaceExpression*> exprs;
         for (std::set<EquivalenceSet*>::const_iterator eit = 
               it->elements.begin(); eit != it->elements.end(); eit++)
@@ -2098,7 +2088,6 @@
           non_dominated -= it->set_mask;
         // Can only dominate if we have enough points
         else if (expr->get_volume() <= union_expr->get_volume())
->>>>>>> a122dca9
         {
           IndexSpaceExpression *diff_expr =
             forest->subtract_index_spaces(expr, union_expr);
