--- conflicted
+++ resolved
@@ -1186,13 +1186,8 @@
                          const FieldMask &user_mask,
                          std::set<RtEvent> &applied,
                          int owner_shard = -1);
-<<<<<<< HEAD
-    public:
-      void record_replayed(void);
-=======
       virtual void record_fill_views(const FieldMaskSet<FillView> &views,
                                      std::set<RtEvent> &applied_events);
->>>>>>> 978dd056
     protected:
       ShardID find_view_owner(InstanceView *view);
       void find_owner_shards(AddressSpace owner, std::vector<ShardID> &shards);
