/* Copyright 2020 Stanford University, NVIDIA Corporation
 *
 * Licensed under the Apache License, Version 2.0 (the "License");
 * you may not use this file except in compliance with the License.
 * You may obtain a copy of the License at
 *
 *     http://www.apache.org/licenses/LICENSE-2.0
 *
 * Unless required by applicable law or agreed to in writing, software
 * distributed under the License is distributed on an "AS IS" BASIS,
 * WITHOUT WARRANTIES OR CONDITIONS OF ANY KIND, either express or implied.
 * See the License for the specific language governing permissions and
 * limitations under the License.
 */


#ifndef __LEGION_TRACE__
#define __LEGION_TRACE__

#include "legion.h"
#include "legion/legion_ops.h"
#include "legion/legion_analysis.h"
#include "legion/legion_allocation.h"

namespace Legion {
  namespace Internal {

    /**
     * \class LegionTrace
     * This is the abstract base class for a trace object
     * and is used to support both static and dynamic traces
     */
    class LegionTrace : public Collectable {
    public:
      struct DependenceRecord {
      public:
        DependenceRecord(int idx)
          : operation_idx(idx), prev_idx(-1), next_idx(-1),
            validates(false), dtype(LEGION_TRUE_DEPENDENCE) { }
        DependenceRecord(int op_idx, int pidx, int nidx,
                         bool val, DependenceType d,
                         const FieldMask &m)
          : operation_idx(op_idx), prev_idx(pidx), 
            next_idx(nidx), validates(val),
            dtype(d), dependent_mask(m) { }
      public:
        inline bool merge(const DependenceRecord &record)
        {
          if ((operation_idx != record.operation_idx) ||
              (prev_idx != record.prev_idx) ||
              (next_idx != record.next_idx) ||
              (validates != record.validates) ||
              (dtype != record.dtype))
            return false;
          dependent_mask |= record.dependent_mask;
          return true;
        }
      public:
        int operation_idx;
        int prev_idx; // previous region requirement index
        int next_idx; // next region requirement index
        bool validates;
        DependenceType dtype;
        FieldMask dependent_mask;
      };
      struct AliasChildren {
      public:
        AliasChildren(unsigned req_idx, unsigned dep, const FieldMask &m)
          : req_index(req_idx), depth(dep), mask(m) { }
      public:
        unsigned req_index;
        unsigned depth;
        FieldMask mask;
      };
    public:
      enum TracingState {
        LOGICAL_ONLY,
        PHYSICAL_RECORD,
        PHYSICAL_REPLAY,
      };
    public:
      LegionTrace(InnerContext *ctx, bool logical_only);
      virtual ~LegionTrace(void);
    public:
      virtual bool is_static_trace(void) const = 0;
      virtual bool is_dynamic_trace(void) const = 0;
      virtual StaticTrace* as_static_trace(void) = 0;
      virtual DynamicTrace* as_dynamic_trace(void) = 0;
      virtual TraceID get_trace_id(void) const = 0;
    public:
      virtual bool is_fixed(void) const = 0;
      virtual bool handles_region_tree(RegionTreeID tid) const = 0;
      virtual void record_static_dependences(Operation *op,
                     const std::vector<StaticDependence> *dependences) = 0;
      virtual void register_operation(Operation *op, GenerationID gen) = 0; 
      virtual void record_dependence(Operation *target, GenerationID target_gen,
                                Operation *source, GenerationID source_gen) = 0;
      virtual void record_region_dependence(
                                    Operation *target, GenerationID target_gen,
                                    Operation *source, GenerationID source_gen,
                                    unsigned target_idx, unsigned source_idx,
                                    DependenceType dtype, bool validates,
                                    const FieldMask &dependent_mask) = 0;
      virtual void record_aliased_children(unsigned req_index, unsigned depth,
                                           const FieldMask &aliased_mask) = 0;
    public:
      bool has_physical_trace(void) { return physical_trace != NULL; }
      PhysicalTrace* get_physical_trace(void) { return physical_trace; }
      void register_physical_only(Operation *op, GenerationID gen);
    public:
      void replay_aliased_children(std::vector<RegionTreePath> &paths) const;
      void end_trace_execution(FenceOp *fence_op);
    public:
      void initialize_tracing_state(void) { state = LOGICAL_ONLY; }
      void set_state_record(void) { state = PHYSICAL_RECORD; }
      void set_state_replay(void) { state = PHYSICAL_REPLAY; }
      bool is_recording(void) const { return state == PHYSICAL_RECORD; }
      bool is_replaying(void) const { return state == PHYSICAL_REPLAY; }
    public:
      inline void clear_blocking_call(void) { blocking_call_observed = false; }
      inline void record_blocking_call(void) { blocking_call_observed = true; }
      inline bool has_blocking_call(void) const {return blocking_call_observed;}
      void invalidate_trace_cache(Operation *invalidator);
#ifdef LEGION_SPY
    public:
      virtual void perform_logging(
                          UniqueID prev_fence_uid, UniqueID curr_fence_uid) = 0;
    public:
      UniqueID get_current_uid_by_index(unsigned op_idx) const;
#endif
    public:
      InnerContext *const ctx;
    protected:
      std::vector<std::pair<Operation*,GenerationID> > operations; 
      // We also need a data structure to record when there are
      // aliased but non-interfering region requirements. This should
      // be pretty sparse so we'll make it a map
      std::map<unsigned,LegionVector<AliasChildren>::aligned> aliased_children;
      volatile TracingState state;
      // Pointer to a physical trace
      PhysicalTrace *physical_trace;
      unsigned last_memoized;
      bool blocking_call_observed;
      std::set<std::pair<Operation*,GenerationID> > frontiers;
#ifdef LEGION_SPY
    protected:
      std::map<std::pair<Operation*,GenerationID>,UniqueID> current_uids;
      std::map<std::pair<Operation*,GenerationID>,unsigned> num_regions;
#endif
    };

    /**
     * \class StaticTrace
     * A static trace is a trace object that is used for 
     * handling cases where the application knows the dependneces
     * for a trace of operations
     */
    class StaticTrace : public LegionTrace,
                        public LegionHeapify<StaticTrace> {
    public:
      static const AllocationType alloc_type = STATIC_TRACE_ALLOC;
    public:
      StaticTrace(InnerContext *ctx, const std::set<RegionTreeID> *trees);
      StaticTrace(const StaticTrace &rhs);
      virtual ~StaticTrace(void);
    public:
      StaticTrace& operator=(const StaticTrace &rhs);
    public:
      virtual bool is_static_trace(void) const { return true; }
      virtual bool is_dynamic_trace(void) const { return false; }
      virtual StaticTrace* as_static_trace(void) { return this; }
      virtual DynamicTrace* as_dynamic_trace(void) { return NULL; }
      virtual TraceID get_trace_id(void) const { return 0; }
    public:
      virtual bool is_fixed(void) const;
      virtual bool handles_region_tree(RegionTreeID tid) const;
      virtual void record_static_dependences(Operation *op,
                              const std::vector<StaticDependence> *dependences);
      virtual void register_operation(Operation *op, GenerationID gen); 
      virtual void record_dependence(Operation *target,GenerationID target_gen,
                                     Operation *source,GenerationID source_gen);
      virtual void record_region_dependence(
                                    Operation *target, GenerationID target_gen,
                                    Operation *source, GenerationID source_gen,
                                    unsigned target_idx, unsigned source_idx,
                                    DependenceType dtype, bool validates,
                                    const FieldMask &dependent_mask);
      virtual void record_aliased_children(unsigned req_index, unsigned depth,
                                           const FieldMask &aliased_mask);
#ifdef LEGION_SPY
    public:
      virtual void perform_logging(
                          UniqueID prev_fence_uid, UniqueID curr_fence_uid);
#endif
    protected:
      const LegionVector<DependenceRecord>::aligned&
                  translate_dependence_records(Operation *op, unsigned index);
    protected:
      std::deque<std::vector<StaticDependence> > static_dependences;
      std::deque<LegionVector<DependenceRecord>::aligned> translated_deps;
      std::set<RegionTreeID> application_trees;
    };

    /**
     * \class DynamicTrace
     * This class is used for memoizing the dynamic
     * dependence analysis for series of operations
     * in a given task's context.
     */
    class DynamicTrace : public LegionTrace,
                         public LegionHeapify<DynamicTrace> {
    public:
      static const AllocationType alloc_type = DYNAMIC_TRACE_ALLOC;
    public:
      struct OperationInfo {
      public:
        OperationInfo(Operation *op)
          : kind(op->get_operation_kind()), count(op->get_region_count()) { }
      public:
        Operation::OpKind kind;
        unsigned count;
      }; 
    public:
      DynamicTrace(TraceID tid, InnerContext *ctx, bool logical_only);
      DynamicTrace(const DynamicTrace &rhs);
      virtual ~DynamicTrace(void);
    public:
      DynamicTrace& operator=(const DynamicTrace &rhs);
    public:
      virtual bool is_static_trace(void) const { return false; }
      virtual bool is_dynamic_trace(void) const { return true; }
      virtual StaticTrace* as_static_trace(void) { return NULL; }
      virtual DynamicTrace* as_dynamic_trace(void) { return this; }
      virtual TraceID get_trace_id(void) const { return tid; }
    public:
      // Called by task execution thread
      virtual bool is_fixed(void) const { return fixed; }
      void fix_trace(void);
    public:
      // Called by analysis thread
      void end_trace_capture(void);
    public:
      virtual void record_static_dependences(Operation *op,
                          const std::vector<StaticDependence> *dependences);
      virtual bool handles_region_tree(RegionTreeID tid) const;
      // Called by analysis thread
      virtual void register_operation(Operation *op, GenerationID gen);
      virtual void record_dependence(Operation *target,GenerationID target_gen,
                                     Operation *source,GenerationID source_gen);
      virtual void record_region_dependence(
                                    Operation *target, GenerationID target_gen,
                                    Operation *source, GenerationID source_gen,
                                    unsigned target_idx, unsigned source_idx,
                                    DependenceType dtype, bool validates,
                                    const FieldMask &dependent_mask);
      virtual void record_aliased_children(unsigned req_index, unsigned depth,
                                           const FieldMask &aliased_mask);
#ifdef LEGION_SPY
    public:
      virtual void perform_logging(
                          UniqueID prev_fence_uid, UniqueID curr_fence_uid);
#endif
    protected:
      // Insert a normal dependence for the current operation
      void insert_dependence(const DependenceRecord &record);
      // Insert an internal dependence for given key
      void insert_dependence(const std::pair<InternalOp*,GenerationID> &key,
                             const DependenceRecord &record);
    protected:
      // Only need this backwards lookup for recording dependences
      std::map<std::pair<Operation*,GenerationID>,unsigned> op_map;
      // Internal operations have a nasty interaction with traces because
      // we can generate different sets of internal operations each time we
      // run the trace depending on the state of the logical region tree.
      // Therefore, we keep track of internal ops done when capturing the trace
      // record transitive dependences on the other operations in the
      // trace that we would have interfered with had the internal operations
      // not been necessary.
      std::map<std::pair<InternalOp*,GenerationID>,
               LegionVector<DependenceRecord>::aligned> internal_dependences;
    protected: 
      // This is the generalized form of the dependences
      // For each operation, we remember a list of operations that
      // it dependens on and whether it is a validates the region
      std::deque<LegionVector<DependenceRecord>::aligned> dependences;
      // Metadata for checking the validity of a trace when it is replayed
      std::vector<OperationInfo> op_info;
    protected:
      const TraceID tid;
      bool fixed;
      bool tracing;
    };

    class TraceOp : public FenceOp {
    public:
      TraceOp(Runtime *rt);
      TraceOp(const TraceOp &rhs);
      virtual ~TraceOp(void);
    public:
      TraceOp& operator=(const TraceOp &rhs);
    public:
      virtual void execute_dependence_analysis(void);
    protected:
      LegionTrace *local_trace;
    };

    /**
     * \class TraceCaptureOp
     * This class represents trace operations which we inject
     * into the operation stream to mark when a trace capture
     * is finished so the DynamicTrace object can compute the
     * dependences data structure.
     */
    class TraceCaptureOp : public TraceOp {
    public:
      static const AllocationType alloc_type = TRACE_CAPTURE_OP_ALLOC;
    public:
      TraceCaptureOp(Runtime *rt);
      TraceCaptureOp(const TraceCaptureOp &rhs);
      virtual ~TraceCaptureOp(void);
    public:
      TraceCaptureOp& operator=(const TraceCaptureOp &rhs);
    public:
      void initialize_capture(InnerContext *ctx, bool has_blocking_call);
    public:
      virtual void activate(void);
      virtual void deactivate(void);
      virtual const char* get_logging_name(void) const;
      virtual OpKind get_operation_kind(void) const;
      virtual void trigger_dependence_analysis(void);
      virtual void trigger_mapping(void);
    protected:
      DynamicTrace *dynamic_trace;
      PhysicalTemplate *current_template;
      bool has_blocking_call;
    };

    /**
     * \class TraceCompleteOp
     * This class represents trace operations which we inject
     * into the operation stream to mark when the execution
     * of a trace has been completed.  This fence operation
     * then registers dependences on all operations in the trace
     * and becomes the new current fence.
     */
    class TraceCompleteOp : public TraceOp {
    public:
      static const AllocationType alloc_type = TRACE_COMPLETE_OP_ALLOC;
    public:
      TraceCompleteOp(Runtime *rt);
      TraceCompleteOp(const TraceCompleteOp &rhs);
      virtual ~TraceCompleteOp(void);
    public:
      TraceCompleteOp& operator=(const TraceCompleteOp &rhs);
    public:
      void initialize_complete(InnerContext *ctx, bool has_blocking_call);
    public:
      virtual void activate(void);
      virtual void deactivate(void);
      virtual const char* get_logging_name(void) const;
      virtual OpKind get_operation_kind(void) const;
      virtual void trigger_dependence_analysis(void);
      virtual void trigger_mapping(void);
    protected:
      PhysicalTemplate *current_template;
      ApEvent template_completion;
      bool replayed;
      bool has_blocking_call;
    };

    /**
     * \class TraceReplayOp
     * This class represents trace operations which we inject
     * into the operation stream to replay a physical trace
     * if there is one that satisfies its preconditions.
     */
    class TraceReplayOp : public TraceOp {
    public:
      static const AllocationType alloc_type = TRACE_REPLAY_OP_ALLOC;
    public:
      TraceReplayOp(Runtime *rt);
      TraceReplayOp(const TraceReplayOp &rhs);
      virtual ~TraceReplayOp(void);
    public:
      TraceReplayOp& operator=(const TraceReplayOp &rhs);
    public:
      void initialize_replay(InnerContext *ctx, LegionTrace *trace);
    public:
      virtual void activate(void);
      virtual void deactivate(void);
      virtual const char* get_logging_name(void) const;
      virtual OpKind get_operation_kind(void) const;
      virtual void trigger_dependence_analysis(void);
      virtual void pack_remote_operation(Serializer &rez, AddressSpaceID target,
                                         std::set<RtEvent> &applied) const;
    };

    /**
     * \class TraceBeginOp
     * This class represents mapping fences which we inject
     * into the operation stream to begin a trace.  This fence
     * is by a TraceReplayOp if the trace allows physical tracing.
     */
    class TraceBeginOp : public TraceOp {
    public:
      static const AllocationType alloc_type = TRACE_BEGIN_OP_ALLOC;
    public:
      TraceBeginOp(Runtime *rt);
      TraceBeginOp(const TraceBeginOp &rhs);
      virtual ~TraceBeginOp(void);
    public:
      TraceBeginOp& operator=(const TraceBeginOp &rhs);
    public:
      void initialize_begin(InnerContext *ctx, LegionTrace *trace);
    public:
      virtual void activate(void);
      virtual void deactivate(void);
      virtual const char* get_logging_name(void) const;
      virtual OpKind get_operation_kind(void) const;
    };

    class TraceSummaryOp : public TraceOp {
    public:
      static const AllocationType alloc_type = TRACE_SUMMARY_OP_ALLOC;
    public:
      TraceSummaryOp(Runtime *rt);
      TraceSummaryOp(const TraceSummaryOp &rhs);
      virtual ~TraceSummaryOp(void);
    public:
      TraceSummaryOp& operator=(const TraceSummaryOp &rhs);
    public:
      void initialize_summary(InnerContext *ctx,
                              PhysicalTemplate *tpl,
                              Operation *invalidator);
      void perform_logging(void);
    public:
      virtual void activate(void);
      virtual void deactivate(void);
      virtual const char* get_logging_name(void) const;
      virtual OpKind get_operation_kind(void) const;
    public:
      virtual void trigger_dependence_analysis(void);
      virtual void trigger_ready(void);
      virtual void trigger_mapping(void);
      virtual void pack_remote_operation(Serializer &rez, AddressSpaceID target,
                                         std::set<RtEvent> &applied) const;
    protected:
      PhysicalTemplate *current_template;
    };

    /**
     * \class PhysicalTrace
     * This class is used for memoizing the dynamic physical dependence
     * analysis for series of operations in a given task's context.
     */
    class PhysicalTrace {
    public:
      PhysicalTrace(Runtime *runtime, LegionTrace *logical_trace);
      PhysicalTrace(const PhysicalTrace &rhs);
      ~PhysicalTrace(void);
    public:
      PhysicalTrace& operator=(const PhysicalTrace &rhs);
    public:
      void clear_cached_template(void) { current_template = NULL; }
      void check_template_preconditions(TraceReplayOp *op,
                                        std::set<RtEvent> &applied_events);
      // Return true if we evaluated all the templates
      bool find_viable_templates(ReplTraceReplayOp *op, 
                                 std::set<RtEvent> &applied_events,
                                 unsigned templates_to_find,
                                 std::vector<int> &viable_templates);
      PhysicalTemplate* select_template(unsigned template_index);
    public:
      PhysicalTemplate* get_current_template(void) { return current_template; }
      bool has_any_templates(void) const { return templates.size() > 0; }
    public:
      void record_previous_template_completion(ApEvent template_completion)
        { previous_template_completion = template_completion; }
      ApEvent get_previous_template_completion(void) const
        { return previous_template_completion; }
    public:
      void set_current_execution_fence_event(ApEvent event)
        { execution_fence_event = event; }
      ApEvent get_current_execution_fence_event(void) const
        { return execution_fence_event; }
    public:
      PhysicalTemplate* start_new_template(void);
      void record_replayable_capture(PhysicalTemplate *tpl);
      void record_failed_capture(PhysicalTemplate *tpl);
    public:
      const std::vector<Processor> &get_replay_targets(void)
        { return replay_targets; }
    public:
      void initialize_template(ApEvent fence_completion, bool recurrent);
    public:
      Runtime * const runtime;
      const LegionTrace *logical_trace;
      ReplicateContext *const repl_ctx;
    private:
      mutable LocalLock trace_lock;
      PhysicalTemplate* current_template;
      LegionVector<PhysicalTemplate*>::aligned templates;
      unsigned nonreplayable_count;
      unsigned new_template_count;
    private:
      ApEvent previous_template_completion;
      ApEvent execution_fence_event;
      std::vector<Processor> replay_targets;
    };

    typedef Memoizable::TraceLocalID TraceLocalID;

    /**
     * \class TraceViewSet
     */
    class TraceViewSet {
    public:
      TraceViewSet(RegionTreeForest *forest);
      virtual ~TraceViewSet(void);
    public:
      void insert(InstanceView *view,
                  EquivalenceSet *eq,
                  const FieldMask &mask);
      void invalidate(InstanceView *view,
                      EquivalenceSet *eq,
                      const FieldMask &mask);
    public:
      bool dominates(InstanceView *view,
                     EquivalenceSet *eq,
                     FieldMask &non_dominated) const;
      bool subsumed_by(const TraceViewSet &set) const;
      bool has_refinements(void) const;
      bool empty(void) const;
    public:
      void dump(void) const;
    protected:
      typedef LegionMap<InstanceView*,
                        FieldMaskSet<EquivalenceSet> >::aligned ViewSet;
    protected:
      RegionTreeForest * const forest;
    protected:
      ViewSet conditions;
      // Need to hold view references if we're going to be dumping
      // this trace even past the end of execution
      const bool view_references;
    };

    /**
     * \class TraceConditionSet
     */
    class TraceConditionSet : public TraceViewSet {
    public:
      TraceConditionSet(RegionTreeForest *forest);
      virtual ~TraceConditionSet(void);
    public:
      void make_ready(bool postcondition);
    public:
      bool require(Operation *op, std::set<RtEvent> &applied_events);
      void ensure(Operation *op, std::set<RtEvent> &applied_events);
    private:
      bool cached;
      // The following containers are populated only when the 'cached' is true.
      LegionVector<FieldMaskSet<InstanceView> >::aligned views;
      LegionVector<VersionInfo>::aligned                 version_infos;
    };

    /**
     * \class PhysicalTemplate
     * This class represents a recipe to reconstruct a physical task graph.
     * A template consists of a sequence of instructions, each of which is
     * interpreted by the template engine. The template also maintains
     * the interpreter state (operations and events). These are initialized
     * before the template gets executed.
     */
    class PhysicalTemplate : public PhysicalTraceRecorder,
                             public LegionHeapify<PhysicalTemplate> {
    public:
      struct ReplaySliceArgs : public LgTaskArgs<ReplaySliceArgs> {
      public:
        static const LgTaskID TASK_ID = LG_REPLAY_SLICE_ID;
      public:
        ReplaySliceArgs(PhysicalTemplate *t, unsigned si)
          : LgTaskArgs<ReplaySliceArgs>(0), tpl(t), slice_index(si) { }
      public:
        PhysicalTemplate *tpl;
        unsigned slice_index;
      };
      struct DeleteTemplateArgs : public LgTaskArgs<DeleteTemplateArgs> {
      public:
        static const LgTaskID TASK_ID = LG_DELETE_TEMPLATE_ID;
      public:
        DeleteTemplateArgs(PhysicalTemplate *t)
          : LgTaskArgs<DeleteTemplateArgs>(0), tpl(t) { }
      public:
        PhysicalTemplate *tpl;
      };
    protected:
      struct ViewUser {
        ViewUser(const RegionUsage &r, unsigned u, 
                 IndexSpaceExpression *e, int s)
          : usage(r), user(u), expr(e), shard(s)
        {}
        const RegionUsage usage;
        const unsigned user;
        IndexSpaceExpression *const expr;
        const ShardID shard;
      };
    private:
      struct CachedMapping
      {
        VariantID               chosen_variant;
        TaskPriority            task_priority;
        bool                    postmap_task;
        std::vector<Processor>  target_procs;
        std::deque<InstanceSet> physical_instances;
      };
      typedef LegionMap<TraceLocalID,CachedMapping>::aligned CachedMappings;
    protected:
      typedef LegionMap<InstanceView*,
                        FieldMaskSet<IndexSpaceExpression> >::aligned ViewExprs;
      typedef LegionMap<InstanceView*,
                        FieldMaskSet<ViewUser> >::aligned             ViewUsers;
      typedef std::map<RegionTreeID,std::set<InstanceView*> >        ViewGroups;
    public:
      PhysicalTemplate(PhysicalTrace *trace, ApEvent fence_event);
      PhysicalTemplate(const PhysicalTemplate &rhs);
    protected:
      virtual ~PhysicalTemplate(void);
    public:
      virtual void initialize(Runtime *runtime, ApEvent fence_completion,
                              bool recurrent);
      virtual ApEvent get_completion(void) const;
      virtual ApEvent get_completion_for_deletion(void) const;
    public:
      void finalize(bool has_blocking_call, ReplTraceOp *op = NULL);
      void generate_conditions(void);
    public:
      struct Replayable {
        explicit Replayable(bool r)
          : replayable(r), message()
        {}
        Replayable(bool r, const char *m)
          : replayable(r), message(m)
        {}
        Replayable(const Replayable &r)
          : replayable(r.replayable), message(r.message)
        {}
        operator bool(void) const { return replayable; }
        bool replayable;
        std::string message;
      };
    protected:
      virtual Replayable check_replayable(ReplTraceOp *op,
                            bool has_blocking_call) const;
    public:
      void optimize(ReplTraceOp *op);
    private:
      void elide_fences(std::vector<unsigned> &gen, ReplTraceOp *op);
      void propagate_merges(std::vector<unsigned> &gen);
      void transitive_reduction(void);
      void propagate_copies(std::vector<unsigned> &gen);
      void prepare_parallel_replay(const std::vector<unsigned> &gen);
      void push_complete_replays(void);
    protected:
      virtual void initialize_propagate_merges_frontiers(
                          std::vector<unsigned> &new_gen);
      virtual void initialize_transitive_reduction_frontiers(
                          std::vector<unsigned> &topo_order,
                          std::vector<unsigned> &inv_topo_order);
    public:
      // Variants for normal traces
      bool check_preconditions(TraceReplayOp *op,
                               std::set<RtEvent> &applied_events);
      void apply_postcondition(TraceSummaryOp *op,
                               std::set<RtEvent> &applied_events);
      // Variants for control replication traces 
      bool check_preconditions(ReplTraceReplayOp *op,
                               std::set<RtEvent> &applied_events);
      void apply_postcondition(ReplTraceSummaryOp *op,
                               std::set<RtEvent> &applied_events);
    public:
      void register_operation(Operation *op);
      void execute_all(void);
      void execute_slice(unsigned slice_idx);
    public:
      virtual void issue_summary_operations(InnerContext* context,
                                            Operation *invalidator);
    public:
      void dump_template(void);
    private:
      void dump_instructions(const std::vector<Instruction*> &instructions);
#ifdef LEGION_SPY
    public:
      void set_fence_uid(UniqueID fence_uid) { prev_fence_uid = fence_uid; }
      UniqueID get_fence_uid(void) const { return prev_fence_uid; }
#endif
    public:
      inline bool is_replaying(void) const { return !recording; }
      inline bool is_replayable(void) const { return replayable.replayable; }
      inline const std::string& get_replayable_message(void) const
        { return replayable.message; }
    public:
      virtual bool is_recording(void) const { return recording; }
      virtual void add_recorder_reference(void) { /*do nothing*/ }
      virtual bool remove_recorder_reference(void) 
        { /*do nothing, never delete*/ return false; }
      virtual void pack_recorder(Serializer &rez, 
          std::set<RtEvent> &applied, const AddressSpaceID target);
    public:
      virtual void record_mapper_output(Memoizable *memo,
                             const Mapper::MapTaskOutput &output,
                             const std::deque<InstanceSet> &physical_instances,
                             std::set<RtEvent> &applied_events);
      void get_mapper_output(SingleTask *task,
                             VariantID &chosen_variant,
                             TaskPriority &task_priority,
                             bool &postmap_task,
                             std::vector<Processor> &target_proc,
                             std::deque<InstanceSet> &physical_instances) const;
    public:
      virtual void record_get_term_event(Memoizable *memo);
      virtual void request_term_event(ApUserEvent &term_event);
      virtual void record_create_ap_user_event(ApUserEvent lhs, 
                                               Memoizable *memo);
      virtual void record_trigger_event(ApUserEvent lhs, ApEvent rhs);
    public:
      virtual void record_merge_events(ApEvent &lhs, 
                                       ApEvent rhs, Memoizable *memo);
      virtual void record_merge_events(ApEvent &lhs, ApEvent e1, 
                                       ApEvent e2, Memoizable *memo);
      virtual void record_merge_events(ApEvent &lhs, ApEvent e1, ApEvent e2,
                                       ApEvent e3, Memoizable *memo);
      virtual void record_merge_events(ApEvent &lhs, 
                            const std::set<ApEvent>& rhs, Memoizable *memo);
    public:
      virtual void record_issue_copy(Memoizable *memo,
                             unsigned src_idx,
                             unsigned dst_idx,
                             ApEvent &lhs,
                             IndexSpaceExpression *expr,
                             const std::vector<CopySrcDstField>& src_fields,
                             const std::vector<CopySrcDstField>& dst_fields,
#ifdef LEGION_SPY
                             RegionTreeID src_tree_id,
                             RegionTreeID dst_tree_id,
#endif
                             ApEvent precondition,
                             ReductionOpID redop,
                             bool reduction_fold,
                             const FieldMaskSet<InstanceView> &tracing_srcs,
                             const FieldMaskSet<InstanceView> &tracing_dsts,
                             std::set<RtEvent> &applied);
      virtual void record_issue_indirect(Memoizable *memo, ApEvent &lhs,
                             IndexSpaceExpression *expr,
                             const std::vector<CopySrcDstField>& src_fields,
                             const std::vector<CopySrcDstField>& dst_fields,
                             const std::vector<void*> &indirections,
                             ApEvent precondition);
      virtual void record_issue_fill(Memoizable *memo, unsigned idx,
                             ApEvent &lhs,
                             IndexSpaceExpression *expr,
                             const std::vector<CopySrcDstField> &fields,
                             const void *fill_value, size_t fill_size,
#ifdef LEGION_SPY
                             FieldSpace handle,
                             RegionTreeID tree_id,
#endif
                             ApEvent precondition,
                             const FieldMaskSet<FillView> &tracing_srcs,
                             const FieldMaskSet<InstanceView> &tracing_dsts,
                             std::set<RtEvent> &applied);
    private:
      void record_issue_fill_for_reduction(Memoizable *memo,
                                           unsigned idx,
                                           InstanceView *view,
                                           const FieldMask &user_mask,
                                           IndexSpaceExpression *expr,
                                           std::set<RtEvent> &applied);
    public:
      virtual void get_reduction_ready_events(Memoizable *memo,
                                              std::set<ApEvent> &ready_events);
    public:
      virtual void record_op_view(Memoizable *memo,
                                  unsigned idx,
                                  InstanceView *view,
                                  const RegionUsage &usage,
                                  const FieldMask &user_mask,
                                  bool update_validity,
                                  std::set<RtEvent> &applied);
      virtual void record_fill_view(FillView *view, const FieldMask &user_mask,
                                  std::set<RtEvent> &applied);
    protected:
      void record_views(unsigned entry,
                        IndexSpaceExpression *expr,
                        const RegionUsage &usage,
                        const FieldMaskSet<InstanceView> &views,
                    const LegionList<FieldSet<EquivalenceSet*> >::aligned &eqs,
                        std::set<RtEvent> &applied);
      virtual void update_valid_views(InstanceView *view,
                                      EquivalenceSet *eq,
                                      const RegionUsage &usage,
                                      const FieldMask &user_mask,
                                      bool invalidates,
                                      std::set<RtEvent> &applied_events);
      virtual void add_view_user(InstanceView *view,
                         const RegionUsage &usage,
                         unsigned user, IndexSpaceExpression *user_expr,
                         const FieldMask &user_mask,
                         std::set<RtEvent> &applied,
                         int owner_shard = -1);
      void record_copy_views(unsigned copy_id,
                             IndexSpaceExpression *expr,
                             const FieldMaskSet<InstanceView> &views);
      virtual void record_fill_views(const FieldMaskSet<FillView> &views,
                                     std::set<RtEvent> &applied_events);
    public:
      virtual void record_set_op_sync_event(ApEvent &lhs, Memoizable *memo);
      virtual void record_set_effects(Memoizable *memo, ApEvent &rhs);
      virtual void record_complete_replay(Memoizable *memo, ApEvent rhs);
    public:
      virtual void record_owner_shard(unsigned trace_local_id, ShardID owner);
      virtual void record_local_space(unsigned trace_local_id, IndexSpace sp);
      virtual void record_sharding_function(unsigned trace_local_id, 
                                            ShardingFunction *function);
    public:
      virtual ShardID find_owner_shard(unsigned trace_local_id);
      virtual IndexSpace find_local_space(unsigned trace_local_id);
      virtual ShardingFunction* find_sharding_function(unsigned trace_local_id);
    public:
      RtEvent defer_template_deletion(void);
    public:
      static void handle_replay_slice(const void *args);
      static void handle_delete_template(const void *args);
    public:
      RtEvent get_recording_done(void) const
        { return recording_done; }
      virtual void trigger_recording_done(void);
      virtual RtEvent get_collect_event(void) const { return recording_done; }
    private:
      TraceLocalID find_trace_local_id(Memoizable *memo);
      unsigned find_memo_entry(Memoizable *memo);
      TraceLocalID record_memo_entry(Memoizable *memo, unsigned entry);
    protected:
#ifdef DEBUG_LEGION
      // This is a virtual method in debug mode only since we have an
      // assertion that we want to check in the ShardedPhysicalTemplate
      virtual unsigned convert_event(const ApEvent &event, bool check = true);
#else
      unsigned convert_event(const ApEvent &event);
<<<<<<< HEAD
#endif
      virtual unsigned find_event(const ApEvent &event, AutoLock &tpl_lock);
=======
      unsigned find_event(const ApEvent &event) const;
      unsigned find_or_convert_event(const ApEvent &event);
>>>>>>> 4a90a680
      void insert_instruction(Instruction *inst);
    protected:
      // Returns the set of last users for all <view,field mask,index expr>
      // tuples in the view_exprs, not that this is the 
      void find_all_last_users(ViewExprs &view_exprs,
                               std::set<unsigned> &users,
                               std::set<RtEvent> &ready_events);
      // Synchronization methods for elide fences that do nothing in 
      // the base case but can synchronize for multiple shards
      virtual void elide_fences_pre_sync(ReplTraceOp *op) { }
      virtual void elide_fences_post_sync(ReplTraceOp *op) { }
      // Returns the set of last users for a given <view,field mask,index expr>
      // tuple, this is virtual so it can be overridden in the sharded case
      virtual void find_last_users(InstanceView *view,
                                   IndexSpaceExpression *expr,
                                   const FieldMask &mask,
                                   std::set<unsigned> &users,
                                   std::set<RtEvent> &ready_events);
    public:
      inline ApEvent get_fence_completion(void) { return fence_completion; }
      void record_remote_memoizable(Memoizable *memo);
      void release_remote_memos(void);
    protected:
      PhysicalTrace * const trace;
      volatile bool recording;
      Replayable replayable;
    protected:
      mutable LocalLock template_lock;
      const unsigned fence_completion_id;
    private:
      const unsigned replay_parallelism;
    private:
      std::map<TraceLocalID,Memoizable*> operations;
      std::map<TraceLocalID,std::pair<unsigned,bool/*task*/> > memo_entries;
      // Remote memoizable objects that we have ownership for
      std::vector<Memoizable*> remote_memos;
    private:
      CachedMappings cached_mappings;
      bool has_virtual_mapping;
<<<<<<< HEAD
    protected:
      ApEvent                    fence_completion;
      std::vector<ApEvent>       events;
      std::vector<ApUserEvent>   user_events;
    protected:
      std::map<ApEvent,unsigned> event_map;
=======
    private:
      ApEvent                         fence_completion;
      std::vector<ApEvent>            events;
      std::map<unsigned,ApUserEvent>  user_events;
      std::map<ApEvent,unsigned>      event_map;
>>>>>>> 4a90a680
    private:
      std::vector<Instruction*>               instructions;
      std::vector<std::vector<Instruction*> > slices;
      std::vector<std::vector<TraceLocalID> > slice_tasks;
    protected:
      std::map<unsigned,unsigned> crossing_events;
      // Frontiers of a template are a set of users whose events must
      // be carried over to the next replay for eliding the fence at the
      // beginning. For each user i in frontiers, frontiers[i] points to the
      // user i's event carried over from the previous replay. This data
      // structure is constructed by de-duplicating the last users of all
      // views used in the template, which are stored in view_users.
      // - frontiers[idx] == (event idx from the previous trace)
      // - after each replay, we do assignment 
      //    events[frontiers[idx]] = events[idx]
      std::map<unsigned,unsigned> frontiers;
    protected:
      RtUserEvent recording_done;
    protected:
      RtUserEvent replay_ready;
      RtEvent     replay_done;
#ifdef LEGION_SPY
      UniqueID prev_fence_uid;
#endif
    private:
      std::map<TraceLocalID,ViewExprs> op_views;
      std::map<unsigned,ViewExprs>     copy_views;
    protected:
      // THESE ARE SHARDED FOR CONTROL REPLICATION!!!
      TraceConditionSet   pre, post;
      // THIS IS SHARDED FOR CONTROL REPLICATION!!!
      ViewGroups          view_groups;
      // This data structure holds a set of last users for each view.
      // Each user (which is an index in the event table) is associated with
      // a field mask, an index expression representing the working set within
      // the view, and privilege. For any given pair of view and index
      // expression, there can be either multiple readers/reducers or a single
      // writer. THIS IS SHARDED FOR CONTROL REPLICATION!!!
      ViewUsers           view_users;
      std::set<ViewUser*> all_users;
    private:
      TraceViewSet pre_reductions;
      TraceViewSet post_reductions;
      TraceViewSet consumed_reductions;
    private:
      std::map<TraceLocalID,std::set<ApEvent> > reduction_ready_events;
    protected:
      FieldMaskSet<FillView> pre_fill_views;
      FieldMaskSet<FillView> post_fill_views;
    private:
      friend class PhysicalTrace;
      friend class Instruction;
    };

    /**
     * \class ShardedPhysicalTemplate
     * This is an extension of the PhysicalTemplate class for handling
     * templates for control replicated contexts. It mostly behaves the
     * same as a normal PhysicalTemplate but has some additional 
     * extensions for handling the effects of control replication.
     */
    class ShardedPhysicalTemplate : public PhysicalTemplate {
    public:
      enum UpdateKind {
        UPDATE_VALID_VIEWS,
        UPDATE_PRE_FILL,
        UPDATE_POST_FILL,
        UPDATE_VIEW_USER,
        UPDATE_LAST_USER,
        FIND_LAST_USERS_REQUEST,
        FIND_LAST_USERS_RESPONSE,
        FIND_FRONTIER_REQUEST,
        FIND_FRONTIER_RESPONSE,
        TEMPLATE_BARRIER_REFRESH,
        FRONTIER_BARRIER_REFRESH,
      };
    public:
      struct DeferTraceUpdateArgs : public LgTaskArgs<DeferTraceUpdateArgs> {
      public:
        static const LgTaskID TASK_ID = LG_DEFER_TRACE_UPDATE_TASK_ID;
      public:
        DeferTraceUpdateArgs(ShardedPhysicalTemplate *target, 
                             UpdateKind kind, RtUserEvent done, 
                             Deserializer &derez, LogicalView *view,
                             EquivalenceSet *set = NULL,
                             RtUserEvent deferral = 
                              RtUserEvent::NO_RT_USER_EVENT);
        DeferTraceUpdateArgs(ShardedPhysicalTemplate *target, 
                             UpdateKind kind, RtUserEvent done, 
                             LogicalView *view, Deserializer &derez,
                             IndexSpaceExpression *expr,
                             RtUserEvent deferral = 
                              RtUserEvent::NO_RT_USER_EVENT);
        DeferTraceUpdateArgs(ShardedPhysicalTemplate *target, 
                             UpdateKind kind, RtUserEvent done, 
                             LogicalView *view, Deserializer &derez,
                             IndexSpace handle);
        DeferTraceUpdateArgs(ShardedPhysicalTemplate *target, 
                             UpdateKind kind, RtUserEvent done, 
                             LogicalView *view, Deserializer &derez,
                             IndexSpaceExprID expr_id);
        DeferTraceUpdateArgs(const DeferTraceUpdateArgs &args,
                             RtUserEvent deferral);
      public:
        ShardedPhysicalTemplate *const target;
        const UpdateKind kind;
        const RtUserEvent done;
        LogicalView *const view;
        EquivalenceSet *const eq;
        IndexSpaceExpression *const expr;
        const IndexSpaceExprID remote_expr_id;
        const IndexSpace handle;
        const size_t buffer_size;
        void *const buffer;
        const RtUserEvent deferral_event;
      };
    public:
      ShardedPhysicalTemplate(PhysicalTrace *trace, ApEvent fence_event,
                              ReplicateContext *repl_ctx);
      ShardedPhysicalTemplate(const ShardedPhysicalTemplate &rhs);
    protected:
      virtual ~ShardedPhysicalTemplate(void);
    public:
      // Have to provide explicit overrides of operator new and 
      // delete here to make sure we get the right ones. C++ does
      // not let us have these in a sub-class or it doesn't know
      // which ones to pick from.
      static inline void* operator new(size_t count)
      { return legion_alloc_aligned<ShardedPhysicalTemplate,true>(count); }
      static inline void operator delete(void *ptr)
      { free(ptr); }
      inline RtEvent chain_deferral_events(RtUserEvent deferral_event)
      {
        volatile Realm::Event::id_t *ptr = &next_deferral_precondition.id;
        RtEvent continuation_pre;
        do {
          continuation_pre.id = *ptr;
        } while (!__sync_bool_compare_and_swap(ptr,
                  continuation_pre.id, deferral_event.id));
        return continuation_pre;
      }
    public:
      virtual void initialize(Runtime *runtime, ApEvent fence_completion,
                              bool recurrent);
      virtual ApEvent get_completion(void) const;
      virtual ApEvent get_completion_for_deletion(void) const;
      virtual void record_merge_events(ApEvent &lhs, 
                            const std::set<ApEvent>& rhs, Memoizable *memo);
      virtual void record_issue_copy(Memoizable *memo,
                             unsigned src_idx,
                             unsigned dst_idx,
                             ApEvent &lhs,
                             IndexSpaceExpression *expr,
                             const std::vector<CopySrcDstField>& src_fields,
                             const std::vector<CopySrcDstField>& dst_fields,
#ifdef LEGION_SPY
                             RegionTreeID src_tree_id,
                             RegionTreeID dst_tree_id,
#endif
                             ApEvent precondition,
                             ReductionOpID redop,
                             bool reduction_fold,
                             const FieldMaskSet<InstanceView> &tracing_srcs,
                             const FieldMaskSet<InstanceView> &tracing_dsts,
                             std::set<RtEvent> &applied);
      virtual void record_issue_indirect(Memoizable *memo, ApEvent &lhs,
                             IndexSpaceExpression *expr,
                             const std::vector<CopySrcDstField>& src_fields,
                             const std::vector<CopySrcDstField>& dst_fields,
                             const std::vector<void*> &indirections,
                             ApEvent precondition);
      virtual void record_issue_fill(Memoizable *memo, unsigned idx,
                             ApEvent &lhs,
                             IndexSpaceExpression *expr,
                             const std::vector<CopySrcDstField> &fields,
                             const void *fill_value, size_t fill_size,
#ifdef LEGION_SPY
                             FieldSpace handle,
                             RegionTreeID tree_id,
#endif
                             ApEvent precondition,
                             const FieldMaskSet<FillView> &tracing_srcs,
                             const FieldMaskSet<InstanceView> &tracing_dsts,
                             std::set<RtEvent> &applied);
      virtual void record_set_op_sync_event(ApEvent &lhs, Memoizable *memo);
      virtual void record_fill_view(FillView *view, const FieldMask &user_mask,
                                    std::set<RtEvent> &applied);
    public:
      virtual void record_owner_shard(unsigned trace_local_id, ShardID owner);
      virtual void record_local_space(unsigned trace_local_id, IndexSpace sp);
      virtual void record_sharding_function(unsigned trace_local_id, 
                                            ShardingFunction *function);
      virtual void issue_summary_operations(InnerContext *context,
                                            Operation *invalidator);
    public:
      virtual ShardID find_owner_shard(unsigned trace_local_id);
      virtual IndexSpace find_local_space(unsigned trace_local_id);
      virtual ShardingFunction* find_sharding_function(unsigned trace_local_id);
    public:
      virtual void trigger_recording_done(void);
    public:
      ApBarrier find_trace_shard_event(ApEvent event, ShardID remote_shard);
      void record_trace_shard_event(ApEvent event, ApBarrier result);
      void handle_trace_update(Deserializer &derez, AddressSpaceID source);
      static void handle_deferred_trace_update(const void *args, Runtime *rt);
    protected:
      bool handle_update_valid_views(InstanceView *view, EquivalenceSet *eq,
                           Deserializer &derez, std::set<RtEvent> &applied,
                           RtUserEvent done, 
                           const DeferTraceUpdateArgs *dargs = NULL);
      bool handle_update_pre_fill(FillView *view, Deserializer &derez,
                                  std::set<RtEvent> &applied, RtUserEvent done,
                                  const DeferTraceUpdateArgs *dargs = NULL);
      bool handle_update_post_fill(FillView *view, Deserializer &derez,
                                   std::set<RtEvent> &applied, RtUserEvent done,
                                   const DeferTraceUpdateArgs *dargs = NULL);
      bool handle_update_view_user(InstanceView *view, IndexSpaceExpression *ex,
                            Deserializer &derez, std::set<RtEvent> &applied,
                            RtUserEvent done, 
                            const DeferTraceUpdateArgs *dargs = NULL);
      void handle_find_last_users(InstanceView *view, IndexSpaceExpression *ex,
                            Deserializer &derez, std::set<RtEvent> &applied);
    protected:
#ifdef DEBUG_LEGION
      virtual unsigned convert_event(const ApEvent &event, bool check = true);
#endif
      virtual unsigned find_event(const ApEvent &event, AutoLock &tpl_lock);
      void request_remote_shard_event(ApEvent event, RtUserEvent done_event);
      static AddressSpaceID find_event_space(ApEvent event);
      virtual Replayable check_replayable(ReplTraceOp *op,
                            bool has_blocking_call) const;
      virtual void update_valid_views(InstanceView *view,
                                      EquivalenceSet *eq,
                                      const RegionUsage &usage,
                                      const FieldMask &user_mask,
                                      bool invalidates,
                                      std::set<RtEvent> &applied);
      virtual void add_view_user(InstanceView *view,
                         const RegionUsage &usage,
                         unsigned user, IndexSpaceExpression *user_expr,
                         const FieldMask &user_mask,
                         std::set<RtEvent> &applied,
                         int owner_shard = -1);
      virtual void record_fill_views(const FieldMaskSet<FillView> &views,
                                     std::set<RtEvent> &applied_events);
    public:
      void record_replayed(void);
    protected:
      ShardID find_view_owner(InstanceView *view);
      ShardID find_equivalence_owner(EquivalenceSet *set);
      void find_owner_shards(AddressSpace owner, std::vector<ShardID> &shards);
      void find_last_users_sharded(InstanceView *view,
                                   IndexSpaceExpression *expr,
                                   const FieldMask &mask,
                       std::set<std::pair<unsigned,ShardID> > &sharded_users);
    protected:
      virtual void elide_fences_pre_sync(ReplTraceOp *op);
      virtual void elide_fences_post_sync(ReplTraceOp *op); 
      virtual void find_last_users(InstanceView *view,
                                   IndexSpaceExpression *expr,
                                   const FieldMask &mask,
                                   std::set<unsigned> &users,
                                   std::set<RtEvent> &ready_events);
      virtual void initialize_propagate_merges_frontiers(
                          std::vector<unsigned> &new_gen);
      virtual void initialize_transitive_reduction_frontiers(
                          std::vector<unsigned> &topo_order,
                          std::vector<unsigned> &inv_topo_order);
    public:
      ReplicateContext *const repl_ctx;
      const ShardID local_shard;
      const size_t total_shards;
      // Make this last since it registers the template with the
      // context which can trigger calls into the template so 
      // everything must valid at this point
      const size_t template_index;
    private:
      static const unsigned NO_INDEX = UINT_MAX;
    protected:
      std::map<ApEvent,RtEvent> pending_event_requests;
      std::map<ApEvent,BarrierArrival*> remote_arrivals;
      std::map<ApEvent,BarrierAdvance*> local_advances;
      std::map<AddressSpaceID,std::vector<ShardID> > did_shard_owners;
      std::map<unsigned/*Trace Local ID*/,ShardID> owner_shards;
      std::map<unsigned/*Trace Local ID*/,IndexSpace> local_spaces;
      std::map<unsigned/*Trace Local ID*/,ShardingFunction*> sharding_functions;
    protected:
      // Count how many times we've been replayed so we know when we're going
      // to run out of phase barrier generations
      size_t total_replays;
      // Count how many advance instructions we've seen updated for when
      // we need to reset the phase barriers for a new round of generations
      size_t updated_advances;
      // An event to signal when our advances are ready
      RtUserEvent update_advances_ready;
      // An event for chainging deferrals of update tasks
      RtEvent next_deferral_precondition;
      // Barrier for signaliing when we are done recording our template
      RtBarrier recording_barrier;
    protected:
      // Count how many times we've done recurrent replay so we know when we're
      // going to run out of phase barrier generations
      size_t recurrent_replays;
      // Count how many frontiers ahave been updated so that we know when
      // they are done being updated
      size_t updated_frontiers;
      // An event to signal when our frontiers are ready
      RtUserEvent update_frontiers_ready;
    protected:
      // This is a data structure that tracks last users whose events we
      // own eventhough their instance is on a remote node
      std::set<unsigned> local_last_users;
    protected:
      // Data structures for fence elision
      // Local frontiers records barriers that should be arrived on 
      // based on events that we have here locally
      std::map<unsigned,ApBarrier> local_frontiers;
      // Remote shards that are subscribed to our local frontiers
      std::map<unsigned,std::set<ShardID> > local_subscriptions;
      // Remote frontiers records barriers that we should fill in as
      // events from remote shards
      std::vector<std::pair<ApBarrier,unsigned> > remote_frontiers;
    };

    enum InstructionKind
    {
      GET_TERM_EVENT = 0,
      CREATE_AP_USER_EVENT,
      TRIGGER_EVENT,
      MERGE_EVENT,
      ISSUE_COPY,
      ISSUE_FILL,
      SET_OP_SYNC_EVENT,
      SET_EFFECTS,
      ASSIGN_FENCE_COMPLETION,
      COMPLETE_REPLAY,
      BARRIER_ARRIVAL,
      BARRIER_ADVANCE,
    };

    /**
     * \class Instruction
     * This class is an abstract parent class for all template instructions.
     */
    class Instruction {
    public:
      Instruction(PhysicalTemplate& tpl, const TraceLocalID &owner);
      virtual ~Instruction(void) {};
      virtual void execute(void) = 0;
      virtual std::string to_string(void) = 0;

      virtual InstructionKind get_kind(void) = 0;
      virtual GetTermEvent* as_get_term_event(void) { return NULL; }
      virtual CreateApUserEvent* as_create_ap_user_event(void) { return NULL; }
      virtual TriggerEvent* as_trigger_event(void) { return NULL; }
      virtual MergeEvent* as_merge_event(void) { return NULL; }
      virtual AssignFenceCompletion* as_assignment_fence_completion(void) 
        { return NULL; }
      virtual IssueCopy* as_issue_copy(void) { return NULL; }
      virtual IssueFill* as_issue_fill(void) { return NULL; }
      virtual SetOpSyncEvent* as_set_op_sync_event(void) { return NULL; }
      virtual SetEffects* as_set_effects(void) { return NULL; }
      virtual CompleteReplay* as_complete_replay(void) { return NULL; }
      virtual BarrierArrival* as_barrier_arrival(void) { return NULL; }
      virtual BarrierAdvance* as_barrier_advance(void) { return NULL; }
    protected:
      std::map<TraceLocalID, Memoizable*> &operations;
      std::vector<ApEvent> &events;
      std::map<unsigned,ApUserEvent> &user_events;
    public:
      const TraceLocalID owner;
    };

    /**
     * \class GetTermEvent
     * This instruction has the following semantics:
     *   events[lhs] = operations[rhs].get_memo_completion()
     */
    class GetTermEvent : public Instruction {
    public:
      GetTermEvent(PhysicalTemplate& tpl, unsigned lhs,
                   const TraceLocalID& rhs);
      virtual void execute(void);
      virtual std::string to_string(void);

      virtual InstructionKind get_kind(void)
        { return GET_TERM_EVENT; }
      virtual GetTermEvent* as_get_term_event(void)
        { return this; }
    private:
      friend class PhysicalTemplate;
      unsigned lhs;
    };

    /**
     * \class CreateApUserEvent
     * This instruction has the following semantics:
     *   events[lhs] = Runtime::create_ap_user_event()
     */
    class CreateApUserEvent : public Instruction {
    public:
      CreateApUserEvent(PhysicalTemplate& tpl, unsigned lhs,
                        const TraceLocalID &owner);
      virtual void execute(void);
      virtual std::string to_string(void);

      virtual InstructionKind get_kind(void)
        { return CREATE_AP_USER_EVENT; }
      virtual CreateApUserEvent* as_create_ap_user_event(void)
        { return this; }
    private:
      friend class PhysicalTemplate;
      unsigned lhs;
    };

    /**
     * \class TriggerEvent
     * This instruction has the following semantics:
     *   Runtime::trigger_event(events[lhs], events[rhs])
     */
    class TriggerEvent : public Instruction {
    public:
      TriggerEvent(PhysicalTemplate& tpl, unsigned lhs, unsigned rhs,
                   const TraceLocalID &owner);
      virtual void execute(void);
      virtual std::string to_string(void);

      virtual InstructionKind get_kind(void)
        { return TRIGGER_EVENT; }
      virtual TriggerEvent* as_trigger_event(void)
        { return this; }
    private:
      friend class PhysicalTemplate;
      unsigned lhs;
      unsigned rhs;
    };

    /**
     * \class MergeEvent
     * This instruction has the following semantics:
     *   events[lhs] = Runtime::merge_events(events[rhs])
     */
    class MergeEvent : public Instruction {
    public:
      MergeEvent(PhysicalTemplate& tpl, unsigned lhs,
                 const std::set<unsigned>& rhs,
                 const TraceLocalID &owner);
      virtual void execute(void);
      virtual std::string to_string(void);

      virtual InstructionKind get_kind(void)
        { return MERGE_EVENT; }
      virtual MergeEvent* as_merge_event(void)
        { return this; }
    private:
      friend class PhysicalTemplate;
      unsigned lhs;
      std::set<unsigned> rhs;
    };

    /**
     * \class AssignFenceCompletion
     * This instruction has the following semantics:
     *   events[lhs] = fence_completion
     */
    class AssignFenceCompletion : public Instruction {
      AssignFenceCompletion(PhysicalTemplate& tpl, unsigned lhs,
                            const TraceLocalID &owner);
      virtual void execute(void);
      virtual std::string to_string(void);

      virtual InstructionKind get_kind(void)
        { return ASSIGN_FENCE_COMPLETION; }
      virtual AssignFenceCompletion* as_assignment_fence_completion(void)
        { return this; }
    private:
      friend class PhysicalTemplate;
      PhysicalTemplate &tpl;
      unsigned lhs;
    };

    /**
     * \class IssueFill
     * This instruction has the following semantics:
     *
     *   events[lhs] = expr->fill(fields, fill_value, fill_size,
     *                            events[precondition_idx]);
     */
    class IssueFill : public Instruction {
    public:
      IssueFill(PhysicalTemplate& tpl,
                unsigned lhs, IndexSpaceExpression *expr,
                const TraceLocalID &op_key,
                const std::vector<CopySrcDstField> &fields,
                const void *fill_value, size_t fill_size,
#ifdef LEGION_SPY
                FieldSpace handle,
                RegionTreeID tree_id,
#endif
                unsigned precondition_idx);
      virtual ~IssueFill(void);
      virtual void execute(void);
      virtual std::string to_string(void);

      virtual InstructionKind get_kind(void)
        { return ISSUE_FILL; }
      virtual IssueFill* as_issue_fill(void)
        { return this; }
    private:
      friend class PhysicalTemplate;
      unsigned lhs;
      IndexSpaceExpression *expr;
      std::vector<CopySrcDstField> fields;
      void *fill_value;
      size_t fill_size;
#ifdef LEGION_SPY
      FieldSpace handle;
      RegionTreeID tree_id;
#endif
      unsigned precondition_idx;
    };

    /**
     * \class IssueCopy
     * This instruction has the following semantics:
     *   events[lhs] = expr->issue_copy(src_fields, dst_fields,
     *                                  events[precondition_idx],
     *                                  predicate_guard,
     *                                  redop, reduction_fold);
     */
    class IssueCopy : public Instruction {
    public:
      IssueCopy(PhysicalTemplate &tpl,
                unsigned lhs, IndexSpaceExpression *expr,
                const TraceLocalID &op_key,
                const std::vector<CopySrcDstField>& src_fields,
                const std::vector<CopySrcDstField>& dst_fields,
#ifdef LEGION_SPY
                RegionTreeID src_tree_id,
                RegionTreeID dst_tree_id,
#endif
                unsigned precondition_idx,
                ReductionOpID redop, bool reduction_fold);
      virtual ~IssueCopy(void);
      virtual void execute(void);
      virtual std::string to_string(void);

      virtual InstructionKind get_kind(void)
        { return ISSUE_COPY; }
      virtual IssueCopy* as_issue_copy(void)
        { return this; }
    private:
      friend class PhysicalTemplate;
      unsigned lhs;
      IndexSpaceExpression *expr;
      std::vector<CopySrcDstField> src_fields;
      std::vector<CopySrcDstField> dst_fields;
#ifdef LEGION_SPY
      RegionTreeID src_tree_id;
      RegionTreeID dst_tree_id;
#endif
      unsigned precondition_idx;
      ReductionOpID redop;
      bool reduction_fold;
    };

    /**
     * \class SetOpSyncEvent
     * This instruction has the following semantics:
     *   events[lhs] = operations[rhs].compute_sync_precondition()
     */
    class SetOpSyncEvent : public Instruction {
    public:
      SetOpSyncEvent(PhysicalTemplate& tpl, unsigned lhs,
                     const TraceLocalID& rhs);
      virtual void execute(void);
      virtual std::string to_string(void);

      virtual InstructionKind get_kind(void)
        { return SET_OP_SYNC_EVENT; }
      virtual SetOpSyncEvent* as_set_op_sync_event(void)
        { return this; }
    private:
      friend class PhysicalTemplate;
      unsigned lhs;
    };

    /**
     * \class SetEffects
     * This instruction has the following semantics:
     *   operations[lhs].set_effects_postcondition(events[rhs])
     */
    class SetEffects : public Instruction {
    public:
      SetEffects(PhysicalTemplate& tpl, const TraceLocalID& lhs, unsigned rhs);
      virtual void execute(void);
      virtual std::string to_string(void);

      virtual InstructionKind get_kind(void)
        { return SET_EFFECTS; }
      virtual SetEffects* as_set_effects(void)
        { return this; }
    private:
      friend class PhysicalTemplate;
      unsigned rhs;
    };

    /**
     * \class CompleteReplay
     * This instruction has the following semantics:
     *   operations[lhs]->complete_replay(events[rhs])
     */
    class CompleteReplay : public Instruction {
    public:
      CompleteReplay(PhysicalTemplate& tpl, const TraceLocalID& lhs,
                     unsigned rhs);
      virtual void execute(void);
      virtual std::string to_string(void);

      virtual InstructionKind get_kind(void)
        { return COMPLETE_REPLAY; }
      virtual CompleteReplay* as_complete_replay(void)
        { return this; }
    private:
      friend class PhysicalTemplate;
      unsigned rhs;
    };

    /**
     * \class BarrierArrival
     * This instruction has the following semantics:
     * events[lhs] = barrier.arrive(events[rhs])
     */
    class BarrierArrival : public Instruction {
    public:
      BarrierArrival(PhysicalTemplate &tpl,
                     ApBarrier bar, unsigned lhs, unsigned rhs);  
      virtual ~BarrierArrival(void);
      virtual void execute(void);
      virtual std::string to_string(void);

      virtual InstructionKind get_kind(void)
        { return BARRIER_ARRIVAL; }
      virtual BarrierArrival* as_barrier_arrival(void)
        { return this; }
      ApBarrier record_subscribed_shard(ShardID remote_shard); 
      inline ApEvent get_current_barrier(void) const { return barrier; }
      void refresh_barrier(ApEvent key,
          std::map<ShardID,std::map<ApEvent,ApBarrier> > &notifications);
    private:
      friend class PhysicalTemplate;
      ApBarrier barrier;
      unsigned lhs, rhs;
      std::vector<ShardID> subscribed_shards;
    };

    /**
     * \class BarrierAdvance
     * This instruction has the following semantics
     * events[lhs] = barrier
     * barrier.advance();
     */
    class BarrierAdvance : public Instruction {
    public:
      BarrierAdvance(PhysicalTemplate &tpl, ApBarrier bar, unsigned lhs);
      virtual void execute(void);
      virtual std::string to_string(void);

      virtual InstructionKind get_kind(void)
        { return BARRIER_ADVANCE; }
      virtual BarrierAdvance* as_barrier_advance(void)
        { return this; }
      inline void refresh_barrier(ApBarrier next) { barrier = next; }
    private:
      friend class PhysicalTemplate;
      ApBarrier barrier;
      unsigned lhs;
    };

  }; // namespace Internal
}; // namespace Legion

#endif // __LEGION_TRACE__<|MERGE_RESOLUTION|>--- conflicted
+++ resolved
@@ -847,13 +847,9 @@
       virtual unsigned convert_event(const ApEvent &event, bool check = true);
 #else
       unsigned convert_event(const ApEvent &event);
-<<<<<<< HEAD
 #endif
       virtual unsigned find_event(const ApEvent &event, AutoLock &tpl_lock);
-=======
-      unsigned find_event(const ApEvent &event) const;
       unsigned find_or_convert_event(const ApEvent &event);
->>>>>>> 4a90a680
       void insert_instruction(Instruction *inst);
     protected:
       // Returns the set of last users for all <view,field mask,index expr>
@@ -893,20 +889,12 @@
     private:
       CachedMappings cached_mappings;
       bool has_virtual_mapping;
-<<<<<<< HEAD
-    protected:
-      ApEvent                    fence_completion;
-      std::vector<ApEvent>       events;
-      std::vector<ApUserEvent>   user_events;
-    protected:
-      std::map<ApEvent,unsigned> event_map;
-=======
-    private:
+    protected:
       ApEvent                         fence_completion;
       std::vector<ApEvent>            events;
       std::map<unsigned,ApUserEvent>  user_events;
-      std::map<ApEvent,unsigned>      event_map;
->>>>>>> 4a90a680
+    protected:
+      std::map<ApEvent,unsigned> event_map;
     private:
       std::vector<Instruction*>               instructions;
       std::vector<std::vector<Instruction*> > slices;
