/* Copyright 2020 Stanford University, NVIDIA Corporation
 *
 * Licensed under the Apache License, Version 2.0 (the "License");
 * you may not use this file except in compliance with the License.
 * You may obtain a copy of the License at
 *
 *     http://www.apache.org/licenses/LICENSE-2.0
 *
 * Unless required by applicable law or agreed to in writing, software
 * distributed under the License is distributed on an "AS IS" BASIS,
 * WITHOUT WARRANTIES OR CONDITIONS OF ANY KIND, either express or implied.
 * See the License for the specific language governing permissions and
 * limitations under the License.
 */


#ifndef __LEGION_TRACE__
#define __LEGION_TRACE__

#include "legion.h"
#include "legion/legion_ops.h"
#include "legion/legion_analysis.h"
#include "legion/legion_allocation.h"

namespace Legion {
  namespace Internal {

    /**
     * \class LegionTrace
     * This is the abstract base class for a trace object
     * and is used to support both static and dynamic traces
     */
    class LegionTrace : public Collectable {
    public:
      struct DependenceRecord {
      public:
        DependenceRecord(int idx)
          : operation_idx(idx), prev_idx(-1), next_idx(-1),
            validates(false), dtype(LEGION_TRUE_DEPENDENCE) { }
        DependenceRecord(int op_idx, int pidx, int nidx,
                         bool val, DependenceType d,
                         const FieldMask &m)
          : operation_idx(op_idx), prev_idx(pidx), 
            next_idx(nidx), validates(val),
            dtype(d), dependent_mask(m) { }
      public:
        inline bool merge(const DependenceRecord &record)
        {
          if ((operation_idx != record.operation_idx) ||
              (prev_idx != record.prev_idx) ||
              (next_idx != record.next_idx) ||
              (validates != record.validates) ||
              (dtype != record.dtype))
            return false;
          dependent_mask |= record.dependent_mask;
          return true;
        }
      public:
        int operation_idx;
        int prev_idx; // previous region requirement index
        int next_idx; // next region requirement index
        bool validates;
        DependenceType dtype;
        FieldMask dependent_mask;
      };
      struct AliasChildren {
      public:
        AliasChildren(unsigned req_idx, unsigned dep, const FieldMask &m)
          : req_index(req_idx), depth(dep), mask(m) { }
      public:
        unsigned req_index;
        unsigned depth;
        FieldMask mask;
      };
    public:
      enum TracingState {
        LOGICAL_ONLY,
        PHYSICAL_RECORD,
        PHYSICAL_REPLAY,
      };
    public:
      LegionTrace(InnerContext *ctx, TraceID tid, bool logical_only);
      virtual ~LegionTrace(void);
    public:
      virtual bool is_static_trace(void) const = 0;
      inline TraceID get_trace_id(void) const { return tid; }
    public:
      virtual bool handles_region_tree(RegionTreeID tid) const = 0;
      virtual bool initialize_op_tracing(Operation *op,
                     const std::vector<StaticDependence> *dependences,
                     const LogicalTraceInfo *trace_info) = 0;
      virtual void register_operation(Operation *op, GenerationID gen) = 0; 
      virtual void record_dependence(Operation *target, GenerationID target_gen,
                                Operation *source, GenerationID source_gen) = 0;
      virtual void record_region_dependence(
                                    Operation *target, GenerationID target_gen,
                                    Operation *source, GenerationID source_gen,
                                    unsigned target_idx, unsigned source_idx,
                                    DependenceType dtype, bool validates,
                                    const FieldMask &dependent_mask) = 0;
      virtual void record_aliased_children(unsigned req_index, unsigned depth,
                                           const FieldMask &aliased_mask) = 0;
      virtual void end_trace_capture(void) = 0;
    public:
      // Called by task execution thread
      inline bool is_fixed(void) const { return fixed; }
      void fix_trace(void);
    public:
      bool has_physical_trace(void) { return physical_trace != NULL; }
      PhysicalTrace* get_physical_trace(void) { return physical_trace; }
      void register_physical_only(Operation *op, GenerationID gen);
    public:
      void replay_aliased_children(std::vector<RegionTreePath> &paths) const;
      void end_trace_execution(FenceOp *fence_op);
    public:
      void initialize_tracing_state(void) { state = LOGICAL_ONLY; }
      void set_state_record(void) { state = PHYSICAL_RECORD; }
      void set_state_replay(void) { state = PHYSICAL_REPLAY; }
      bool is_recording(void) const { return state == PHYSICAL_RECORD; }
      bool is_replaying(void) const { return state == PHYSICAL_REPLAY; }
    public:
      inline void clear_blocking_call(void) { blocking_call_observed = false; }
      inline void record_blocking_call(void) { blocking_call_observed = true; }
      inline bool has_blocking_call(void) const {return blocking_call_observed;}
      void invalidate_trace_cache(Operation *invalidator);
#ifdef LEGION_SPY
    public:
      virtual void perform_logging(
                          UniqueID prev_fence_uid, UniqueID curr_fence_uid) = 0;
    public:
      UniqueID get_current_uid_by_index(unsigned op_idx) const;
#endif
    public:
      InnerContext *const ctx;
      const TraceID tid;
    protected:
      std::vector<std::pair<Operation*,GenerationID> > operations; 
      // We also need a data structure to record when there are
      // aliased but non-interfering region requirements. This should
      // be pretty sparse so we'll make it a map
      std::map<unsigned,LegionVector<AliasChildren>::aligned> aliased_children;
      volatile TracingState state;
      // Pointer to a physical trace
      PhysicalTrace *physical_trace;
      unsigned last_memoized;
      bool blocking_call_observed;
      bool fixed;
      std::set<std::pair<Operation*,GenerationID> > frontiers;
#ifdef LEGION_SPY
    protected:
      std::map<std::pair<Operation*,GenerationID>,UniqueID> current_uids;
      std::map<std::pair<Operation*,GenerationID>,unsigned> num_regions;
#endif
    };

    /**
     * \class StaticTrace
     * A static trace is a trace object that is used for 
     * handling cases where the application knows the dependneces
     * for a trace of operations
     */
    class StaticTrace : public LegionTrace,
                        public LegionHeapify<StaticTrace> {
    public:
      static const AllocationType alloc_type = STATIC_TRACE_ALLOC;
    public:
      StaticTrace(TraceID tid, InnerContext *ctx, bool logical_only,
                  const std::set<RegionTreeID> *trees);
      StaticTrace(const StaticTrace &rhs);
      virtual ~StaticTrace(void);
    public:
      StaticTrace& operator=(const StaticTrace &rhs);
    public:
      virtual bool is_static_trace(void) const { return true; }
    public:
      virtual bool handles_region_tree(RegionTreeID tid) const;
      virtual bool initialize_op_tracing(Operation *op,
                              const std::vector<StaticDependence> *dependences,
                              const LogicalTraceInfo *trace_info);
      virtual void register_operation(Operation *op, GenerationID gen); 
      virtual void record_dependence(Operation *target,GenerationID target_gen,
                                     Operation *source,GenerationID source_gen);
      virtual void record_region_dependence(
                                    Operation *target, GenerationID target_gen,
                                    Operation *source, GenerationID source_gen,
                                    unsigned target_idx, unsigned source_idx,
                                    DependenceType dtype, bool validates,
                                    const FieldMask &dependent_mask);
      virtual void record_aliased_children(unsigned req_index, unsigned depth,
                                           const FieldMask &aliased_mask);
      virtual void end_trace_capture(void);
#ifdef LEGION_SPY
    public:
      virtual void perform_logging(
                          UniqueID prev_fence_uid, UniqueID curr_fence_uid);
#endif
    protected:
      const LegionVector<DependenceRecord>::aligned&
                  translate_dependence_records(Operation *op, unsigned index);
    protected:
      std::deque<std::vector<StaticDependence> > static_dependences;
      std::deque<LegionVector<DependenceRecord>::aligned> translated_deps;
      std::set<RegionTreeID> application_trees;
    };

    /**
     * \class DynamicTrace
     * This class is used for memoizing the dynamic
     * dependence analysis for series of operations
     * in a given task's context.
     */
    class DynamicTrace : public LegionTrace,
                         public LegionHeapify<DynamicTrace> {
    public:
      static const AllocationType alloc_type = DYNAMIC_TRACE_ALLOC;
    public:
      struct OperationInfo {
      public:
        OperationInfo(Operation *op)
          : kind(op->get_operation_kind()), count(op->get_region_count()) { }
      public:
        Operation::OpKind kind;
        unsigned count;
      }; 
    public:
      DynamicTrace(TraceID tid, InnerContext *ctx, bool logical_only);
      DynamicTrace(const DynamicTrace &rhs);
      virtual ~DynamicTrace(void);
    public:
      DynamicTrace& operator=(const DynamicTrace &rhs);
    public:
      virtual bool is_static_trace(void) const { return false; }
    public:
      virtual bool initialize_op_tracing(Operation *op,
                          const std::vector<StaticDependence> *dependences,
                          const LogicalTraceInfo *trace_info);
      virtual bool handles_region_tree(RegionTreeID tid) const;
      // Called by analysis thread
      virtual void register_operation(Operation *op, GenerationID gen);
      virtual void record_dependence(Operation *target,GenerationID target_gen,
                                     Operation *source,GenerationID source_gen);
      virtual void record_region_dependence(
                                    Operation *target, GenerationID target_gen,
                                    Operation *source, GenerationID source_gen,
                                    unsigned target_idx, unsigned source_idx,
                                    DependenceType dtype, bool validates,
                                    const FieldMask &dependent_mask);
      virtual void record_aliased_children(unsigned req_index, unsigned depth,
                                           const FieldMask &aliased_mask);
      // Called by analysis thread
      virtual void end_trace_capture(void);
#ifdef LEGION_SPY
    public:
      virtual void perform_logging(
                          UniqueID prev_fence_uid, UniqueID curr_fence_uid);
#endif
    protected:
      // Insert a normal dependence for the current operation
      void insert_dependence(const DependenceRecord &record);
      // Insert an internal dependence for given key
      void insert_dependence(const std::pair<InternalOp*,GenerationID> &key,
                             const DependenceRecord &record);
    protected:
      // Only need this backwards lookup for recording dependences
      std::map<std::pair<Operation*,GenerationID>,unsigned> op_map;
      // Internal operations have a nasty interaction with traces because
      // we can generate different sets of internal operations each time we
      // run the trace depending on the state of the logical region tree.
      // Therefore, we keep track of internal ops done when capturing the trace
      // record transitive dependences on the other operations in the
      // trace that we would have interfered with had the internal operations
      // not been necessary.
      std::map<std::pair<InternalOp*,GenerationID>,
               LegionVector<DependenceRecord>::aligned> internal_dependences;
    protected: 
      // This is the generalized form of the dependences
      // For each operation, we remember a list of operations that
      // it dependens on and whether it is a validates the region
      std::deque<LegionVector<DependenceRecord>::aligned> dependences;
      // Metadata for checking the validity of a trace when it is replayed
      std::vector<OperationInfo> op_info;
    protected:
      bool tracing;
    };

    class TraceOp : public FenceOp {
    public:
      TraceOp(Runtime *rt);
      TraceOp(const TraceOp &rhs);
      virtual ~TraceOp(void);
    public:
      TraceOp& operator=(const TraceOp &rhs);
    public:
      virtual void execute_dependence_analysis(void);
    protected:
      LegionTrace *local_trace;
    };

    /**
     * \class TraceCaptureOp
     * This class represents trace operations which we inject
     * into the operation stream to mark when a trace capture
     * is finished so the DynamicTrace object can compute the
     * dependences data structure.
     */
    class TraceCaptureOp : public TraceOp {
    public:
      static const AllocationType alloc_type = TRACE_CAPTURE_OP_ALLOC;
    public:
      TraceCaptureOp(Runtime *rt);
      TraceCaptureOp(const TraceCaptureOp &rhs);
      virtual ~TraceCaptureOp(void);
    public:
      TraceCaptureOp& operator=(const TraceCaptureOp &rhs);
    public:
      void initialize_capture(InnerContext *ctx, bool has_blocking_call,
                              bool remove_trace_reference);
    public:
      virtual void activate(void);
      virtual void deactivate(void);
      virtual const char* get_logging_name(void) const;
      virtual OpKind get_operation_kind(void) const;
      virtual void trigger_dependence_analysis(void);
      virtual void trigger_mapping(void);
    protected:
      PhysicalTemplate *current_template;
      bool has_blocking_call;
      bool remove_trace_reference;
    };

    /**
     * \class TraceCompleteOp
     * This class represents trace operations which we inject
     * into the operation stream to mark when the execution
     * of a trace has been completed.  This fence operation
     * then registers dependences on all operations in the trace
     * and becomes the new current fence.
     */
    class TraceCompleteOp : public TraceOp {
    public:
      static const AllocationType alloc_type = TRACE_COMPLETE_OP_ALLOC;
    public:
      TraceCompleteOp(Runtime *rt);
      TraceCompleteOp(const TraceCompleteOp &rhs);
      virtual ~TraceCompleteOp(void);
    public:
      TraceCompleteOp& operator=(const TraceCompleteOp &rhs);
    public:
      void initialize_complete(InnerContext *ctx, bool has_blocking_call);
    public:
      virtual void activate(void);
      virtual void deactivate(void);
      virtual const char* get_logging_name(void) const;
      virtual OpKind get_operation_kind(void) const;
      virtual void trigger_dependence_analysis(void);
      virtual void trigger_mapping(void);
    protected:
      PhysicalTemplate *current_template;
      ApEvent template_completion;
      bool replayed;
      bool has_blocking_call;
    };

    /**
     * \class TraceReplayOp
     * This class represents trace operations which we inject
     * into the operation stream to replay a physical trace
     * if there is one that satisfies its preconditions.
     */
    class TraceReplayOp : public TraceOp {
    public:
      static const AllocationType alloc_type = TRACE_REPLAY_OP_ALLOC;
    public:
      TraceReplayOp(Runtime *rt);
      TraceReplayOp(const TraceReplayOp &rhs);
      virtual ~TraceReplayOp(void);
    public:
      TraceReplayOp& operator=(const TraceReplayOp &rhs);
    public:
      void initialize_replay(InnerContext *ctx, LegionTrace *trace);
    public:
      virtual void activate(void);
      virtual void deactivate(void);
      virtual const char* get_logging_name(void) const;
      virtual OpKind get_operation_kind(void) const;
      virtual void trigger_dependence_analysis(void);
      virtual void pack_remote_operation(Serializer &rez, AddressSpaceID target,
                                         std::set<RtEvent> &applied) const;
    };

    /**
     * \class TraceBeginOp
     * This class represents mapping fences which we inject
     * into the operation stream to begin a trace.  This fence
     * is by a TraceReplayOp if the trace allows physical tracing.
     */
    class TraceBeginOp : public TraceOp {
    public:
      static const AllocationType alloc_type = TRACE_BEGIN_OP_ALLOC;
    public:
      TraceBeginOp(Runtime *rt);
      TraceBeginOp(const TraceBeginOp &rhs);
      virtual ~TraceBeginOp(void);
    public:
      TraceBeginOp& operator=(const TraceBeginOp &rhs);
    public:
      void initialize_begin(InnerContext *ctx, LegionTrace *trace);
    public:
      virtual void activate(void);
      virtual void deactivate(void);
      virtual const char* get_logging_name(void) const;
      virtual OpKind get_operation_kind(void) const;
    };

    class TraceSummaryOp : public TraceOp {
    public:
      static const AllocationType alloc_type = TRACE_SUMMARY_OP_ALLOC;
    public:
      TraceSummaryOp(Runtime *rt);
      TraceSummaryOp(const TraceSummaryOp &rhs);
      virtual ~TraceSummaryOp(void);
    public:
      TraceSummaryOp& operator=(const TraceSummaryOp &rhs);
    public:
      void initialize_summary(InnerContext *ctx,
                              PhysicalTemplate *tpl,
                              Operation *invalidator);
      void perform_logging(void);
    public:
      virtual void activate(void);
      virtual void deactivate(void);
      virtual const char* get_logging_name(void) const;
      virtual OpKind get_operation_kind(void) const;
    public:
      virtual void trigger_dependence_analysis(void);
      virtual void trigger_ready(void);
      virtual void trigger_mapping(void);
      virtual void pack_remote_operation(Serializer &rez, AddressSpaceID target,
                                         std::set<RtEvent> &applied) const;
    protected:
      PhysicalTemplate *current_template;
    };

    /**
     * \class PhysicalTrace
     * This class is used for memoizing the dynamic physical dependence
     * analysis for series of operations in a given task's context.
     */
    class PhysicalTrace {
    public:
      PhysicalTrace(Runtime *runtime, LegionTrace *logical_trace);
      PhysicalTrace(const PhysicalTrace &rhs);
      ~PhysicalTrace(void);
    public:
      PhysicalTrace& operator=(const PhysicalTrace &rhs);
    public:
      void clear_cached_template(void) { current_template = NULL; }
      void check_template_preconditions(TraceReplayOp *op,
                                        std::set<RtEvent> &applied_events);
      // Return true if we evaluated all the templates
      bool find_viable_templates(ReplTraceReplayOp *op, 
                                 std::set<RtEvent> &applied_events,
                                 unsigned templates_to_find,
                                 std::vector<int> &viable_templates);
      void select_template(unsigned template_index);
    public:
      PhysicalTemplate* get_current_template(void) { return current_template; }
      bool has_any_templates(void) const { return templates.size() > 0; }
    public:
      void record_previous_template_completion(ApEvent template_completion)
        { previous_template_completion = template_completion; }
      ApEvent get_previous_template_completion(void) const
        { return previous_template_completion; }
    public:
      void set_current_execution_fence_event(ApEvent event)
        { execution_fence_event = event; }
      ApEvent get_current_execution_fence_event(void) const
        { return execution_fence_event; }
    public:
      PhysicalTemplate* start_new_template(void);
      void record_replayable_capture(PhysicalTemplate *tpl);
      void record_failed_capture(PhysicalTemplate *tpl);
    public:
      const std::vector<Processor> &get_replay_targets(void)
        { return replay_targets; }
    public:
      void initialize_template(ApEvent fence_completion, bool recurrent);
    public:
      Runtime * const runtime;
      const LegionTrace *logical_trace;
      ReplicateContext *const repl_ctx;
    private:
      mutable LocalLock trace_lock;
      PhysicalTemplate* current_template;
      LegionVector<PhysicalTemplate*>::aligned templates;
      unsigned nonreplayable_count;
      unsigned new_template_count;
    private:
      ApEvent previous_template_completion;
      ApEvent execution_fence_event;
      std::vector<Processor> replay_targets;
    };

    typedef Memoizable::TraceLocalID TraceLocalID;

    /**
     * \class TraceViewSet
     */
    class TraceViewSet {
    public:
      struct FailedPrecondition {
        LogicalView *view;
        IndexSpaceExpression *expr;
        FieldMask mask;

        std::string to_string(void) const;
      };
    public:
      TraceViewSet(RegionTreeForest *forest, DistributedID owner_did,
                   RegionNode *region);
      TraceViewSet(RegionTreeForest *forest, TraceViewSet &source,
                   DistributedID owner_did, RegionNode *region,
                   std::set<RtEvent> &applied_events);
      virtual ~TraceViewSet(void);
    public:
      void insert(LogicalView *view,
                  IndexSpaceExpression *expr,
                  const FieldMask &mask,
                  std::set<RtEvent> *ready_events);
      void invalidate(LogicalView *view,
                      IndexSpaceExpression *expr,
                      const FieldMask &mask,
           std::map<IndexSpaceExpression*,unsigned> *expr_refs_to_remove = NULL,
           std::map<LogicalView*,unsigned> *view_refs_to_remove = NULL);
      void invalidate_all_but(LogicalView *except,
                              IndexSpaceExpression *expr,
                              const FieldMask &mask,
           std::map<IndexSpaceExpression*,unsigned> *expr_refs_to_remove = NULL,
           std::map<LogicalView*,unsigned> *view_refs_to_remove = NULL);
    public:
      bool dominates(LogicalView *view, IndexSpaceExpression *expr, 
                     FieldMask &non_dominated) const;
      void dominates(LogicalView *view, 
                     IndexSpaceExpression *expr, FieldMask mask,
                     FieldMaskSet<IndexSpaceExpression> &non_dominated,
                     FieldMaskSet<IndexSpaceExpression> *dominate = NULL) const;
      bool subsumed_by(const TraceViewSet &set,
                       FailedPrecondition *condition = NULL) const;
      bool independent_of(const TraceViewSet &set,
                       FailedPrecondition *condition = NULL) const;
      void transpose(LegionMap<IndexSpaceExpression*,
                            FieldMaskSet<LogicalView> >::aligned &target) const;
      void find_overlaps(TraceViewSet &target, IndexSpaceExpression *expr,
                         const bool expr_covers, const FieldMask &mask) const;
      bool empty(void) const;
    public:
      void merge(TraceViewSet &target, std::set<RtEvent> &applied_events) const;
      void pack(Serializer &rez, AddressSpaceID target) const;
      void unpack(Deserializer &derez, size_t num_views,
                  AddressSpaceID source, std::set<RtEvent> &ready_events);
    public:
      void dump(void) const;
    protected:
      typedef LegionMap<LogicalView*,
                        FieldMaskSet<IndexSpaceExpression> >::aligned ViewExprs;
    protected:
      RegionTreeForest *const forest;
      RegionNode *const region;
      const DistributedID owner_did;
    protected:
      // At most one expression per field
      ViewExprs conditions;
    };

    /**
     * \class TraceConditionSet
     */
    class TraceConditionSet : public EqSetTracker, public Collectable,
                              public LegionHeapify<TraceConditionSet> {
    public:
      struct DeferTracePreconditionTestArgs :
        public LgTaskArgs<DeferTracePreconditionTestArgs> {
      public:
        static const LgTaskID TASK_ID = LG_DEFER_TRACE_PRECONDITION_TASK_ID;
      public:
        DeferTracePreconditionTestArgs(TraceConditionSet *s, Operation *o, 
                                       RtUserEvent d, RtUserEvent a)
          : LgTaskArgs<DeferTracePreconditionTestArgs>(o->get_unique_op_id()),
            set(s), op(o), done_event(d), applied_event(a) { }
      public:
        TraceConditionSet *const set;
        Operation *const op;
        const RtUserEvent done_event;
        const RtUserEvent applied_event;
      };
      struct DeferTracePostconditionTestArgs :
        public LgTaskArgs<DeferTracePostconditionTestArgs> {
      public:
        static const LgTaskID TASK_ID = LG_DEFER_TRACE_POSTCONDITION_TASK_ID;
      public:
        DeferTracePostconditionTestArgs(TraceConditionSet *s, Operation *o, 
                                        RtUserEvent d)
          : LgTaskArgs<DeferTracePostconditionTestArgs>(o->get_unique_op_id()),
            set(s), op(o), done_event(d) { }
      public:
        TraceConditionSet *const set;
        Operation *const op;
        const RtUserEvent done_event;
      };
      struct DeferTraceFinalizeSetsArgs :
        public LgTaskArgs<DeferTraceFinalizeSetsArgs> {
      public:
        static const LgTaskID TASK_ID = LG_DEFER_TRACE_FINALIZE_SETS_TASK_ID;
      public:
        DeferTraceFinalizeSetsArgs(TraceConditionSet *s, UniqueID uid)
          : LgTaskArgs<DeferTraceFinalizeSetsArgs>(uid), set(s) { }
      public:
        TraceConditionSet *const set;
      };
    public:
      TraceConditionSet(RegionTreeForest *forest, IndexSpaceExpression *expr,
                const FieldMask &mask, const std::set<RegionNode*> &regions); 
      TraceConditionSet(const TraceConditionSet &rhs);
      virtual ~TraceConditionSet(void);
    public:
      TraceConditionSet& operator=(const TraceConditionSet &rhs);
    public:
      virtual void add_tracker_reference(unsigned cnt = 1);
      virtual bool remove_tracker_reference(unsigned cnt = 1);
    public:
      virtual void record_equivalence_set(EquivalenceSet *set,
                                          const FieldMask &mask);
      virtual void record_pending_equivalence_set(EquivalenceSet *set,
                                          const FieldMask &mask);
      virtual void remove_equivalence_set(EquivalenceSet *set,
                                          const FieldMask &mask);
    public:
      void invalidate_equivalence_sets(void);
      void capture(EquivalenceSet *set, std::set<RtEvent> &ready_events);
      void receive_capture(TraceViewSet *pre, TraceViewSet *anti,
                           TraceViewSet *post, std::set<RtEvent> &ready);
      bool is_replayable(bool &not_subsumed, 
                         TraceViewSet::FailedPrecondition *failed);
      void dump_preconditions(void) const;
      void dump_anticonditions(void) const;
      void dump_postconditions(void) const;
    public:
      void test_require(Operation *op, std::set<RtEvent> &ready_events,
                        std::set<RtEvent> &applied_events);
      bool check_require(void);
      void ensure(Operation *op, std::set<RtEvent> &applied_events);
    public:
      static void handle_precondition_test(const void *args);
      static void handle_postcondition_test(const void *args);
      static void handle_finalize_sets(const void *args);
    private:
      RtEvent recompute_equivalence_sets(Operation *op);
      void finalize_computed_sets(void);
    public:
      RegionTreeForest *const forest;
      IndexSpaceExpression *const condition_expr;
      const FieldMask condition_mask;
      const std::vector<RegionNode*> regions;
    private:
      mutable LocalLock set_lock;
      FieldMaskSet<EquivalenceSet> current_sets;
      FieldMaskSet<EquivalenceSet> pending_sets;
      FieldMask invalid_mask;
    private:
      TraceViewSet *precondition_views;
      TraceViewSet *anticondition_views;
      TraceViewSet *postcondition_views; 
      // Transpose of conditions for testing
      typedef LegionMap<IndexSpaceExpression*,
                        FieldMaskSet<LogicalView> >::aligned ExprViews;
      ExprViews preconditions;
      ExprViews anticonditions;
      ExprViews postconditions;
    private:
      std::vector<InvalidInstAnalysis*> precondition_analyses;
      std::vector<AntivalidInstAnalysis*> anticondition_analyses;
    };

    /**
     * \class PhysicalTemplate
     * This class represents a recipe to reconstruct a physical task graph.
     * A template consists of a sequence of instructions, each of which is
     * interpreted by the template engine. The template also maintains
     * the interpreter state (operations and events). These are initialized
     * before the template gets executed.
     */
    class PhysicalTemplate : public PhysicalTraceRecorder,
                             public LegionHeapify<PhysicalTemplate> {
    public:
      struct ReplaySliceArgs : public LgTaskArgs<ReplaySliceArgs> {
      public:
        static const LgTaskID TASK_ID = LG_REPLAY_SLICE_ID;
      public:
        ReplaySliceArgs(PhysicalTemplate *t, unsigned si)
          : LgTaskArgs<ReplaySliceArgs>(0), tpl(t), slice_index(si) { }
      public:
        PhysicalTemplate *tpl;
        unsigned slice_index;
      };
      struct DeleteTemplateArgs : public LgTaskArgs<DeleteTemplateArgs> {
      public:
        static const LgTaskID TASK_ID = LG_DELETE_TEMPLATE_ID;
      public:
        DeleteTemplateArgs(PhysicalTemplate *t)
          : LgTaskArgs<DeleteTemplateArgs>(0), tpl(t) { }
      public:
        PhysicalTemplate *tpl;
      };
    protected:
      struct ViewUser {
        ViewUser(const RegionUsage &r, unsigned u, 
                 IndexSpaceExpression *e, int s)
          : usage(r), user(u), expr(e), shard(s)
        {}
        const RegionUsage usage;
        const unsigned user;
        IndexSpaceExpression *const expr;
        const ShardID shard;
      };
    private:
      struct CachedMapping
      {
        VariantID               chosen_variant;
        TaskPriority            task_priority;
        bool                    postmap_task;
        std::vector<Processor>  target_procs;
        std::deque<InstanceSet> physical_instances;
      };
      typedef LegionMap<TraceLocalID,CachedMapping>::aligned CachedMappings;
    protected:
      typedef LegionMap<InstanceView*,
                        FieldMaskSet<IndexSpaceExpression> >::aligned ViewExprs;
      typedef LegionMap<InstanceView*,
                        FieldMaskSet<ViewUser> >::aligned             ViewUsers;
    public:
      PhysicalTemplate(PhysicalTrace *trace, ApEvent fence_event);
      PhysicalTemplate(const PhysicalTemplate &rhs);
    protected:
      virtual ~PhysicalTemplate(void);
    public:
      virtual void initialize(Runtime *runtime, ApEvent fence_completion,
                              bool recurrent);
      virtual ApEvent get_completion(void) const;
      virtual ApEvent get_completion_for_deletion(void) const;
    public:
      void finalize(InnerContext *context, UniqueID opid,
                    bool has_blocking_call, ReplTraceOp *op = NULL);
    public:
      struct Replayable {
        explicit Replayable(bool r)
          : replayable(r), message()
        {}
        Replayable(bool r, const char *m)
          : replayable(r), message(m)
        {}
        Replayable(bool r, const std::string &m)
          : replayable(r), message(m)
        {}
        Replayable(const Replayable &r)
          : replayable(r.replayable), message(r.message)
        {}
        operator bool(void) const { return replayable; }
        bool replayable;
        std::string message;
      };
    protected:
      virtual Replayable check_replayable(ReplTraceOp *op, 
          InnerContext *context, UniqueID opid, bool has_blocking_call);
    public:
      void optimize(ReplTraceOp *op);
    private:
      void elide_fences(std::vector<unsigned> &gen, ReplTraceOp *op);
      void propagate_merges(std::vector<unsigned> &gen);
      void transitive_reduction(void);
      void propagate_copies(std::vector<unsigned> &gen);
      void eliminate_dead_code(std::vector<unsigned> &gen);
      void prepare_parallel_replay(const std::vector<unsigned> &gen);
      void push_complete_replays(void);
    protected:
      virtual void initialize_generators(std::vector<unsigned> &new_gen);
      virtual void initialize_eliminate_dead_code_frontiers(
                          const std::vector<unsigned> &gen,
                                std::vector<bool> &used);
      virtual void initialize_transitive_reduction_frontiers(
                          std::vector<unsigned> &topo_order,
                          std::vector<unsigned> &inv_topo_order);
    public:
      // Variants for normal traces
      bool check_preconditions(TraceReplayOp *op,
                               std::set<RtEvent> &applied_events);
      void apply_postcondition(TraceSummaryOp *op,
                               std::set<RtEvent> &applied_events);
      // Variants for control replication traces 
      bool check_preconditions(ReplTraceReplayOp *op,
                               std::set<RtEvent> &applied_events);
      void apply_postcondition(ReplTraceSummaryOp *op,
                               std::set<RtEvent> &applied_events);
    public:
      void register_operation(Operation *op);
      void execute_all(void);
      void execute_slice(unsigned slice_idx);
    public:
      virtual void issue_summary_operations(InnerContext* context,
                                            Operation *invalidator);
    public:
      void dump_template(void);
    private:
      void dump_instructions(const std::vector<Instruction*> &instructions);
#ifdef LEGION_SPY
    public:
      void set_fence_uid(UniqueID fence_uid) { prev_fence_uid = fence_uid; }
      UniqueID get_fence_uid(void) const { return prev_fence_uid; }
#endif
    public:
      inline bool is_replaying(void) const { return !recording; }
      inline bool is_replayable(void) const { return replayable.replayable; }
      inline const std::string& get_replayable_message(void) const
        { return replayable.message; }
    public:
      virtual bool is_recording(void) const { return recording; }
      virtual void add_recorder_reference(void) { /*do nothing*/ }
      virtual bool remove_recorder_reference(void) 
        { /*do nothing, never delete*/ return false; }
      virtual void pack_recorder(Serializer &rez, 
          std::set<RtEvent> &applied, const AddressSpaceID target);
    public:
      virtual void record_mapper_output(Memoizable *memo,
                             const Mapper::MapTaskOutput &output,
                             const std::deque<InstanceSet> &physical_instances,
                             std::set<RtEvent> &applied_events);
      void get_mapper_output(SingleTask *task,
                             VariantID &chosen_variant,
                             TaskPriority &task_priority,
                             bool &postmap_task,
                             std::vector<Processor> &target_proc,
                             std::deque<InstanceSet> &physical_instances) const;
    public:
      virtual void record_get_term_event(Memoizable *memo);
      virtual void request_term_event(ApUserEvent &term_event);
      virtual void record_create_ap_user_event(ApUserEvent lhs, 
                                               Memoizable *memo);
      virtual void record_trigger_event(ApUserEvent lhs, ApEvent rhs,
                                        Memoizable *memo);
    public:
      virtual void record_merge_events(ApEvent &lhs, 
                                       ApEvent rhs, Memoizable *memo);
      virtual void record_merge_events(ApEvent &lhs, ApEvent e1, 
                                       ApEvent e2, Memoizable *memo);
      virtual void record_merge_events(ApEvent &lhs, ApEvent e1, ApEvent e2,
                                       ApEvent e3, Memoizable *memo);
      virtual void record_merge_events(ApEvent &lhs, 
                            const std::set<ApEvent>& rhs, Memoizable *memo);
    public:
      virtual void record_issue_copy(Memoizable *memo, ApEvent &lhs,
                             IndexSpaceExpression *expr,
                             const std::vector<CopySrcDstField>& src_fields,
                             const std::vector<CopySrcDstField>& dst_fields,
#ifdef LEGION_SPY
                             RegionTreeID src_tree_id, RegionTreeID dst_tree_id,
#endif
                             ApEvent precondition, PredEvent pred_guard,
                             ReductionOpID redop, bool reduction_fold);
      virtual void record_issue_indirect(Memoizable *memo, ApEvent &lhs,
                             IndexSpaceExpression *expr,
                             const std::vector<CopySrcDstField>& src_fields,
                             const std::vector<CopySrcDstField>& dst_fields,
                             const std::vector<void*> &indirections,
                             ApEvent precondition, PredEvent pred_guard);
      virtual void record_copy_views(ApEvent lhs, IndexSpaceExpression *expr,
                           const FieldMaskSet<InstanceView> &tracing_srcs,
                           const FieldMaskSet<InstanceView> &tracing_dsts,
                           std::set<RtEvent> &applied);
      virtual void record_issue_fill(Memoizable *memo, ApEvent &lhs,
                             IndexSpaceExpression *expr,
                             const std::vector<CopySrcDstField> &fields,
                             const void *fill_value, size_t fill_size,
#ifdef LEGION_SPY
                             FieldSpace handle, 
                             RegionTreeID tree_id,
#endif
                             ApEvent precondition, PredEvent pred_guard);
#ifdef LEGION_GPU_REDUCTIONS
      virtual void record_gpu_reduction(Memoizable *memo, ApEvent &lhs,
                           IndexSpaceExpression *expr,
                           const std::vector<CopySrcDstField> &src_fields,
                           const std::vector<CopySrcDstField> &dst_fields,
                           Processor gpu, TaskID gpu_task_id,
                           PhysicalManager *src, PhysicalManager *dst,
                           ApEvent precondition, PredEvent pred_guard,
                           ReductionOpID redop, bool reduction_fold);
#endif
    public:
      virtual void record_op_view(Memoizable *memo,
                                  unsigned idx,
                                  InstanceView *view,
                                  RegionNode *node,
                                  const RegionUsage &usage,
                                  const FieldMask &user_mask,
                                  bool update_validity,
                                  std::set<RtEvent> &applied);
      virtual void record_fill_views(ApEvent lhs, IndexSpaceExpression *expr, 
                           const FieldMaskSet<FillView> &tracing_srcs,
                           const FieldMaskSet<InstanceView> &tracing_dsts,
                           std::set<RtEvent> &applied_events,
                           const bool reduction_initialization);
    protected:
      void record_views(unsigned entry,
                        IndexSpaceExpression *expr,
                        const RegionUsage &usage,
                        const FieldMaskSet<InstanceView> &views,
                        std::set<RtEvent> &applied);
      virtual void add_view_user(InstanceView *view,
                         const RegionUsage &usage,
                         unsigned user, IndexSpaceExpression *user_expr,
                         const FieldMask &user_mask,
                         std::set<RtEvent> &applied,
                         int owner_shard = -1);
      void record_copy_views(unsigned copy_id,
                             IndexSpaceExpression *expr,
                             const FieldMaskSet<InstanceView> &views);
    public:
      virtual void record_set_op_sync_event(ApEvent &lhs, Memoizable *memo);
      virtual void record_set_effects(Memoizable *memo, ApEvent &rhs);
      virtual void record_complete_replay(Memoizable *memo, ApEvent rhs);
    public:
      virtual void record_owner_shard(unsigned trace_local_id, ShardID owner);
      virtual void record_local_space(unsigned trace_local_id, IndexSpace sp);
      virtual void record_sharding_function(unsigned trace_local_id, 
                                            ShardingFunction *function);
    public:
      virtual ShardID find_owner_shard(unsigned trace_local_id);
      virtual IndexSpace find_local_space(unsigned trace_local_id);
      virtual ShardingFunction* find_sharding_function(unsigned trace_local_id);
    public:
      RtEvent defer_template_deletion(void);
    public:
      static void handle_replay_slice(const void *args);
      static void handle_delete_template(const void *args);
    public:
      RtEvent get_recording_done(void) const
        { return recording_done; }
      virtual void trigger_recording_done(void);
      virtual RtEvent get_collect_event(void) const { return recording_done; }
    private:
      TraceLocalID find_trace_local_id(Memoizable *memo);
      unsigned find_memo_entry(Memoizable *memo);
      TraceLocalID record_memo_entry(Memoizable *memo, unsigned entry);
    protected:
#ifdef DEBUG_LEGION
      // This is a virtual method in debug mode only since we have an
      // assertion that we want to check in the ShardedPhysicalTemplate
      virtual unsigned convert_event(const ApEvent &event, bool check = true);
#else
      unsigned convert_event(const ApEvent &event);
#endif
      virtual unsigned find_event(const ApEvent &event, AutoLock &tpl_lock);
      unsigned find_or_convert_event(const ApEvent &event);
      void insert_instruction(Instruction *inst);
    protected:
      // Returns the set of last users for all <view,field mask,index expr>
      // tuples in the view_exprs, not that this is the 
      void find_all_last_users(ViewExprs &view_exprs,
                               std::set<unsigned> &users,
                               std::set<RtEvent> &ready_events);
      // Synchronization methods for elide fences that do nothing in 
      // the base case but can synchronize for multiple shards
      virtual void elide_fences_pre_sync(ReplTraceOp *op) { }
      virtual void elide_fences_post_sync(ReplTraceOp *op) { }
      // Returns the set of last users for a given <view,field mask,index expr>
      // tuple, this is virtual so it can be overridden in the sharded case
      virtual void find_last_users(InstanceView *view,
                                   IndexSpaceExpression *expr,
                                   const FieldMask &mask,
                                   std::set<unsigned> &users,
                                   std::set<RtEvent> &ready_events);
    public:
      inline ApEvent get_fence_completion(void) { return fence_completion; }
      void record_remote_memoizable(Memoizable *memo);
      void release_remote_memos(void);
    protected:
      PhysicalTrace * const trace;
      volatile bool recording;
      Replayable replayable;
    protected:
      mutable LocalLock template_lock;
      const unsigned fence_completion_id;
    private:
      const unsigned replay_parallelism;
    private:
      std::map<TraceLocalID,Memoizable*> operations;
      std::map<TraceLocalID,std::pair<unsigned,bool/*task*/> > memo_entries;
      // Remote memoizable objects that we have ownership for
      std::vector<Memoizable*> remote_memos;
    private:
      CachedMappings cached_mappings;
      bool has_virtual_mapping;
    protected:
      ApEvent                         fence_completion;
      std::vector<ApEvent>            events;
      std::map<unsigned,ApUserEvent>  user_events;
    protected:
      std::map<ApEvent,unsigned> event_map;
    private:
      std::vector<Instruction*>               instructions;
      std::vector<std::vector<Instruction*> > slices;
      std::vector<std::vector<TraceLocalID> > slice_tasks;
    protected:
      std::map<unsigned,unsigned> crossing_events;
      // Frontiers of a template are a set of users whose events must
      // be carried over to the next replay for eliding the fence at the
      // beginning. For each user i in frontiers, frontiers[i] points to the
      // user i's event carried over from the previous replay. This data
      // structure is constructed by de-duplicating the last users of all
      // views used in the template, which are stored in view_users.
      // - frontiers[idx] == (event idx from the previous trace)
      // - after each replay, we do assignment 
      //    events[frontiers[idx]] = events[idx]
      std::map<unsigned,unsigned> frontiers;
    protected:
      RtUserEvent recording_done;
    protected:
      RtUserEvent replay_ready;
      RtEvent     replay_done;
#ifdef LEGION_SPY
      UniqueID prev_fence_uid;
#endif
    private:
      std::map<TraceLocalID,ViewExprs> op_views;
      std::map<unsigned,ViewExprs>     copy_views;
    protected:
      // This data structure holds a set of last users for each view.
      // Each user (which is an index in the event table) is associated with
      // a field mask, an index expression representing the working set within
      // the view, and privilege. For any given pair of view and index
      // expression, there can be either multiple readers/reducers or a single
      // writer. THIS IS SHARDED FOR CONTROL REPLICATION!!!
      ViewUsers           view_users;
      std::set<ViewUser*> all_users;
    protected:
      // Capture the set of regions that we saw operations for, we'll use this
      // at the end of the trace capture to compute the equivalence sets for
      // this trace and then extract the different condition sets for this trace
      // THESE ARE SHARDED FOR CONTROL REPLICATION!!!
      FieldMaskSet<RegionNode> trace_regions;
      std::vector<TraceConditionSet*> conditions;
    private:
      friend class PhysicalTrace;
      friend class Instruction;
    };

    /**
     * \class ShardedPhysicalTemplate
     * This is an extension of the PhysicalTemplate class for handling
     * templates for control replicated contexts. It mostly behaves the
     * same as a normal PhysicalTemplate but has some additional 
     * extensions for handling the effects of control replication.
     */
    class ShardedPhysicalTemplate : public PhysicalTemplate {
    public:
      enum UpdateKind {
        UPDATE_VIEW_USER,
        UPDATE_LAST_USER,
        FIND_LAST_USERS_REQUEST,
        FIND_LAST_USERS_RESPONSE,
        FIND_FRONTIER_REQUEST,
        FIND_FRONTIER_RESPONSE,
        TEMPLATE_BARRIER_REFRESH,
        FRONTIER_BARRIER_REFRESH,
      };
    public:
      struct DeferTraceUpdateArgs : public LgTaskArgs<DeferTraceUpdateArgs> {
      public:
        static const LgTaskID TASK_ID = LG_DEFER_TRACE_UPDATE_TASK_ID;
      public:
        DeferTraceUpdateArgs(ShardedPhysicalTemplate *target, 
                             UpdateKind kind, RtUserEvent done, 
                             Deserializer &derez, LogicalView *view,
                             RtUserEvent deferral = 
                              RtUserEvent::NO_RT_USER_EVENT);
        DeferTraceUpdateArgs(ShardedPhysicalTemplate *target, 
                             UpdateKind kind, RtUserEvent done, 
                             LogicalView *view, Deserializer &derez,
                             IndexSpaceExpression *expr,
                             RtUserEvent deferral = 
                              RtUserEvent::NO_RT_USER_EVENT);
        DeferTraceUpdateArgs(ShardedPhysicalTemplate *target, 
                             UpdateKind kind, RtUserEvent done, 
                             LogicalView *view, Deserializer &derez,
                             IndexSpace handle);
        DeferTraceUpdateArgs(ShardedPhysicalTemplate *target, 
                             UpdateKind kind, RtUserEvent done, 
                             LogicalView *view, Deserializer &derez,
                             IndexSpaceExprID expr_id);
        DeferTraceUpdateArgs(const DeferTraceUpdateArgs &args,
                             RtUserEvent deferral);
      public:
        ShardedPhysicalTemplate *const target;
        const UpdateKind kind;
        const RtUserEvent done;
        LogicalView *const view;
        IndexSpaceExpression *const expr;
        const IndexSpaceExprID remote_expr_id;
        const IndexSpace handle;
        const size_t buffer_size;
        void *const buffer;
        const RtUserEvent deferral_event;
      };
    public:
      ShardedPhysicalTemplate(PhysicalTrace *trace, ApEvent fence_event,
                              ReplicateContext *repl_ctx);
      ShardedPhysicalTemplate(const ShardedPhysicalTemplate &rhs);
    protected:
      virtual ~ShardedPhysicalTemplate(void);
    public:
      // Have to provide explicit overrides of operator new and 
      // delete here to make sure we get the right ones. C++ does
      // not let us have these in a sub-class or it doesn't know
      // which ones to pick from.
      static inline void* operator new(size_t count)
      { return legion_alloc_aligned<ShardedPhysicalTemplate,true>(count); }
      static inline void operator delete(void *ptr)
      { free(ptr); }
      inline RtEvent chain_deferral_events(RtUserEvent deferral_event)
      {
        volatile Realm::Event::id_t *ptr = &next_deferral_precondition.id;
        RtEvent continuation_pre;
        do {
          continuation_pre.id = *ptr;
        } while (!__sync_bool_compare_and_swap(ptr,
                  continuation_pre.id, deferral_event.id));
        return continuation_pre;
      }
    public:
      virtual void initialize(Runtime *runtime, ApEvent fence_completion,
                              bool recurrent);
      virtual ApEvent get_completion(void) const;
      virtual ApEvent get_completion_for_deletion(void) const;
      using PhysicalTemplate::record_merge_events;
      virtual void record_merge_events(ApEvent &lhs, 
                            const std::set<ApEvent>& rhs, Memoizable *memo);
      virtual void record_issue_copy(Memoizable *memo, ApEvent &lhs,
                             IndexSpaceExpression *expr,
                             const std::vector<CopySrcDstField>& src_fields,
                             const std::vector<CopySrcDstField>& dst_fields,
#ifdef LEGION_SPY
                             RegionTreeID src_tree_id, RegionTreeID dst_tree_id,
#endif
                             ApEvent precondition, PredEvent guard_event,
                             ReductionOpID redop, bool reduction_fold);
      virtual void record_issue_indirect(Memoizable *memo, ApEvent &lhs,
                             IndexSpaceExpression *expr,
                             const std::vector<CopySrcDstField>& src_fields,
                             const std::vector<CopySrcDstField>& dst_fields,
                             const std::vector<void*> &indirections,
                             ApEvent precondition, PredEvent pred_guard);
      virtual void record_issue_fill(Memoizable *memo, ApEvent &lhs,
                             IndexSpaceExpression *expr,
                             const std::vector<CopySrcDstField> &fields,
                             const void *fill_value, size_t fill_size,
#ifdef LEGION_SPY
                             FieldSpace handle, RegionTreeID tree_id,
#endif
                             ApEvent precondition, PredEvent guard_event);
      virtual void record_set_op_sync_event(ApEvent &lhs, Memoizable *memo);
    public:
      virtual void record_owner_shard(unsigned trace_local_id, ShardID owner);
      virtual void record_local_space(unsigned trace_local_id, IndexSpace sp);
      virtual void record_sharding_function(unsigned trace_local_id, 
                                            ShardingFunction *function);
      virtual void issue_summary_operations(InnerContext *context,
                                            Operation *invalidator);
    public:
      virtual ShardID find_owner_shard(unsigned trace_local_id);
      virtual IndexSpace find_local_space(unsigned trace_local_id);
      virtual ShardingFunction* find_sharding_function(unsigned trace_local_id);
    public:
      virtual void trigger_recording_done(void);
    public: 
      ApBarrier find_trace_shard_event(ApEvent event, ShardID remote_shard);
      void record_trace_shard_event(ApEvent event, ApBarrier result);
      void handle_trace_update(Deserializer &derez, AddressSpaceID source);
      static void handle_deferred_trace_update(const void *args, Runtime *rt);
    protected:
      bool handle_update_view_user(InstanceView *view, IndexSpaceExpression *ex,
                            Deserializer &derez, std::set<RtEvent> &applied,
                            RtUserEvent done, 
                            const DeferTraceUpdateArgs *dargs = NULL);
      void handle_find_last_users(InstanceView *view, IndexSpaceExpression *ex,
                            Deserializer &derez, std::set<RtEvent> &applied);
    protected:
#ifdef DEBUG_LEGION
      virtual unsigned convert_event(const ApEvent &event, bool check = true);
#endif
      virtual unsigned find_event(const ApEvent &event, AutoLock &tpl_lock);
      void request_remote_shard_event(ApEvent event, RtUserEvent done_event);
      static AddressSpaceID find_event_space(ApEvent event);
      virtual Replayable check_replayable(ReplTraceOp *op, 
          InnerContext *context, UniqueID opid, bool has_blocking_call);
      virtual void add_view_user(InstanceView *view,
                         const RegionUsage &usage,
                         unsigned user, IndexSpaceExpression *user_expr,
                         const FieldMask &user_mask,
                         std::set<RtEvent> &applied,
                         int owner_shard = -1);
<<<<<<< HEAD
=======
      using PhysicalTemplate::record_fill_views;
      virtual void record_fill_views(const FieldMaskSet<FillView> &views,
                                     std::set<RtEvent> &applied_events);
>>>>>>> 9fd09c52
    protected:
      ShardID find_view_owner(InstanceView *view);
      void find_owner_shards(AddressSpace owner, std::vector<ShardID> &shards);
      void find_last_users_sharded(InstanceView *view,
                                   IndexSpaceExpression *expr,
                                   const FieldMask &mask,
                       std::set<std::pair<unsigned,ShardID> > &sharded_users);
    protected:
      virtual void elide_fences_pre_sync(ReplTraceOp *op);
      virtual void elide_fences_post_sync(ReplTraceOp *op); 
      virtual void find_last_users(InstanceView *view,
                                   IndexSpaceExpression *expr,
                                   const FieldMask &mask,
                                   std::set<unsigned> &users,
                                   std::set<RtEvent> &ready_events);
      virtual void initialize_generators(std::vector<unsigned> &new_gen);
      virtual void initialize_transitive_reduction_frontiers(
                          std::vector<unsigned> &topo_order,
                          std::vector<unsigned> &inv_topo_order);
    public:
      ReplicateContext *const repl_ctx;
      const ShardID local_shard;
      const size_t total_shards;
      // Make this last since it registers the template with the
      // context which can trigger calls into the template so 
      // everything must valid at this point
      const size_t template_index;
    private:
      static const unsigned NO_INDEX = UINT_MAX;
    protected:
      std::map<ApEvent,RtEvent> pending_event_requests;
      std::map<ApEvent,BarrierArrival*> remote_arrivals;
      std::map<ApEvent,BarrierAdvance*> local_advances;
      std::map<AddressSpaceID,std::vector<ShardID> > did_shard_owners;
      std::map<unsigned/*Trace Local ID*/,ShardID> owner_shards;
      std::map<unsigned/*Trace Local ID*/,IndexSpace> local_spaces;
      std::map<unsigned/*Trace Local ID*/,ShardingFunction*> sharding_functions;
    protected:
      // Count how many times we've been replayed so we know when we're going
      // to run out of phase barrier generations
      size_t total_replays;
      // Count how many advance instructions we've seen updated for when
      // we need to reset the phase barriers for a new round of generations
      size_t updated_advances;
      // An event to signal when our advances are ready
      RtUserEvent update_advances_ready;
      // An event for chainging deferrals of update tasks
      RtEvent next_deferral_precondition;
      // Barrier for signaliing when we are done recording our template
      RtBarrier recording_barrier;
    protected:
      // Count how many times we've done recurrent replay so we know when we're
      // going to run out of phase barrier generations
      size_t recurrent_replays;
      // Count how many frontiers ahave been updated so that we know when
      // they are done being updated
      size_t updated_frontiers;
      // An event to signal when our frontiers are ready
      RtUserEvent update_frontiers_ready;
    protected:
      // This is a data structure that tracks last users whose events we
      // own eventhough their instance is on a remote node
      std::set<unsigned> local_last_users;
    protected:
      // Data structures for fence elision
      // Local frontiers records barriers that should be arrived on 
      // based on events that we have here locally
      std::map<unsigned,ApBarrier> local_frontiers;
      // Remote shards that are subscribed to our local frontiers
      std::map<unsigned,std::set<ShardID> > local_subscriptions;
      // Remote frontiers records barriers that we should fill in as
      // events from remote shards
      std::vector<std::pair<ApBarrier,unsigned> > remote_frontiers;
      // Pending refreshes from remote nodes
      std::map<ApBarrier,ApBarrier> pending_refresh_frontiers;
      std::map<ApEvent,ApBarrier> pending_refresh_barriers;
    };

    enum InstructionKind
    {
      GET_TERM_EVENT = 0,
      CREATE_AP_USER_EVENT,
      TRIGGER_EVENT,
      MERGE_EVENT,
      ISSUE_COPY,
      ISSUE_FILL,
      SET_OP_SYNC_EVENT,
      SET_EFFECTS,
      ASSIGN_FENCE_COMPLETION,
      COMPLETE_REPLAY,
      BARRIER_ARRIVAL,
      BARRIER_ADVANCE,
#ifdef LEGION_GPU_REDUCTIONS
      GPU_REDUCTION,
#endif
    };

    /**
     * \class Instruction
     * This class is an abstract parent class for all template instructions.
     */
    class Instruction {
    public:
      Instruction(PhysicalTemplate& tpl, const TraceLocalID &owner);
      virtual ~Instruction(void) {};
      virtual void execute(void) = 0;
      virtual std::string to_string(void) = 0;

      virtual InstructionKind get_kind(void) = 0;
      virtual GetTermEvent* as_get_term_event(void) { return NULL; }
      virtual CreateApUserEvent* as_create_ap_user_event(void) { return NULL; }
      virtual TriggerEvent* as_trigger_event(void) { return NULL; }
      virtual MergeEvent* as_merge_event(void) { return NULL; }
      virtual AssignFenceCompletion* as_assignment_fence_completion(void) 
        { return NULL; }
      virtual IssueCopy* as_issue_copy(void) { return NULL; }
      virtual IssueFill* as_issue_fill(void) { return NULL; }
      virtual SetOpSyncEvent* as_set_op_sync_event(void) { return NULL; }
      virtual SetEffects* as_set_effects(void) { return NULL; }
      virtual CompleteReplay* as_complete_replay(void) { return NULL; }
      virtual BarrierArrival* as_barrier_arrival(void) { return NULL; }
      virtual BarrierAdvance* as_barrier_advance(void) { return NULL; }
#ifdef LEGION_GPU_REDUCTIONS
      virtual GPUReduction* as_gpu_reduction(void) { return NULL; }
#endif
    protected:
      std::map<TraceLocalID, Memoizable*> &operations;
      std::vector<ApEvent> &events;
      std::map<unsigned,ApUserEvent> &user_events;
    public:
      const TraceLocalID owner;
    };

    /**
     * \class GetTermEvent
     * This instruction has the following semantics:
     *   events[lhs] = operations[rhs].get_memo_completion()
     */
    class GetTermEvent : public Instruction {
    public:
      GetTermEvent(PhysicalTemplate& tpl, unsigned lhs,
                   const TraceLocalID& rhs);
      virtual void execute(void);
      virtual std::string to_string(void);

      virtual InstructionKind get_kind(void)
        { return GET_TERM_EVENT; }
      virtual GetTermEvent* as_get_term_event(void)
        { return this; }
    private:
      friend class PhysicalTemplate;
      unsigned lhs;
    };

    /**
     * \class CreateApUserEvent
     * This instruction has the following semantics:
     *   events[lhs] = Runtime::create_ap_user_event()
     */
    class CreateApUserEvent : public Instruction {
    public:
      CreateApUserEvent(PhysicalTemplate& tpl, unsigned lhs,
                        const TraceLocalID &owner);
      virtual void execute(void);
      virtual std::string to_string(void);

      virtual InstructionKind get_kind(void)
        { return CREATE_AP_USER_EVENT; }
      virtual CreateApUserEvent* as_create_ap_user_event(void)
        { return this; }
    private:
      friend class PhysicalTemplate;
      unsigned lhs;
    };

    /**
     * \class TriggerEvent
     * This instruction has the following semantics:
     *   Runtime::trigger_event(events[lhs], events[rhs])
     */
    class TriggerEvent : public Instruction {
    public:
      TriggerEvent(PhysicalTemplate& tpl, unsigned lhs, unsigned rhs,
                   const TraceLocalID &owner);
      virtual void execute(void);
      virtual std::string to_string(void);

      virtual InstructionKind get_kind(void)
        { return TRIGGER_EVENT; }
      virtual TriggerEvent* as_trigger_event(void)
        { return this; }
    private:
      friend class PhysicalTemplate;
      unsigned lhs;
      unsigned rhs;
    };

    /**
     * \class MergeEvent
     * This instruction has the following semantics:
     *   events[lhs] = Runtime::merge_events(events[rhs])
     */
    class MergeEvent : public Instruction {
    public:
      MergeEvent(PhysicalTemplate& tpl, unsigned lhs,
                 const std::set<unsigned>& rhs,
                 const TraceLocalID &owner);
      virtual void execute(void);
      virtual std::string to_string(void);

      virtual InstructionKind get_kind(void)
        { return MERGE_EVENT; }
      virtual MergeEvent* as_merge_event(void)
        { return this; }
    private:
      friend class PhysicalTemplate;
      unsigned lhs;
      std::set<unsigned> rhs;
    };

    /**
     * \class AssignFenceCompletion
     * This instruction has the following semantics:
     *   events[lhs] = fence_completion
     */
    class AssignFenceCompletion : public Instruction {
      AssignFenceCompletion(PhysicalTemplate& tpl, unsigned lhs,
                            const TraceLocalID &owner);
      virtual void execute(void);
      virtual std::string to_string(void);

      virtual InstructionKind get_kind(void)
        { return ASSIGN_FENCE_COMPLETION; }
      virtual AssignFenceCompletion* as_assignment_fence_completion(void)
        { return this; }
    private:
      friend class PhysicalTemplate;
      PhysicalTemplate &tpl;
      unsigned lhs;
    };

    /**
     * \class IssueFill
     * This instruction has the following semantics:
     *
     *   events[lhs] = expr->fill(fields, fill_value, fill_size,
     *                            events[precondition_idx]);
     */
    class IssueFill : public Instruction {
    public:
      IssueFill(PhysicalTemplate& tpl,
                unsigned lhs, IndexSpaceExpression *expr,
                const TraceLocalID &op_key,
                const std::vector<CopySrcDstField> &fields,
                const void *fill_value, size_t fill_size,
#ifdef LEGION_SPY
                FieldSpace handle, RegionTreeID tree_id,
#endif
                unsigned precondition_idx);
      virtual ~IssueFill(void);
      virtual void execute(void);
      virtual std::string to_string(void);

      virtual InstructionKind get_kind(void)
        { return ISSUE_FILL; }
      virtual IssueFill* as_issue_fill(void)
        { return this; }
    private:
      friend class PhysicalTemplate;
      unsigned lhs;
      IndexSpaceExpression *expr;
      std::vector<CopySrcDstField> fields;
      void *fill_value;
      size_t fill_size;
#ifdef LEGION_SPY
      FieldSpace handle;
      RegionTreeID tree_id;
#endif
      unsigned precondition_idx;
    };

    /**
     * \class IssueCopy
     * This instruction has the following semantics:
     *   events[lhs] = expr->issue_copy(src_fields, dst_fields,
     *                                  events[precondition_idx],
     *                                  predicate_guard,
     *                                  redop, reduction_fold);
     */
    class IssueCopy : public Instruction {
    public:
      IssueCopy(PhysicalTemplate &tpl,
                unsigned lhs, IndexSpaceExpression *expr,
                const TraceLocalID &op_key,
                const std::vector<CopySrcDstField>& src_fields,
                const std::vector<CopySrcDstField>& dst_fields,
#ifdef LEGION_SPY
                RegionTreeID src_tree_id, RegionTreeID dst_tree_id,
#endif
                unsigned precondition_idx,
                ReductionOpID redop, bool reduction_fold);
      virtual ~IssueCopy(void);
      virtual void execute(void);
      virtual std::string to_string(void);

      virtual InstructionKind get_kind(void)
        { return ISSUE_COPY; }
      virtual IssueCopy* as_issue_copy(void)
        { return this; }
    private:
      friend class PhysicalTemplate;
      unsigned lhs;
      IndexSpaceExpression *expr;
      std::vector<CopySrcDstField> src_fields;
      std::vector<CopySrcDstField> dst_fields;
#ifdef LEGION_SPY
      RegionTreeID src_tree_id;
      RegionTreeID dst_tree_id;
#endif
      unsigned precondition_idx;
      ReductionOpID redop;
      bool reduction_fold;
    };

#ifdef LEGION_GPU_REDUCTIONS
    /**
     * \class GPUReduction
     * This instruction has the following semantics:
     * events[lhs] = expr->gpu_reduction(dst_fields, src_fields,
     *                                   gpu, dst, src,
     *                                   events[precondition_idx],
     *                                   predicate_guard,
     *                                   redop, reduction_fold)
     */
    class GPUReduction : public Instruction {
    public:
      GPUReduction(PhysicalTemplate &tpl,
                   unsigned lhs, IndexSpaceExpression *expr,
                   const TraceLocalID &op_key,
                   const std::vector<CopySrcDstField>& src_fields,
                   const std::vector<CopySrcDstField>& dst_fields,
                   Processor gpu, TaskID gpu_task_id,
                   PhysicalManager *src, PhysicalManager *dst,
                   unsigned precondition_idx,
                   ReductionOpID redop, bool reduction_fold);
      virtual ~GPUReduction(void);
      virtual void execute(void);
      virtual std::string to_string(void);

      virtual InstructionKind get_kind(void)
        { return GPU_REDUCTION; }
      virtual GPUReduction* as_gpu_reduction(void)
        { return this; }
    private:
      friend class PhysicalTemplate;
      unsigned lhs;
      IndexSpaceExpression *expr;
      std::vector<CopySrcDstField> src_fields, dst_fields;
      Processor gpu;
      TaskID gpu_task_id;
      PhysicalManager *src, *dst;
      unsigned precondition_idx;
      ReductionOpID redop;
      bool reduction_fold;
    };
#endif

    /**
     * \class SetOpSyncEvent
     * This instruction has the following semantics:
     *   events[lhs] = operations[rhs].compute_sync_precondition()
     */
    class SetOpSyncEvent : public Instruction {
    public:
      SetOpSyncEvent(PhysicalTemplate& tpl, unsigned lhs,
                     const TraceLocalID& rhs);
      virtual void execute(void);
      virtual std::string to_string(void);

      virtual InstructionKind get_kind(void)
        { return SET_OP_SYNC_EVENT; }
      virtual SetOpSyncEvent* as_set_op_sync_event(void)
        { return this; }
    private:
      friend class PhysicalTemplate;
      unsigned lhs;
    };

    /**
     * \class SetEffects
     * This instruction has the following semantics:
     *   operations[lhs].set_effects_postcondition(events[rhs])
     */
    class SetEffects : public Instruction {
    public:
      SetEffects(PhysicalTemplate& tpl, const TraceLocalID& lhs, unsigned rhs);
      virtual void execute(void);
      virtual std::string to_string(void);

      virtual InstructionKind get_kind(void)
        { return SET_EFFECTS; }
      virtual SetEffects* as_set_effects(void)
        { return this; }
    private:
      friend class PhysicalTemplate;
      unsigned rhs;
    };

    /**
     * \class CompleteReplay
     * This instruction has the following semantics:
     *   operations[lhs]->complete_replay(events[rhs])
     */
    class CompleteReplay : public Instruction {
    public:
      CompleteReplay(PhysicalTemplate& tpl, const TraceLocalID& lhs,
                     unsigned rhs);
      virtual void execute(void);
      virtual std::string to_string(void);

      virtual InstructionKind get_kind(void)
        { return COMPLETE_REPLAY; }
      virtual CompleteReplay* as_complete_replay(void)
        { return this; }
    private:
      friend class PhysicalTemplate;
      unsigned rhs;
    };

    /**
     * \class BarrierArrival
     * This instruction has the following semantics:
     * events[lhs] = barrier.arrive(events[rhs])
     */
    class BarrierArrival : public Instruction {
    public:
      BarrierArrival(PhysicalTemplate &tpl,
                     ApBarrier bar, unsigned lhs, unsigned rhs);  
      virtual ~BarrierArrival(void);
      virtual void execute(void);
      virtual std::string to_string(void);

      virtual InstructionKind get_kind(void)
        { return BARRIER_ARRIVAL; }
      virtual BarrierArrival* as_barrier_arrival(void)
        { return this; }
      ApBarrier record_subscribed_shard(ShardID remote_shard); 
      inline ApEvent get_current_barrier(void) const { return barrier; }
      void refresh_barrier(ApEvent key,
          std::map<ShardID,std::map<ApEvent,ApBarrier> > &notifications);
    private:
      friend class PhysicalTemplate;
      ApBarrier barrier;
      unsigned lhs, rhs;
      std::vector<ShardID> subscribed_shards;
    };

    /**
     * \class BarrierAdvance
     * This instruction has the following semantics
     * events[lhs] = barrier
     * barrier.advance();
     */
    class BarrierAdvance : public Instruction {
    public:
      BarrierAdvance(PhysicalTemplate &tpl, ApBarrier bar, unsigned lhs);
      virtual void execute(void);
      virtual std::string to_string(void);

      virtual InstructionKind get_kind(void)
        { return BARRIER_ADVANCE; }
      virtual BarrierAdvance* as_barrier_advance(void)
        { return this; }
      inline void refresh_barrier(ApBarrier next) { barrier = next; }
    private:
      friend class PhysicalTemplate;
      ApBarrier barrier;
      unsigned lhs;
    };

  }; // namespace Internal
}; // namespace Legion

#endif // __LEGION_TRACE__<|MERGE_RESOLUTION|>--- conflicted
+++ resolved
@@ -1207,12 +1207,6 @@
                          const FieldMask &user_mask,
                          std::set<RtEvent> &applied,
                          int owner_shard = -1);
-<<<<<<< HEAD
-=======
-      using PhysicalTemplate::record_fill_views;
-      virtual void record_fill_views(const FieldMaskSet<FillView> &views,
-                                     std::set<RtEvent> &applied_events);
->>>>>>> 9fd09c52
     protected:
       ShardID find_view_owner(InstanceView *view);
       void find_owner_shards(AddressSpace owner, std::vector<ShardID> &shards);
