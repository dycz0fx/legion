/* Copyright 2017 Stanford University, NVIDIA Corporation
 *
 * Licensed under the Apache License, Version 2.0 (the "License");
 * you may not use this file except in compliance with the License.
 * You may obtain a copy of the License at
 *
 *     http://www.apache.org/licenses/LICENSE-2.0
 *
 * Unless required by applicable law or agreed to in writing, software
 * distributed under the License is distributed on an "AS IS" BASIS,
 * WITHOUT WARRANTIES OR CONDITIONS OF ANY KIND, either express or implied.
 * See the License for the specific language governing permissions and
 * limitations under the License.
 */


#ifndef __LEGION_CONFIG_H__
#define __LEGION_CONFIG_H__

// for UINT_MAX, INT_MAX, INT_MIN
#include <limits.h>

/**
 * \file legion_config.h
 */

// ******************** IMPORTANT **************************
//
// This file is PURE C, **NOT** C++. Keep any C++-isms in
// legion_types.h, or elsewhere.
//
// ******************** IMPORTANT **************************

#include "lowlevel_config.h"

//==========================================================================
//                                Constants
//==========================================================================

#define AUTO_GENERATE_ID   UINT_MAX

#define GC_MIN_PRIORITY    INT_MIN
#define GC_MAX_PRIORITY    INT_MAX

#define GC_FIRST_PRIORITY  GC_MAX_PRIORITY
#define GC_DEFAULT_PRIORITY 0
#define GC_LAST_PRIORITY   (GC_MIN_PRIORITY+1)
#define GC_NEVER_PRIORITY  GC_MIN_PRIORITY

#ifndef MAX_RETURN_SIZE
#define MAX_RETURN_SIZE    2048 // maximum return type size in bytes
#endif

#ifndef MAX_FIELDS
#define MAX_FIELDS         512 // must be a power of 2
#endif

// Some default values

// The maximum number of nodes to be run on
#ifndef MAX_NUM_NODES
#define MAX_NUM_NODES                   1024
#endif
// The maximum number of processors on a node
#ifndef MAX_NUM_PROCS
#define MAX_NUM_PROCS                   64
#endif
// Maximum ID for an application task ID 
#ifndef MAX_APPLICATION_TASK_ID
#define MAX_APPLICATION_TASK_ID         (1<<20)
#endif
// Maximum ID for an application field ID
#ifndef MAX_APPLICATION_FIELD_ID
#define MAX_APPLICATION_FIELD_ID        (1<<20)
#endif
// Maximum ID for an application mapper ID
#ifndef MAX_APPLICATION_MAPPER_ID
#define MAX_APPLICATION_MAPPER_ID       (1<<20)
#endif
// Maximum ID for an application reduction ID
#ifndef MAX_APPLICATION_REDUCTION_ID
#define MAX_APPLICATION_REDUCTION_ID    (1<<20)
#endif
// Maximum ID for an application projection ID
#ifndef MAX_APPLICATION_PROJECTION_ID
#define MAX_APPLICATION_PROJECTION_ID   (1<<20)
#endif
// Maximum ID for an application sharding ID
#ifndef MAX_APPLICATION_SHARDING_ID
#define MAX_APPLICATION_SHARDING_ID     (1<<20)
#endif
// Default number of local fields per field space
#ifndef DEFAULT_LOCAL_FIELDS
#define DEFAULT_LOCAL_FIELDS            4
#endif
// Default number of mapper slots
#ifndef DEFAULT_MAPPER_SLOTS
#define DEFAULT_MAPPER_SLOTS            8
#endif
// Default number of contexts made for each runtime instance
// Ideally this is a power of 2 (better for performance)
#ifndef DEFAULT_CONTEXTS
#define DEFAULT_CONTEXTS                8
#endif
// Maximum number of sub-tasks per task at a time
#ifndef DEFAULT_MAX_TASK_WINDOW
#define DEFAULT_MAX_TASK_WINDOW         1024
#endif
// Default amount of hysteresis on the task window in the
// form of a percentage (must be between 0 and 100)
#ifndef DEFAULT_TASK_WINDOW_HYSTERESIS
#define DEFAULT_TASK_WINDOW_HYSTERESIS  75
#endif
// How many tasks to group together for runtime operations
#ifndef DEFAULT_MIN_TASKS_TO_SCHEDULE
#define DEFAULT_MIN_TASKS_TO_SCHEDULE   32
#endif
// The maximum size of active messages sent by the runtime in bytes
// Note this value was picked based on making a tradeoff between
// latency and bandwidth numbers on both Cray and Infiniband
// interconnect networks.
#ifndef DEFAULT_MAX_MESSAGE_SIZE
#define DEFAULT_MAX_MESSAGE_SIZE        16384
#endif
// Timeout before checking for whether a logical user
// should be pruned from the logical region tree data strucutre
// Making the value less than or equal to zero will
// result in checks always being performed
#ifndef DEFAULT_LOGICAL_USER_TIMEOUT
#define DEFAULT_LOGICAL_USER_TIMEOUT    32
#endif
// Number of events to place in each GC epoch
// Large counts improve efficiency but add latency to
// garbage collection.  Smaller count reduce efficiency
// but improve latency of collection.
#ifndef DEFAULT_GC_EPOCH_SIZE
#define DEFAULT_GC_EPOCH_SIZE           64
#endif
// Number of control replications to be supported
#ifndef DEFAULT_MAX_CONTROL_REPLICATION_CONTEXTS
#define DEFAULT_MAX_CONTROL_REPLICATION_CONTEXTS    1
#endif
// Number of phase barriers for communication of
// close operation composite view meta data
#ifndef CONTROL_REPLICATION_COMMUNICATION_BARRIERS
#define CONTROL_REPLICATION_COMMUNICATION_BARRIERS  32
#endif

// Used for debugging memory leaks
// How often tracing information is dumped
// based on the number of scheduler invocations
#ifndef TRACE_ALLOCATION_FREQUENCY
#define TRACE_ALLOCATION_FREQUENCY      1024
#endif

// The maximum alignment guaranteed on the 
// target machine bytes.  For most 64-bit 
// systems this should be 16 bytes.
#ifndef LEGION_MAX_ALIGNMENT
#define LEGION_MAX_ALIGNMENT            16
#endif

// Give an ideal upper bound on the maximum
// number of operations Legion should keep
// available for recycling. Where possible
// the runtime will delete objects to keep
// overall memory usage down.
#ifndef LEGION_MAX_RECYCLABLE_OBJECTS
#define LEGION_MAX_RECYCLABLE_OBJECTS      1024
#endif

// An initial seed for random numbers
// generated by the high-level runtime.
#ifndef LEGION_INIT_SEED
#define LEGION_INIT_SEED                  0x221B
#endif

// The radix for the runtime to use when 
// performing collective operations internally
#ifndef LEGION_COLLECTIVE_RADIX
#define LEGION_COLLECTIVE_RADIX           8
#endif

// The radix for the broadcast tree
// when attempting to shutdown the runtime
#ifndef LEGION_SHUTDOWN_RADIX
#define LEGION_SHUTDOWN_RADIX             8
#endif

// Maximum depth of composite instances before warnings
#ifndef LEGION_PRUNE_DEPTH_WARNING
#define LEGION_PRUNE_DEPTH_WARNING        8
#endif

// Some helper macros

// This statically computes an integer log base 2 for a number
// which is guaranteed to be a power of 2. Adapted from
// http://graphics.stanford.edu/~seander/bithacks.html#IntegerLogDeBruijn
#define STATIC_LOG2(x)  (LOG2_LOOKUP((uint32_t)(x * 0x077CB531U) >> 27))
#define LOG2_LOOKUP(x) ((x==0) ? 0 : (x==1) ? 1 : (x==2) ? 28 : (x==3) ? 2 : \
                   (x==4) ? 29 : (x==5) ? 14 : (x==6) ? 24 : (x==7) ? 3 : \
                   (x==8) ? 30 : (x==9) ? 22 : (x==10) ? 20 : (x==11) ? 15 : \
                   (x==12) ? 25 : (x==13) ? 17 : (x==14) ? 4 : (x==15) ? 8 : \
                   (x==16) ? 31 : (x==17) ? 27 : (x==18) ? 13 : (x==19) ? 23 : \
                   (x==20) ? 21 : (x==21) ? 19 : (x==22) ? 16 : (x==23) ? 7 : \
                   (x==24) ? 26 : (x==25) ? 12 : (x==26) ? 18 : (x==27) ? 6 : \
                   (x==28) ? 11 : (x==29) ? 5 : (x==30) ? 10 : 9)

#ifndef LEGION_FIELD_LOG2
#define LEGION_FIELD_LOG2         STATIC_LOG2(MAX_FIELDS) // log2(MAX_FIELDS)
#endif

#define LEGION_STRINGIFY(x) #x
#define LEGION_MACRO_TO_STRING(x) LEGION_STRINGIFY(x)

#define LEGION_DISTRIBUTED_ID_MASK    0x00FFFFFFFFFFFFFFULL
#define LEGION_DISTRIBUTED_ID_FILTER(x) ((x) & 0x00FFFFFFFFFFFFFFULL)
#define LEGION_DISTRIBUTED_HELP_DECODE(x)   ((x) >> 56)
#define LEGION_DISTRIBUTED_HELP_ENCODE(x,y) ((x) | ((y) << 56))

// The following enums are all re-exported by
// namespace Legion. These versions are here to facilitate the
// C API. If you are writing C++ code, use the namespaced versions.

typedef enum legion_error_t {
  NO_ERROR = 0,
  ERROR_RESERVED_REDOP_ID = 1,
  ERROR_DUPLICATE_REDOP_ID = 2,
  ERROR_RESERVED_TYPE_HANDLE = 3,
  ERROR_DUPLICATE_TYPE_HANDLE = 4,
  ERROR_DUPLICATE_FIELD_ID = 5,
  ERROR_PARENT_TYPE_HANDLE_NONEXISTENT = 6,
  ERROR_MISSING_PARENT_FIELD_ID = 7,
  ERROR_RESERVED_PROJECTION_ID = 8,
  ERROR_DUPLICATE_PROJECTION_ID = 9,
  ERROR_UNREGISTERED_VARIANT = 10,
  ERROR_USE_REDUCTION_REGION_REQ = 11,
  ERROR_INVALID_ACCESSOR_REQUESTED = 12,
  ERROR_PHYSICAL_REGION_UNMAPPED = 13,
  ERROR_RESERVED_TASK_ID = 14,
  ERROR_INVALID_ARG_MAP_DESTRUCTION = 15,
  ERROR_RESERVED_MAPPING_ID = 16,
  ERROR_BAD_INDEX_PRIVILEGES = 17,
  ERROR_BAD_FIELD_PRIVILEGES = 18,
  ERROR_BAD_REGION_PRIVILEGES = 19,
  ERROR_BAD_PARTITION_PRIVILEGES = 20,
  ERROR_BAD_PARENT_INDEX = 21,
  ERROR_BAD_INDEX_PATH = 22,
  ERROR_BAD_PARENT_REGION = 23,
  ERROR_BAD_REGION_PATH = 24,
  ERROR_BAD_PARTITION_PATH = 25,
  ERROR_BAD_FIELD = 26,
  ERROR_BAD_REGION_TYPE = 27,
  ERROR_INVALID_TYPE_HANDLE = 28,
  ERROR_LEAF_TASK_VIOLATION = 29,
  ERROR_INVALID_REDOP_ID = 30,
  ERROR_REDUCTION_INITIAL_VALUE_MISMATCH = 31,
  ERROR_INVALID_UNMAP_OP = 32,
  ERROR_INVALID_DUPLICATE_MAPPING = 33,
  ERROR_INVALID_REGION_ARGUMENT_INDEX = 34,
  ERROR_INVALID_MAPPING_ACCESS = 35,
  ERROR_STALE_INLINE_MAPPING_ACCESS = 36,
  ERROR_INVALID_INDEX_SPACE_PARENT = 37,
  ERROR_INVALID_INDEX_PART_PARENT = 38,
  ERROR_INVALID_INDEX_SPACE_COLOR = 39,
  ERROR_INVALID_INDEX_PART_COLOR = 40,
  ERROR_INVALID_INDEX_SPACE_HANDLE = 41,
  ERROR_INVALID_INDEX_PART_HANDLE = 42,
  ERROR_FIELD_SPACE_FIELD_MISMATCH = 43,
  ERROR_INVALID_INSTANCE_FIELD = 44,
  ERROR_DUPLICATE_INSTANCE_FIELD = 45,
  ERROR_TYPE_INST_MISMATCH = 46,
  ERROR_TYPE_INST_MISSIZE = 47,
  ERROR_INVALID_INDEX_SPACE_ENTRY = 48,
  ERROR_INVALID_INDEX_PART_ENTRY = 49,
  ERROR_INVALID_FIELD_SPACE_ENTRY = 50,
  ERROR_INVALID_REGION_ENTRY = 51,
  ERROR_INVALID_PARTITION_ENTRY = 52,
  ERROR_ALIASED_INTRA_TASK_REGIONS = 53,
  ERROR_MAX_FIELD_OVERFLOW = 54,
  ERROR_MISSING_TASK_COLLECTION = 55,
  ERROR_INVALID_IDENTITY_PROJECTION_USE = 56,
  ERROR_INVALID_PROJECTION_ID = 57,
  ERROR_NON_DISJOINT_PARTITION = 58,
  ERROR_BAD_PROJECTION_USE = 59,
  ERROR_INDEPENDENT_SLICES_VIOLATION = 60,
  ERROR_INVALID_REGION_HANDLE = 61,
  ERROR_INVALID_PARTITION_HANDLE = 62,
  ERROR_VIRTUAL_MAP_IN_LEAF_TASK = 63,
  ERROR_LEAF_MISMATCH = 64,
  ERROR_INVALID_PROCESSOR_SELECTION = 65,
  ERROR_INVALID_VARIANT_SELECTION = 66,
  ERROR_INVALID_MAPPER_OUTPUT = 67,
  ERROR_UNINITIALIZED_REDUCTION = 68,
  ERROR_INVALID_INDEX_DOMAIN = 69,
  ERROR_INVALID_INDEX_PART_DOMAIN = 70,
  ERROR_DISJOINTNESS_TEST_FAILURE = 71,
  ERROR_NON_DISJOINT_TASK_REGIONS = 72,
  ERROR_INVALID_FIELD_ACCESSOR_PRIVILEGES = 73,
  ERROR_INVALID_PREMAPPED_REGION_LOCATION = 74,
  ERROR_IDEMPOTENT_MISMATCH = 75,
  ERROR_INVALID_MAPPER_ID = 76,
  ERROR_INVALID_TREE_ENTRY = 77,
  ERROR_SEPARATE_UTILITY_PROCS = 78,
  ERROR_MAXIMUM_NODES_EXCEEDED = 79,
  ERROR_MAXIMUM_PROCS_EXCEEDED = 80,
  ERROR_INVALID_TASK_ID = 81,
  ERROR_INVALID_MAPPER_DOMAIN_SLICE = 82,
  ERROR_UNFOLDABLE_REDUCTION_OP = 83,
  ERROR_INVALID_INLINE_ID = 84,
  ERROR_ILLEGAL_MUST_PARALLEL_INLINE = 85,
  ERROR_RETURN_SIZE_MISMATCH = 86,
  ERROR_ACCESSING_EMPTY_FUTURE = 87,
  ERROR_ILLEGAL_PREDICATE_FUTURE = 88,
  ERROR_COPY_REQUIREMENTS_MISMATCH = 89,
  ERROR_INVALID_COPY_FIELDS_SIZE = 90,
  ERROR_COPY_SPACE_MISMATCH = 91,
  ERROR_INVALID_COPY_PRIVILEGE = 92,
  ERROR_INVALID_PARTITION_COLOR = 93,
  ERROR_EXCEEDED_MAX_CONTEXTS = 94,
  ERROR_ACQUIRE_MISMATCH = 95,
  ERROR_RELEASE_MISMATCH = 96,
  ERROR_INNER_LEAF_MISMATCH = 97,
  ERROR_INVALID_FIELD_PRIVILEGES = 98,
  ERROR_ILLEGAL_NESTED_TRACE = 99,
  ERROR_UNMATCHED_END_TRACE = 100,
  ERROR_CONFLICTING_PARENT_MAPPING_DEADLOCK = 101,
  ERROR_CONFLICTING_SIBLING_MAPPING_DEADLOCK = 102,
  ERROR_INVALID_PARENT_REQUEST = 103,
  ERROR_INVALID_FIELD_ID = 104,
  ERROR_NESTED_MUST_EPOCH = 105,
  ERROR_UNMATCHED_MUST_EPOCH = 106,
  ERROR_MUST_EPOCH_FAILURE = 107,
  ERROR_DOMAIN_DIM_MISMATCH = 108,
  ERROR_INVALID_PROCESSOR_NAME = 109,
  ERROR_INVALID_INDEX_SUBSPACE_REQUEST = 110,
  ERROR_INVALID_INDEX_SUBPARTITION_REQUEST = 111,
  ERROR_INVALID_FIELD_SPACE_REQUEST = 112,
  ERROR_INVALID_LOGICAL_SUBREGION_REQUEST = 113,
  ERROR_INVALID_LOGICAL_SUBPARTITION_REQUEST = 114,
  ERROR_ALIASED_REGION_REQUIREMENTS = 115,
  ERROR_MISSING_DEFAULT_PREDICATE_RESULT = 116,
  ERROR_PREDICATE_RESULT_SIZE_MISMATCH = 117,
  ERROR_MPI_INTEROPERABILITY_NOT_CONFIGURED = 118,
  ERROR_TRACING_ALLOCATION_WITH_SEPARATE = 119,
  ERROR_EMPTY_INDEX_PARTITION = 120,
  ERROR_INCONSISTENT_SEMANTIC_TAG = 121,
  ERROR_INVALID_SEMANTIC_TAG = 122,
  ERROR_DUMMY_CONTEXT_OPERATION = 123,
  ERROR_INVALID_CONTEXT_CONFIGURATION = 124,
  ERROR_INDEX_TREE_MISMATCH = 125,
  ERROR_INDEX_PARTITION_ANCESTOR = 126,
  ERROR_INVALID_PENDING_CHILD = 127,
  ERROR_ILLEGAL_FILE_ATTACH = 128,
  ERROR_ILLEGAL_ALLOCATOR_REQUEST = 129,
  ERROR_ILLEGAL_DETACH_OPERATION = 130,
  ERROR_NO_PROCESSORS = 131,
  ERROR_ILLEGAL_REDUCTION_VIRTUAL_MAPPING = 132,
  ERROR_INVALID_MAPPED_REGION_LOCATION = 133,
  ERROR_RESERVED_SERDEZ_ID = 134,
  ERROR_DUPLICATE_SERDEZ_ID = 135,
  ERROR_INVALID_SERDEZ_ID = 136,
  ERROR_TRACE_VIOLATION = 137,
  ERROR_INVALID_TARGET_PROC = 138,
  ERROR_INCOMPLETE_TRACE = 139,
  ERROR_STATIC_CALL_POST_RUNTIME_START = 140,
  ERROR_ILLEGAL_GLOBAL_VARIANT_REGISTRATION = 141,
  ERROR_ILLEGAL_USE_OF_NON_GLOBAL_VARIANT = 142,
  ERROR_RESERVED_CONSTRAINT_ID = 143,
  ERROR_INVALID_CONSTRAINT_ID = 144,
  ERROR_DUPLICATE_CONSTRAINT_ID = 145,
  ERROR_ILLEGAL_WAIT_FOR_SHUTDOWN = 146,
  ERROR_DEPRECATED_METHOD_USE = 147,
  ERROR_MAX_APPLICATION_TASK_ID_EXCEEDED = 148,
  ERROR_MAX_APPLICATION_MAPPER_ID_EXCEEDED = 149,
  ERROR_INVALID_ARGUMENTS_TO_MAPPER_RUNTIME = 150,
  ERROR_INVALID_MAPPER_SYNCHRONIZATION = 151,
  ERROR_ILLEGAL_PARTIAL_ACQUISITION = 152,
  ERROR_ILLEGAL_INTERFERING_RESTRICTIONS = 153,
  ERROR_ILLEGAL_PARTIAL_RESTRICTION = 154,
  ERROR_ILLEGAL_INTERFERING_ACQUISITIONS = 155,
  ERROR_UNRESTRICTED_ACQUIRE = 156,
  ERROR_UNACQUIRED_RELEASE = 157,
  ERROR_UNATTACHED_DETACH = 158,
  ERROR_INVALID_PROJECTION_RESULT = 159,
  ERROR_ILLEGAL_IMPLICIT_MAPPING = 160,
  ERROR_INNER_TASK_VIOLATION = 161,
  ERROR_REQUEST_FOR_EMPTY_FUTURE = 162,
  ERROR_ILLEGAL_REMAP_IN_STATIC_TRACE = 163,
  ERROR_DYNAMIC_TYPE_MISMATCH = 164,
  ERROR_MISSING_LOCAL_VARIABLE = 165,
  ERROR_ACCESSOR_PRIVILEGE_CHECK = 166,
  ERROR_ACCESSOR_BOUNDS_CHECK = 167,
  ERROR_DUPLICATE_MPI_CONFIG = 168,
  ERROR_UNKNOWN_MAPPABLE = 169,
  ERROR_DEPRECATED_PROJECTION = 170,
  ERROR_ILLEGAL_PARTIAL_ACQUIRE = 171,
  ERROR_ILLEGAL_INTERFERING_RESTRICTON = 172,
  ERROR_ILLEGAL_INTERFERING_ACQUIRE = 173,
  ERROR_ILLEGAL_REDUCTION_REQUEST = 175,
  ERROR_PROJECTION_REGION_REQUIREMENTS = 180,
  ERROR_REQUIREMENTS_INVALID_REGION = 181,
  ERROR_FIELD_NOT_VALID_FIELD = 182,
  ERROR_INSTANCE_FIELD_PRIVILEGE = 183,
  ERROR_ILLEGAL_REQUEST_VIRTUAL_INSTANCE = 185,
  ERROR_PARENT_TASK_INLINE = 186,
  ERROR_REGION_NOT_SUBREGION = 189,
  ERROR_REGION_REQUIREMENT_INLINE = 190,
  ERROR_PRIVILEGES_FOR_REGION = 191,
  ERROR_MISSING_INSTANCE_FIELD = 195,
  ERROR_NUMBER_SOURCE_REQUIREMENTS = 204,
  ERROR_COPY_SOURCE_REQUIREMENTS = 205,
  ERROR_COPY_DESTINATION_REQUIREMENT = 206,
  ERROR_COPY_LAUNCHER_INDEX = 208,
  ERROR_DESTINATION_INDEX_SPACE = 209,
  ERROR_ALIASED_REQION_REQUIREMENTS = 210,
  ERROR_REQUEST_INVALID_REGION = 212,
  ERROR_INSTANCE_FIELD_DUPLICATE = 215,
  ERROR_PARENT_TASK_COPY = 216,
  ERROR_REGION_REQUIREMENT_COPY = 220,
  ERROR_SOURCE_REGION_REQUIREMENT = 232,
  ERROR_DESTINATION_REGION_REQUIREMENT = 233,
  ERROR_COPY_SOURCE_REQUIREMENT = 235,
  ERROR_INDEX_SPACE_COPY = 237,
  ERROR_DESTINATION_INDEX_SPACE2 = 240,
  ERROR_MAPPER_FAILED_ACQUIRE = 245,
  ERROR_FIELD_NOT_VALID = 248,
  ERROR_PARENT_TASK_ACQUIRE = 249,
  ERROR_REGION_REQUIREMENT_ACQUIRE = 253,
  ERROR_PARENT_TASK_RELEASE = 257,
  ERROR_REGION_REQUIREMENT_RELEASE = 261,
  ERROR_ILLEGAL_MUST_EPOCH = 263,
  ERROR_MUST_EPOCH_DEPENDENCE = 267,
  ERROR_PARENT_TASK_PARTITION = 268,
  ERROR_PARENT_TASK_FILL = 273,
  ERROR_REGION_REQUIREMENT_FILL = 278,
  ERROR_PRIVILEGES_REGION_SUBSET = 279,
  ERROR_INDEX_SPACE_FILL = 281,
  ERROR_ILLEGAL_FILE_ATTACHMENT = 284,
  ERROR_REGION_REQUIREMENT_ATTACH = 293,
  ERROR_PARENT_TASK_DETACH = 295,
  ERROR_PREDICATED_TASK_LAUNCH = 296,
  ERROR_MAPPER_REQUESTED_EXECUTION = 297,
  ERROR_PARENT_TASK_TASK = 298,
  ERROR_INDEX_SPACE_NOTSUBSPACE = 299,
  ERROR_PRIVILEGES_INDEX_SPACE = 300,
  ERROR_PROJECTION_REGION_REQUIREMENT = 303,
  ERROR_NONDISJOINT_PARTITION_SELECTED = 304,
  ERROR_PARTITION_NOT_SUBPARTITION = 312,
  ERROR_REGION_REQUIREMENT_TASK = 313,
  ERROR_PRIVILEGES_REGION_NOTSUBSET = 314,
  ERROR_PRIVILEGES_PARTITION_NOTSUBSET = 315,
  ERROR_INVALID_LOCATION_CONSTRAINT = 344,
  ERROR_ALIASED_INTERFERING_REGION = 356,
  ERROR_REDUCTION_OPERATION_INDEX = 357,
  ERROR_PREDICATED_INDEX_TASK = 358,
  ERROR_INDEX_SPACE_TASK = 359,
  ERROR_TRACE_VIOLATION_RECORDED = 363,
  ERROR_TRACE_VIOLATION_OPERATION = 364,
  ERROR_INVALID_MAPPER_REQUEST = 366,
  ERROR_ILLEGAL_RUNTIME_REMAPPING = 377,
  ERROR_UNABLE_FIND_TASK_LOCAL = 378,
  ERROR_INDEXPARTITION_NOT_SAME_INDEX_TREE = 379,
  ERROR_TASK_ATTEMPTED_ALLOCATE_FILED = 386,
  ERROR_EXCEEDED_MAXIMUM_NUMBER_LOCAL_FIELDS = 387,
  ERROR_UNABLE_ALLOCATE_LOCAL_FIELD = 388,
  ERROR_TASK_ATTEMPTED_ALLOCATE_FIELD = 389,
  ERROR_PREDICATED_TASK_LAUNCH_FOR_TASK = 392,
  ERROR_PREDICATED_INDEX_TASK_LAUNCH = 393,
  ERROR_ATTEMPTED_INLINE_MAPPING_REGION = 395,
  ERROR_ATTEMPTED_ATTACH_HDF5 = 397,
  ERROR_ILLEGAL_PREDICATE_CREATION = 399,
  ERROR_ILLEGAL_END_TRACE_CALL = 402,
  ERROR_UNMATCHED_END_STATIC_TRACE = 403,
  ERROR_ILLEGAL_END_STATIC_TRACE = 404,
  ERROR_ILLEGAL_ACQUIRE_OPERATION = 405,
  ERROR_ILLEGAL_RELEASE_OPERATION = 406,
  ERROR_TASK_FAILED_END_TRACE = 408,
  ERROR_ILLEGAL_INDEX_SPACE_CREATION = 410,
  ERROR_UMATCHED_END_TRACE = 411,
  ERROR_ILLEGAL_NESTED_STATIC_TRACE = 412,
  ERROR_ILLEGAL_UNION_INDEX_SPACES = 414,
  ERROR_ILLEGAL_INTERSECT_INDEX_SPACES = 415,
  ERROR_ILLEGAL_SUBTRACT_INDEX_SPACES = 416,
  ERROR_ILLEGAL_INDEX_SPACE_DELETION = 417,
  ERROR_ILLEGAL_INDEX_PARTITION_DELETION = 418,
  ERROR_ILLEGAL_EQUAL_PARTITION_CREATION = 419,
  ERROR_ILLEGAL_UNION_PARTITION_CREATION = 420,
  ERROR_ILLEGAL_INTERSECTION_PARTITION_CREATION = 421,
  ERROR_ILLEGAL_DIFFERENCE_PARTITION_CREATION = 422,
  ERROR_ILLEGAL_CREATE_CROSS_PRODUCT_PARTITION = 423,
  ERROR_ILLEGAL_CREATE_ASSOCIATION = 424,
  ERROR_ILLEGAL_CREATE_RESTRICTED_PARTITION = 425,
  ERROR_ILLEGAL_PARTITION_FIELD = 426,
  ERROR_ILLEGAL_PARTITION_IMAGE = 427,
  ERROR_ILLEGAL_PARTITION_IMAGE_RANGE = 428,
  ERROR_ILLEGAL_PARTITION_PREIMAGE = 429,
  ERROR_ILLEGAL_PARTITION_PREIMAGE_RANGE = 430,
  ERROR_ILLEGAL_CREATE_PENDING_PARTITION = 431,
  ERROR_ILLEGAL_CREATE_INDEX_SPACE_UNION = 432,
  ERROR_ILLEGAL_CREATE_INDEX_SPACE_INTERSECTION = 434,
  ERROR_ILLEGAL_CREATE_INDEX_SPACE_DIFFERENCE = 436,
  ERROR_ILLEGAL_CREATE_FIELD_SPACE = 437,
  ERROR_ILLEGAL_DESTROY_FIELD_SPACE = 438,
  ERROR_ILLEGAL_NONLOCAL_FIELD_ALLOCATION = 439,
  ERROR_ILLEGAL_FIELD_DESTRUCTION = 440,
  ERROR_ILLEGAL_NONLOCAL_FIELD_ALLOCATION2 = 441,
  ERROR_ILLEGAL_FIELD_DESTRUCTION2 = 442,
  ERROR_ILLEGAL_REGION_CREATION = 443,
  ERROR_ILLEGAL_REGION_DESTRUCTION = 444,
  ERROR_ILLEGAL_PARTITION_DESTRUCTION = 445,
  ERROR_ILLEGAL_CREATE_FIELD_ALLOCATION = 447,
  ERROR_ILLEGAL_EXECUTE_TASK_CALL = 448,
  ERROR_ILLEGAL_EXECUTE_INDEX_SPACE = 449,
  ERROR_ILLEGAL_MAP_REGION = 451,
  ERROR_ILLEGAL_REMAP_OPERATION = 452,
  ERROR_ILLEGAL_UNMAP_OPERATION = 453,
  ERROR_ILLEGAL_FILL_OPERATION_CALL = 454,
  ERROR_ILLEGAL_INDEX_FILL_OPERATION_CALL = 455,
  ERROR_ILLEGAL_COPY_FILL_OPERATION_CALL = 456,
  ERROR_ILLEGAL_INDEX_COPY_OPERATION = 457,
  ERROR_ILLEGAL_ATTACH_RESOURCE_OPERATION = 460,
  ERROR_ILLEGAL_DETACH_RESOURCE_OPERATION = 461,
  ERROR_ILLEGAL_LEGION_EXECUTE_MUST_EPOCH = 462,
  ERROR_ILLEGAL_TIMING_MEASUREMENT = 463,
  ERROR_ILLEGAL_LEGION_MAPPING_FENCE_CALL = 464,
  ERROR_ILLEGAL_LEGION_EXECUTION_FENCE_CALL = 465,
  ERROR_ILLEGAL_LEGION_COMPLETE_FRAME_CALL = 466,
  ERROR_ILLEGAL_GET_PREDICATE_FUTURE = 469,
  ERROR_ILLEGAL_LEGION_BEGIN_TRACE = 470,
  ERROR_ILLEGAL_LEGION_END_TRACE = 471,
  ERROR_ILLEGAL_LEGION_BEGIN_STATIC_TRACE = 472,
  ERROR_ILLEGAL_LEGION_END_STATIC_TRACE = 473,
  ERROR_PARENT_INDEX_PARTITION_REQUESTED = 477,
  ERROR_FIELD_SPACE_HAS_NO_FIELD = 478,
  ERROR_PARENT_LOGICAL_PARTITION_REQUESTED = 480,
  ERROR_INVALID_REQUEST_FOR_INDEXSPACE = 481,
  ERROR_UNABLE_FIND_ENTRY = 482,
  ERROR_INVALID_REQUEST_INDEXPARTITION = 484,
  ERROR_INVALID_REQUEST_FIELDSPACE = 487,
  ERROR_INVALID_REQUEST_LOGICALREGION = 490,
  ERROR_INVALID_REQUEST_LOGICALPARTITION = 492,
  ERROR_INVALID_REQUEST_TREE_ID = 493,
  ERROR_UNABLE_FIND_TOPLEVEL_TREE = 495,
  ERROR_ILLEGAL_DUPLICATE_REQUEST_ALLOCATOR = 502,
  ERROR_ILLEGAL_DUPLICATE_FIELD_ID = 510,
  ERROR_EXCEEDED_MAXIMUM_NUMBER_ALLOCATED_FIELDS = 511,
  ERROR_ILLEGAL_NOT_PREDICATE_CREATION = 533,
  ERROR_PARENT_TASK_ATTACH = 534,
  ERROR_INVALID_REGION_ARGUMENTS = 535,
  ERROR_INVALID_MAPPER_CONTENT = 536,
  ERROR_INVALID_DUPLICATE_MAPPER = 537,
  ERROR_INVALID_UNLOCK_MAPPER = 538,
  ERROR_UNKNOWN_PROFILER_OPTION = 539,
  ERROR_MISSING_PROFILER_OPTION = 540,
  ERROR_INVALID_PROFILER_SERIALIZER = 541,
<<<<<<< HEAD
  ERROR_INVALID_PROFILER_FILE = 542,
  ERROR_REPLICABLE_NOT_IDEMPOTENT = 601,
  ERROR_RESERVED_SHARDING_ID = 602,
  ERROR_DUPLICATE_SHARDING_ID = 603,
  ERROR_INVALID_SHARDING_ID = 604,
=======
  ERROR_INVALID_PROFILER_FILE = 542, 
  ERROR_ILLEGAL_LAYOUT_CONSTRAINT = 543,
  ERROR_UNSUPPORTED_LAYOUT_CONSTRAINT = 544,
  
>>>>>>> 629859b0
  

  LEGION_WARNING_FUTURE_NONLEAF = 1000,
  LEGION_WARNING_BLOCKING_EMPTY = 1001,
  LEGION_WARNING_WAITING_ALL_FUTURES = 1002,
  LEGION_WARNING_WAITING_REGION = 1003,
  LEGION_WARNING_MISSING_REGION_WAIT = 1004,
  LEGION_WARNING_NONLEAF_ACCESSOR = 1005,
  LEGION_WARNING_UNMAPPED_ACCESSOR = 1006,
  LEGION_WARNING_READ_DISCARD = 1007,
  LEGION_WARNING_MISSING_PROC_CONSTRAINT = 1008,
  LEGION_WARNING_DYNAMIC_PROJECTION_REG = 1009,
  LEGION_WARNING_DUPLICATE_MPI_CONFIG = 1010,
  LEGION_WARNING_NEW_PROJECTION_FUNCTORS = 1011,
  LEGION_WARNING_IGNORE_MEMORY_REQUEST = 1012,
  LEGION_WARNING_NOT_COPY = 1013,
  LEGION_WARNING_REGION_REQUIREMENT_INLINE = 1014,
  LEGION_WARNING_MAPPER_FAILED_ACQUIRE = 1015,
  LEGION_WARNING_SOURCE_REGION_REQUIREMENT = 1016,
  LEGION_WARNING_DESTINATION_REGION_REQUIREMENT = 1017,
  LEGION_WARNING_REGION_REQUIREMENTS_INDEX = 1019,
  LEGION_WARNING_PRIVILEGE_FIELDS_ACQUIRE = 1020,
  LEGION_WARNING_PRIVILEGE_FIELDS_RELEASE = 1021,
  LEGION_WARNING_FILE_ATTACH_OPERATION = 1022,
  LEGION_WARNING_HDF5_ATTACH_OPERATION = 1023,
  LEGION_WARNING_REGION_REQUIREMENT_TASK = 1024,
  LEGION_WARNING_EMPTY_OUTPUT_TARGET = 1026,
  LEGION_WARNING_IGNORING_SPURIOUS_TARGET = 1027,
  LEGION_WARNING_IGNORING_PROCESSOR_REQUEST = 1028,
  LEGION_WARNING_MAPPER_REQUESTED_COMPOSITE = 1030,
  LEGION_WARNING_MAPPER_REQUESTED_INLINE = 1031,
  LEGION_WARNING_REGION_REQUIREMENTS_INDIVIDUAL = 1032,
  LEGION_WARNING_IGNORING_ACQUIRE_REQUEST = 1035,
  LEGION_WARNING_WAITING_FUTURE_NONLEAF = 1047,
  LEGION_WARNING_RUNTIME_UNMAPPING_REMAPPING = 1050,
  LEGION_WARNING_IGNORING_EMPTY_INDEX_TASK_LAUNCH = 1058,
  LEGION_WARNING_REGION_REQUIREMENT_OPERATION_USING = 1071,
  LEGION_WARNING_MAPPER_REQUESTED_PROFILING = 1082,
  LEGION_WARNING_REGION_TREE_STATE_LOGGING = 1083,
  LEGION_WARNING_DISJOINTNESS_VERIFICATION = 1084,
  LEGION_WARNING_IGNORING_EMPTY_INDEX_SPACE_FILL = 1085,
  LEGION_WARNING_IGNORING_EMPTY_INDEX_SPACE_COPY = 1086,
  LEGION_WARNING_VARIANT_TASK_NOT_MARKED = 1087,
  LEGION_WARNING_MAPPER_REQUESTED_POST = 1088,
  LEGION_WARNING_IGNORING_RELEASE_REQUEST = 1089,
  LEGION_WARNING_DYNAMIC_SHARDING_REG = 1090,
  LEGION_WARNING_PRUNE_DEPTH_EXCEEDED = 1091,
  
  
  
  LEGION_FATAL_MUST_EPOCH_NOADDRESS = 2000,
  LEGION_FATAL_MUST_EPOCH_NOTASKS = 2001,
  LEGION_FATAL_DEFAULT_MAPPER_ERROR = 2002,
  LEGION_FATAL_SHIM_MAPPER_SUPPORT = 2006,
  LEGION_FATAL_UNKNOWN_FIELD_ID = 2007,
  LEGION_FATAL_CTRL_REPL_RETURN_PRIV = 2008,
  
  
}  legion_error_t;

// enum and namepsaces don't really get along well
typedef enum legion_privilege_mode_t {
  NO_ACCESS       = 0x00000000, 
  READ_ONLY       = 0x00000001,
  READ_WRITE      = 0x00000007, // All three privileges
  WRITE_ONLY      = 0x00000002, // same as WRITE_DISCARD
  WRITE_DISCARD   = 0x00000002, // same as WRITE_ONLY
  REDUCE          = 0x00000004,
} legion_privilege_mode_t;

typedef enum legion_allocate_mode_t {
  NO_MEMORY       = 0x00000000,
  ALLOCABLE       = 0x00000001,
  FREEABLE        = 0x00000002,
  MUTABLE         = 0x00000003,
  REGION_CREATION = 0x00000004,
  REGION_DELETION = 0x00000008,
  ALL_MEMORY      = 0x0000000F,
} legion_allocate_mode_t;

typedef enum legion_coherence_property_t {
  EXCLUSIVE    = 0,
  ATOMIC       = 1,
  SIMULTANEOUS = 2,
  RELAXED      = 3,
} legion_coherence_property_t;

// Optional region requirement flags
typedef enum legion_region_flags_t {
  NO_FLAG         = 0x00000000,
  VERIFIED_FLAG   = 0x00000001,
  NO_ACCESS_FLAG  = 0x00000002, // Deprecated, user SpecializedConstraint
  RESTRICTED_FLAG = 0x00000004,
  MUST_PREMAP_FLAG= 0x00000008,
} legion_region_flags_t;

typedef enum legion_projection_type_t {
  SINGULAR, // a single logical region
  PART_PROJECTION, // projection from a partition
  REG_PROJECTION, // projection from a region
} legion_projection_type_t;
// For backwards compatibility
typedef legion_projection_type_t legion_handle_type_t;

typedef enum legion_partition_kind_t {
  DISJOINT_KIND,
  ALIASED_KIND,
  COMPUTE_KIND,
} legion_partition_kind_t;

typedef enum legion_external_resource_t {
  EXTERNAL_POSIX_FILE,
  EXTERNAL_HDF5_FILE,
  EXTERNAL_C_ARRAY,
  EXTERNAL_FORTRAN_ARRAY,
} legion_external_resource_t;

typedef enum legion_timing_measurement_t {
  MEASURE_SECONDS,
  MEASURE_MICRO_SECONDS,
  MEASURE_NANO_SECONDS,
} legion_timing_measurement_t;

typedef enum legion_dependence_type_t {
  NO_DEPENDENCE = 0,
  TRUE_DEPENDENCE = 1,
  ANTI_DEPENDENCE = 2, // WAR or WAW with Write-Only privilege
  ATOMIC_DEPENDENCE = 3,
  SIMULTANEOUS_DEPENDENCE = 4,
} legion_dependence_type_t;

enum {
  NAME_SEMANTIC_TAG = 0,
  FIRST_AVAILABLE_SEMANTIC_TAG = 1,
};

typedef enum legion_execution_constraint_t {
  ISA_CONSTRAINT = 0, // instruction set architecture
  PROCESSOR_CONSTRAINT = 1, // processor kind constraint
  RESOURCE_CONSTRAINT = 2, // physical resources
  LAUNCH_CONSTRAINT = 3, // launch configuration
  COLOCATION_CONSTRAINT = 4, // region requirements in same instance
} legion_execution_constraint_t;

typedef enum legion_layout_constraint_t {
  SPECIALIZED_CONSTRAINT = 0, // normal or speicalized (e.g. reduction-fold)
  MEMORY_CONSTRAINT = 1, // constraint on the kind of memory
  FIELD_CONSTRAINT = 2, // ordering of fields
  ORDERING_CONSTRAINT = 3, // ordering of dimensions
  SPLITTING_CONSTRAINT = 4, // splitting of dimensions 
  DIMENSION_CONSTRAINT = 5, // dimension size constraint
  ALIGNMENT_CONSTRAINT = 6, // alignment of a field
  OFFSET_CONSTRAINT = 7, // offset of a field
  POINTER_CONSTRAINT = 8, // pointer of a field
} legion_layout_constraint_t;

typedef enum legion_equality_kind_t {
  LT_EK = 0, // <
  LE_EK = 1, // <=
  GT_EK = 2, // >
  GE_EK = 3, // >=
  EQ_EK = 4, // ==
  NE_EK = 5, // !=
} legion_equality_kind_t;

typedef enum legion_dimension_kind_t {
  DIM_X = 0, // first logical index space dimension
  DIM_Y = 1, // second logical index space dimension
  DIM_Z = 2, // ...
  DIM_F = 3, // field dimension
  INNER_DIM_X = 4, // inner dimension for tiling X
  OUTER_DIM_X = 5, // outer dimension for tiling X
  INNER_DIM_Y = 6, // ...
  OUTER_DIM_Y = 7,
  INNER_DIM_Z = 8,
  OUTER_DIM_Z = 9,
} legion_dimension_kind_t;

// Make all flags 1-hot encoding so we can logically-or them together
typedef enum legion_isa_kind_t {
  // Top-level ISA Kinds
  X86_ISA   = 0x00000001,
  ARM_ISA   = 0x00000002,
  POW_ISA   = 0x00000004, // Power PC
  PTX_ISA   = 0x00000008, // auto-launch by runtime
  CUDA_ISA  = 0x00000010, // run on CPU thread bound to CUDA context
  LUA_ISA   = 0x00000020, // run on Lua processor
  TERRA_ISA = 0x00000040, // JIT to target processor kind
  LLVM_ISA  = 0x00000080, // JIT to target processor kind
  GL_ISA    = 0x00000100, // run on CPU thread with OpenGL context
  // x86 Vector Instructions
  SSE_ISA   = 0x00000200,
  SSE2_ISA  = 0x00000400,
  SSE3_ISA  = 0x00000800,
  SSE4_ISA  = 0x00001000,
  AVX_ISA   = 0x00002000,
  AVX2_ISA  = 0x00004000,
  FMA_ISA   = 0x00008000,
  MIC_ISA   = 0x00010000,
  // GPU variants
  SM_10_ISA = 0x00020000,
  SM_20_ISA = 0x00040000,
  SM_30_ISA = 0x00080000,
  SM_35_ISA = 0x00100000,
  // ARM Vector Instructions
  NEON_ISA  = 0x00200000,
} legion_isa_kind_t;

typedef enum legion_resource_constraint_t {
  L1_CACHE_SIZE = 0,
  L2_CACHE_SIZE = 1,
  L3_CACHE_SIZE = 2,
  L1_CACHE_ASSOCIATIVITY = 3,
  L2_CACHE_ASSOCIATIVITY = 4,
  L3_CACHE_ASSOCIATIVITY = 5,
  REGISTER_FILE_SIZE = 6,
  SHARED_MEMORY_SIZE = 7,
  TEXTURE_CACHE_SIZE = 8,
  CONSTANT_CACHE_SIZE = 9,
  NAMED_BARRIERS = 10,
  SM_COUNT = 11, // total SMs on the device
  MAX_OCCUPANCY = 12, // max warps per SM
} legion_resource_constraint_t;

typedef enum legion_launch_constraint_t {
  CTA_SHAPE = 0,
  GRID_SHAPE = 1,
  DYNAMIC_SHARED_MEMORY = 2,
  REGISTERS_PER_THREAD = 3,
  CTAS_PER_SM = 4,
  NAMED_BARRIERS_PER_CTA = 5,
} legion_launch_constraint_t;

typedef enum legion_specialized_constraint_t {
  NO_SPECIALIZE = 0,
  NORMAL_SPECIALIZE = 1,
  REDUCTION_FOLD_SPECIALIZE = 2,
  REDUCTION_LIST_SPECIALIZE = 3,
  VIRTUAL_SPECIALIZE = 4,
  // All file types must go below here, everything else above
  GENERIC_FILE_SPECIALIZE = 5,
  HDF5_FILE_SPECIALIZE = 6,
} legion_specialized_constraint_t;

//==========================================================================
//                                Types
//==========================================================================

typedef legion_lowlevel_file_mode_t legion_file_mode_t;
typedef legion_lowlevel_processor_kind_t legion_processor_kind_t;
typedef legion_lowlevel_memory_kind_t legion_memory_kind_t;
typedef legion_lowlevel_domain_max_rect_dim_t legion_domain_max_rect_dim_t;
typedef legion_lowlevel_reduction_op_id_t legion_reduction_op_id_t;
typedef legion_lowlevel_custom_serdez_id_t legion_custom_serdez_id_t;
typedef legion_lowlevel_address_space_t legion_address_space_t;
typedef int legion_task_priority_t;
typedef int legion_garbage_collection_priority_t;
typedef unsigned int legion_color_t;
typedef unsigned int legion_field_id_t;
typedef unsigned int legion_trace_id_t;
typedef unsigned int legion_mapper_id_t;
typedef unsigned int legion_context_id_t;
typedef unsigned int legion_instance_id_t;
typedef unsigned int legion_type_tag_t;
typedef unsigned int legion_index_space_id_t;
typedef unsigned int legion_index_partition_id_t;
typedef unsigned int legion_index_tree_id_t;
typedef unsigned int legion_field_space_id_t;
typedef unsigned int legion_generation_id_t;
typedef unsigned int legion_type_handle;
typedef unsigned int legion_projection_id_t;
typedef unsigned int legion_sharding_id_t;
typedef unsigned int legion_region_tree_id_t;
typedef unsigned int legion_address_space_id_t;
typedef unsigned int legion_tunable_id_t;
typedef unsigned int legion_local_variable_id_t;
typedef unsigned int legion_generator_id_t;
typedef unsigned int legion_replication_id_t;
typedef unsigned int legion_shard_id_t;
typedef unsigned long long legion_distributed_id_t;
typedef unsigned long legion_mapping_tag_id_t;
typedef unsigned long legion_variant_id_t;
typedef unsigned long legion_code_descriptor_id_t;
typedef unsigned long legion_semantic_tag_t;
typedef unsigned long long legion_unique_id_t;
typedef unsigned long long legion_version_id_t;
typedef unsigned long long legion_projection_epoch_id_t;
typedef legion_lowlevel_task_func_id_t legion_task_id_t;
typedef unsigned long legion_layout_constraint_id_t;
typedef long long legion_internal_color_t;

#endif // __LEGION_CONFIG_H__
<|MERGE_RESOLUTION|>--- conflicted
+++ resolved
@@ -555,18 +555,13 @@
   ERROR_UNKNOWN_PROFILER_OPTION = 539,
   ERROR_MISSING_PROFILER_OPTION = 540,
   ERROR_INVALID_PROFILER_SERIALIZER = 541,
-<<<<<<< HEAD
   ERROR_INVALID_PROFILER_FILE = 542,
+  ERROR_ILLEGAL_LAYOUT_CONSTRAINT = 543,
+  ERROR_UNSUPPORTED_LAYOUT_CONSTRAINT = 544,
   ERROR_REPLICABLE_NOT_IDEMPOTENT = 601,
   ERROR_RESERVED_SHARDING_ID = 602,
   ERROR_DUPLICATE_SHARDING_ID = 603,
   ERROR_INVALID_SHARDING_ID = 604,
-=======
-  ERROR_INVALID_PROFILER_FILE = 542, 
-  ERROR_ILLEGAL_LAYOUT_CONSTRAINT = 543,
-  ERROR_UNSUPPORTED_LAYOUT_CONSTRAINT = 544,
-  
->>>>>>> 629859b0
   
 
   LEGION_WARNING_FUTURE_NONLEAF = 1000,
