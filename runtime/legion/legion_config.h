--- conflicted
+++ resolved
@@ -617,11 +617,8 @@
   LEGION_FATAL_DEFAULT_MAPPER_ERROR = 2002,
   LEGION_FATAL_SHIM_MAPPER_SUPPORT = 2006,
   LEGION_FATAL_UNKNOWN_FIELD_ID = 2007,
-<<<<<<< HEAD
-  LEGION_FATAL_CTRL_REPL_RETURN_PRIV = 2008,
-=======
   LEGION_FATAL_RESTRICTED_SIMULTANEOUS = 2008,
->>>>>>> bee89440
+  LEGION_FATAL_CTRL_REPL_RETURN_PRIV = 2009,
   
   
 }  legion_error_t;
