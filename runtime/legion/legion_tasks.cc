--- conflicted
+++ resolved
@@ -1742,11 +1742,8 @@
       this->speculated = rhs->speculated;
       this->parent_task = rhs->parent_task;
       this->map_origin = rhs->map_origin;
-<<<<<<< HEAD
+      this->sharding_space = rhs->sharding_space;
       this->valid_instances = rhs->valid_instances;
-=======
-      this->sharding_space = rhs->sharding_space;
->>>>>>> 3d41410e
       // From TaskOp
       this->atomic_locks = rhs->atomic_locks;
       this->early_mapped_regions = rhs->early_mapped_regions;
