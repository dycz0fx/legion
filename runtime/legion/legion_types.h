--- conflicted
+++ resolved
@@ -309,30 +309,10 @@
       LG_DEFERRED_ENQUEUE_OP_ID,
       LG_DEFERRED_ENQUEUE_TASK_ID,
       LG_DEFER_MAPPER_MESSAGE_TASK_ID,
-<<<<<<< HEAD
-      LG_DEFER_COMPOSITE_VIEW_REF_TASK_ID,
-      LG_DEFER_COMPOSITE_VIEW_REGISTRATION_TASK_ID,
-      LG_DEFER_COMPOSITE_VIEW_INVALIDATION_TASK_ID,
-      LG_DEFER_COMPOSITE_NODE_STATE_TASK_ID,
-      LG_DEFER_COMPOSITE_NODE_CAPTURE_TASK_ID,
-      LG_CONVERT_VIEW_TASK_ID,
-      LG_UPDATE_PENDING_VIEW_TASK_ID,
-      LG_REMOVE_VERSION_STATE_REF_TASK_ID,
-      LG_DEFER_RESTRICTED_MANAGER_TASK_ID,
-=======
->>>>>>> bf15c418
       LG_REMOTE_VIEW_CREATION_TASK_ID,
       LG_DEFER_DISTRIBUTE_TASK_ID,
       LG_DEFER_PERFORM_MAPPING_TASK_ID,
       LG_DEFER_LAUNCH_TASK_ID,
-<<<<<<< HEAD
-      LG_DEFER_MAP_AND_LAUNCH_TASK_ID,
-      LG_ADD_VERSIONING_SET_REF_TASK_ID,
-      LG_VERSION_STATE_CAPTURE_DIRTY_TASK_ID,
-      LG_VERSION_STATE_PENDING_ADVANCE_TASK_ID,
-      LG_DEFER_MATERIALIZED_VIEW_TASK_ID,
-=======
->>>>>>> bf15c418
       LG_MISSPECULATE_TASK_ID,
       LG_DEFER_PHI_VIEW_REF_TASK_ID,
       LG_DEFER_PHI_VIEW_REGISTRATION_TASK_ID,
@@ -341,20 +321,15 @@
       LG_RECLAIM_FUTURE_MAP_TASK_ID,
       LG_DEFER_COMPOSITE_COPY_TASK_ID,
       LG_TIGHTEN_INDEX_SPACE_TASK_ID,
-      LG_DEFER_VERSION_BROADCAST_TASK_ID,
       LG_REMOTE_PHYSICAL_REQUEST_TASK_ID,
       LG_REMOTE_PHYSICAL_RESPONSE_TASK_ID,
       LG_REPLAY_SLICE_ID,
       LG_DELETE_TEMPLATE_ID,
-<<<<<<< HEAD
-      LG_COMPUTE_SHARDED_WRITE_TASK_ID,
-=======
       LG_REFINEMENT_TASK_ID,
       LG_REMOTE_REF_TASK_ID,
       LG_DEFER_RAY_TRACE_TASK_ID,
       LG_DEFER_REMOTE_DECREMENT_TASK_ID,
       LG_DEFER_VERSION_FINALIZE_TASK_ID,
->>>>>>> bf15c418
       LG_MESSAGE_ID, // These two must be the last two
       LG_RETRY_SHUTDOWN_TASK_ID,
       LG_LAST_TASK_ID, // This one should always be last
@@ -412,30 +387,10 @@
         "Deferred Enqueue Op",                                    \
         "Deferred Enqueue Task",                                  \
         "Deferred Mapper Message",                                \
-<<<<<<< HEAD
-        "Deferred Composite View Ref",                            \
-        "Deferred Composite View Registration",                   \
-        "Deferred Composite View Invalidation",                   \
-        "Deferred Composite Node State",                          \
-        "Deferred Composite Node Capture",                        \
-        "Convert View for Version State",                         \
-        "Update Pending View for Version State",                  \
-        "Deferred Remove Version State Valid Ref",                \
-        "Deferred Restricted Manager GC Ref",                     \
-=======
->>>>>>> bf15c418
         "Remote View Creation",                                   \
         "Defer Task Distribution",                                \
         "Defer Task Perform Mapping",                             \
         "Defer Task Launch",                                      \
-<<<<<<< HEAD
-        "Defer Task Map and Launch",                              \
-        "Defer Versioning Set Reference",                         \
-        "Version State Capture Dirty",                            \
-        "Version State Reclaim Pending Advance",                  \
-        "Defer Materialized View Creation",                       \
-=======
->>>>>>> bf15c418
         "Handle Mapping Misspeculation",                          \
         "Defer Phi View Reference",                               \
         "Defer Phi View Registration",                            \
@@ -444,20 +399,15 @@
         "Reclaim Future Map",                                     \
         "Defer Composite Copy",                                   \
         "Tighten Index Space",                                    \
-        "Defer Version Broadcast",                                \
         "Remote Physical Context Request",                        \
         "Remote Physical Context Response",                       \
         "Replay Physical Trace",                                  \
         "Delete Physical Template",                               \
-<<<<<<< HEAD
-        "Compute Sharded Write",                                  \
-=======
         "Refinement",                                             \
         "Remove Remote References",                               \
         "Defer Ray Trace",                                        \
         "Defer Remote Decrement",                                 \
         "Defer Version Info Finalize",                            \
->>>>>>> bf15c418
         "Remote Message",                                         \
         "Retry Shutdown",                                         \
       };
@@ -483,11 +433,7 @@
       COPY_SELECT_SOURCES_CALL,
       COPY_SPECULATE_CALL,
       COPY_REPORT_PROFILING_CALL,
-<<<<<<< HEAD
       COPY_SELECT_SHARDING_FUNCTOR_CALL,
-      MAP_CLOSE_CALL,
-=======
->>>>>>> bf15c418
       CLOSE_SELECT_SOURCES_CALL,
       CLOSE_REPORT_PROFILING_CALL,
       CLOSE_SELECT_SHARDING_FUNCTOR_CALL,
@@ -542,11 +488,7 @@
       "select_copy_sources",                        \
       "speculate (for copy)",                       \
       "report_profiling (for copy)",                \
-<<<<<<< HEAD
       "select sharding functor (for copy)",         \
-      "map_close",                                  \
-=======
->>>>>>> bf15c418
       "select_close_sources",                       \
       "report_profiling (for close)",               \
       "select sharding functor (for close)",        \
@@ -702,26 +644,10 @@
       SEND_CREATE_TOP_VIEW_REQUEST,
       SEND_CREATE_TOP_VIEW_RESPONSE,
       SEND_VIEW_REQUEST,
-<<<<<<< HEAD
-      SEND_VIEW_UPDATE_REQUEST,
-      SEND_VIEW_UPDATE_RESPONSE,
-      SEND_VIEW_REMOTE_UPDATE,
-      SEND_VIEW_REMOTE_INVALIDATE,
-      SEND_VIEW_FILTER_INVALID_FIELDS_REQUEST,
-      SEND_VIEW_FILTER_INVALID_FIELDS_RESPONSE,
-      SEND_INSTANCE_VIEW_COPY_PRECONDITIONS,
-      SEND_INSTANCE_VIEW_COMPOSITE_COPY_PRECONDITIONS_REQUEST,
-      SEND_INSTANCE_VIEW_COMPOSITE_COPY_PRECONDITIONS_RESPONSE,
-      SEND_INSTANCE_VIEW_ADD_COPY,
-      SEND_INSTANCE_VIEW_USER_PRECONDITIONS,
-      SEND_INSTANCE_VIEW_ADD_USER,
-      SEND_INSTANCE_VIEW_ADD_USER_FUSED,
-=======
       SEND_VIEW_REGISTER_USER,
       SEND_VIEW_FIND_COPY_PRE_REQUEST,
       SEND_VIEW_FIND_COPY_PRE_RESPONSE,
       SEND_VIEW_ADD_COPY_USER,
->>>>>>> bf15c418
       SEND_MANAGER_REQUEST,
       SEND_FUTURE_RESULT,
       SEND_FUTURE_SUBSCRIPTION,
@@ -729,17 +655,10 @@
       SEND_FUTURE_MAP_RESPONSE,
       SEND_REPL_FUTURE_MAP_REQUEST,
       SEND_REPL_FUTURE_MAP_RESPONSE,
-#ifndef DISABLE_CVOPT
-      SEND_REPL_COMPOSITE_VIEW_COPY_REQUEST,
-      SEND_REPL_COMPOSITE_VIEW_REDUCTION_REQUEST,
-#else
-      SEND_REPL_COMPOSITE_VIEW_REQUEST,
-      SEND_REPL_COMPOSITE_VIEW_RESPONSE,
-#endif
-      SEND_REPL_COMPOSITE_VIEW_WRITE_SUMMARY,
       SEND_REPL_TOP_VIEW_REQUEST,
       SEND_REPL_TOP_VIEW_RESPONSE,
-      SEND_REPL_CLONE_BARRIER,
+      SEND_REPL_EQ_REQUEST,
+      SEND_REPL_EQ_RESPONSE,
       SEND_MAPPER_MESSAGE,
       SEND_MAPPER_BROADCAST,
       SEND_TASK_IMPL_SEMANTIC_REQ,
@@ -762,27 +681,6 @@
       SEND_REMOTE_CONTEXT_FREE,
       SEND_REMOTE_CONTEXT_PHYSICAL_REQUEST,
       SEND_REMOTE_CONTEXT_PHYSICAL_RESPONSE,
-<<<<<<< HEAD
-#ifndef DISABLE_CVOPT
-      SEND_REMOTE_CONTEXT_SHARD_COPY_REQUEST,
-      SEND_REMOTE_CONTEXT_SHARD_REDUCTION_REQUEST,
-#else
-      SEND_REMOTE_CONTEXT_SHARD_REQUEST,
-#endif
-      SEND_VERSION_OWNER_REQUEST,
-      SEND_VERSION_OWNER_RESPONSE,
-      SEND_VERSION_STATE_REQUEST,
-      SEND_VERSION_STATE_RESPONSE,
-      SEND_VERSION_STATE_UPDATE_REQUEST,
-      SEND_VERSION_STATE_UPDATE_RESPONSE,
-      SEND_VERSION_STATE_VALID_NOTIFICATION,
-      SEND_VERSION_MANAGER_ADVANCE,
-      SEND_VERSION_MANAGER_INVALIDATE,
-      SEND_VERSION_MANAGER_REQUEST,
-      SEND_VERSION_MANAGER_RESPONSE,
-      SEND_VERSION_MANAGER_UNVERSIONED_REQUEST,
-      SEND_VERSION_MANAGER_UNVERSIONED_RESPONSE,
-=======
       SEND_COMPUTE_EQUIVALENCE_SETS_REQUEST,
       SEND_EQUIVALENCE_SET_REQUEST,
       SEND_EQUIVALENCE_SET_RESPONSE,
@@ -798,7 +696,6 @@
       SEND_EQUIVALENCE_SET_INVALIDATE_REQUEST,
       SEND_EQUIVALENCE_SET_INVALIDATE_RESPONSE,
       SEND_EQUIVALENCE_SET_REDUCTION_APPLICATION,
->>>>>>> bf15c418
       SEND_INSTANCE_REQUEST,
       SEND_INSTANCE_RESPONSE,
       SEND_EXTERNAL_DETACH,
@@ -837,7 +734,6 @@
       LAST_SEND_KIND, // This one must be last
     };
 
-#ifndef DISABLE_CVOPT
 #define LG_MESSAGE_DESCRIPTIONS(name)                                 \
       const char *name[LAST_SEND_KIND] = {                            \
         "Task Message",                                               \
@@ -900,26 +796,10 @@
         "Send Create Top View Request",                               \
         "Send Create Top View Response",                              \
         "Send View Request",                                          \
-<<<<<<< HEAD
-        "Send View Update Request",                                   \
-        "Send View Update Response",                                  \
-        "Send View Remote Update",                                    \
-        "Send View Remote Invalidate",                                \
-        "Send View Filter Invalid Fields Request",                    \
-        "Send View Filter Invalid Fields Response",                   \
-        "Send Instance View Copy Preconditions",                      \
-        "Send Instance View Composite Copy Preconditions Request",    \
-        "Send Instance View Composite Copy Preconditions Response",   \
-        "Send Instance View Add Copy",                                \
-        "Send Instance View User Preconditions",                      \
-        "Send Instance View Add User",                                \
-        "Send Instance View Add User Fused",                          \
-=======
         "Send View Register User",                                    \
         "Send View Find Copy Preconditions Request",                  \
         "Send View Find Copy Preconditions Response",                 \
         "Send View Add Copy User",                                    \
->>>>>>> bf15c418
         "Send Manager Request",                                       \
         "Send Future Result",                                         \
         "Send Future Subscription",                                   \
@@ -927,12 +807,10 @@
         "Send Future Map Future Response",                            \
         "Send Replicate Future Map Request",                          \
         "Send Replicate Future Map Response",                         \
-        "Send Replicate Copy Request",                                \
-        "Send Replicate Reduction Request",                           \
-        "Send Replicate Write Summary",                               \
         "Send Replicate Top View Request",                            \
         "Send Replicate Top View Response",                           \
-        "Send Replicate Clone Barrier",                               \
+        "Send Replicate Equivalence Set Request",                     \
+        "Send Replicate Equivalence Set Response",                    \
         "Send Mapper Message",                                        \
         "Send Mapper Broadcast",                                      \
         "Send Task Impl Semantic Req",                                \
@@ -955,23 +833,6 @@
         "Send Remote Context Free",                                   \
         "Send Remote Context Physical Request",                       \
         "Send Remote Context Physical Response",                      \
-<<<<<<< HEAD
-        "Send Remote Context Shard Copy Request",                     \
-        "Send Remote Context Shard Reduction Request",                \
-        "Send Version Owner Request",                                 \
-        "Send Version Owner Response",                                \
-        "Send Version State Request",                                 \
-        "Send Version State Response",                                \
-        "Send Version State Update Request",                          \
-        "Send Version State Update Response",                         \
-        "Send Version State Valid Notification",                      \
-        "Send Version Manager Advance",                               \
-        "Send Version Manager Invalidate",                            \
-        "Send Version Manager Request",                               \
-        "Send Version Manager Response",                              \
-        "Send Version Manager Unversioned Request",                   \
-        "Send Version Manager Unversioned Response",                  \
-=======
         "Compute Equivalence Sets Request",                           \
         "Send Equivalence Set Request",                               \
         "Send Equivalence Set Response",                              \
@@ -987,7 +848,6 @@
         "Send Equivalence Set Invalidate Request",                    \
         "Send Equivalence Set Invalidate Response",                   \
         "Send Equivalence Set Reduction Application",                 \
->>>>>>> bf15c418
         "Send Instance Request",                                      \
         "Send Instance Response",                                     \
         "Send External Detach",                                       \
@@ -1024,175 +884,6 @@
         "Send Shutdown Notification",                                 \
         "Send Shutdown Response",                                     \
       };
-#else
-#define LG_MESSAGE_DESCRIPTIONS(name)                                 \
-      const char *name[LAST_SEND_KIND] = {                            \
-        "Task Message",                                               \
-        "Steal Message",                                              \
-        "Advertisement Message",                                      \
-        "Send Index Space Node",                                      \
-        "Send Index Space Request",                                   \
-        "Send Index Space Return",                                    \
-        "Send Index Space Set",                                       \
-        "Send Index Space Child Request",                             \
-        "Send Index Space Child Response",                            \
-        "Send Index Space Colors Request",                            \
-        "Send Index Space Colors Response",                           \
-        "Send Remote Expression Invalidation",                        \
-        "Send Index Partition Notification",                          \
-        "Send Index Partition Node",                                  \
-        "Send Index Partition Request",                               \
-        "Send Index Partition Return",                                \
-        "Send Index Partition Child Request",                         \
-        "Send Index Partition Child Response",                        \
-        "Send Field Space Node",                                      \
-        "Send Field Space Request",                                   \
-        "Send Field Space Return",                                    \
-        "Send Field Alloc Request",                                   \
-        "Send Field Alloc Notification",                              \
-        "Send Field Space Top Alloc",                                 \
-        "Send Field Free",                                            \
-        "Send Local Field Alloc Request",                             \
-        "Send Local Field Alloc Response",                            \
-        "Send Local Field Free",                                      \
-        "Send Local Field Update",                                    \
-        "Send Top Level Region Request",                              \
-        "Send Top Level Region Return",                               \
-        "Send Logical Region Node",                                   \
-        "Index Space Destruction",                                    \
-        "Index Partition Destruction",                                \
-        "Field Space Destruction",                                    \
-        "Logical Region Destruction",                                 \
-        "Logical Partition Destruction",                              \
-        "Individual Remote Mapped",                                   \
-        "Individual Remote Complete",                                 \
-        "Individual Remote Commit",                                   \
-        "Slice Remote Mapped",                                        \
-        "Slice Remote Complete",                                      \
-        "Slice Remote Commit",                                        \
-        "Distributed Remote Registration",                            \
-        "Distributed Valid Update",                                   \
-        "Distributed GC Update",                                      \
-        "Distributed Resource Update",                                \
-        "Distributed Invalidate",                                     \
-        "Distributed Deactivate",                                     \
-        "Distributed Create Add",                                     \
-        "Distributed Create Remove",                                  \
-        "Distributed Unregister",                                     \
-        "Send Atomic Reservation Request",                            \
-        "Send Atomic Reservation Response",                           \
-        "Send Back Logical State",                                    \
-        "Send Materialized View",                                     \
-        "Send Composite View",                                        \
-        "Send Fill View",                                             \
-        "Send Phi View",                                              \
-        "Send Reduction View",                                        \
-        "Send Instance Manager",                                      \
-        "Send Reduction Manager",                                     \
-        "Send Create Top View Request",                               \
-        "Send Create Top View Response",                              \
-        "Send Subview DID Request",                                   \
-        "Send Subview DID Response",                                  \
-        "Send View Request",                                          \
-        "Send View Update Request",                                   \
-        "Send View Update Response",                                  \
-        "Send View Remote Update",                                    \
-        "Send View Remote Invalidate",                                \
-        "Send View Filter Invalid Fields Request",                    \
-        "Send View Filter Invalid Fields Response",                   \
-        "Send Instance View Copy Preconditions",                      \
-        "Send Instance View Composite Copy Preconditions Request",    \
-        "Send Instance View Composite Copy Preconditions Response",   \
-        "Send Instance View Add Copy",                                \
-        "Send Instance View User Preconditions",                      \
-        "Send Instance View Add User",                                \
-        "Send Instance View Add User Fused",                          \
-        "Send Manager Request",                                       \
-        "Send Future Result",                                         \
-        "Send Future Subscription",                                   \
-        "Send Future Map Future Request",                             \
-        "Send Future Map Future Response",                            \
-        "Send Replicate Future Map Request",                          \
-        "Send Replicate Future Map Response",                         \
-        "Send Replicate Composite View Request",                      \
-        "Send Replicate Composite View Response",                     \
-        "Send Replicate Write Summary",                               \
-        "Send Replicate Top View Request",                            \
-        "Send Replicate Top View Response",                           \
-        "Send Replicate Clone Barrier",                               \
-        "Send Mapper Message",                                        \
-        "Send Mapper Broadcast",                                      \
-        "Send Task Impl Semantic Req",                                \
-        "Send Index Space Semantic Req",                              \
-        "Send Index Partition Semantic Req",                          \
-        "Send Field Space Semantic Req",                              \
-        "Send Field Semantic Req",                                    \
-        "Send Logical Region Semantic Req",                           \
-        "Send Logical Partition Semantic Req",                        \
-        "Send Task Impl Semantic Info",                               \
-        "Send Index Space Semantic Info",                             \
-        "Send Index Partition Semantic Info",                         \
-        "Send Field Space Semantic Info",                             \
-        "Send Field Semantic Info",                                   \
-        "Send Logical Region Semantic Info",                          \
-        "Send Logical Partition Semantic Info",                       \
-        "Send Remote Context Request",                                \
-        "Send Remote Context Response",                               \
-        "Send Remote Context Release",                                \
-        "Send Remote Context Free",                                   \
-        "Send Remote Context Physical Request",                       \
-        "Send Remote Context Physical Response",                      \
-        "Send Remote Context Shard Request",                          \
-        "Send Version Owner Request",                                 \
-        "Send Version Owner Response",                                \
-        "Send Version State Request",                                 \
-        "Send Version State Response",                                \
-        "Send Version State Update Request",                          \
-        "Send Version State Update Response",                         \
-        "Send Version State Valid Notification",                      \
-        "Send Version Manager Advance",                               \
-        "Send Version Manager Invalidate",                            \
-        "Send Version Manager Request",                               \
-        "Send Version Manager Response",                              \
-        "Send Version Manager Unversioned Request",                   \
-        "Send Version Manager Unversioned Response",                  \
-        "Send Instance Request",                                      \
-        "Send Instance Response",                                     \
-        "Send External Detach",                                       \
-        "Send GC Priority Update",                                    \
-        "Send Never GC Response",                                     \
-        "Send Acquire Request",                                       \
-        "Send Acquire Response",                                      \
-        "Send Task Variant Request",                                  \
-        "Send Task Variant Response",                                 \
-        "Send Task Variant Broadcast",                                \
-        "Send Constraint Request",                                    \
-        "Send Constraint Response",                                   \
-        "Send Constraint Release",                                    \
-        "Top Level Task Request",                                     \
-        "Top Level Task Complete",                                    \
-        "Send MPI Rank Exchange",                                     \
-        "Send Replication Launch",                                    \
-        "Send Replication Delete",                                    \
-        "Send Replication Post Mapped",                               \
-        "Send Replication Post Execution",                            \
-        "Send Replication Trigger Complete",                          \
-        "Send Replication Trigger Commit",                            \
-        "Send Control Replication Collective Message",                \
-        "Send Library Mapper Request",                                \
-        "Send Library Mapper Response",                               \
-        "Send Library Projection Request",                            \
-        "Send Library Projection Response",                           \
-        "Send Library Sharding Request",                              \
-        "Send Library Sharding Response",                             \
-        "Send Library Task Request",                                  \
-        "Send Library Task Response",                                 \
-        "Remote Op Sources Request",                                  \
-        "Remote Op Sources Response",                                 \
-        "Send Shutdown Notification",                                 \
-        "Send Shutdown Response",                                     \
-      };
-#endif
 
     enum RuntimeCallKind {
       PACK_BASE_TASK_CALL, 
@@ -1663,14 +1354,7 @@
     class DeletionOp;
     class InternalOp;
     class CloseOp;
-<<<<<<< HEAD
-    class InterCloseOp;
-    class IndexCloseOp;
-    class PointCloseOp;
-    class ReadCloseOp;
-=======
     class MergeCloseOp;
->>>>>>> bf15c418
     class PostCloseOp;
     class VirtualCloseOp;
     class AcquireOp;
@@ -1835,14 +1519,6 @@
     class InstanceView;
     class DeferredView;
     class MaterializedView;
-<<<<<<< HEAD
-    class DeferredVersionInfo;
-    class CompositeBase;
-    class CompositeView;
-    class CompositeVersionInfo;
-    class CompositeNode;
-=======
->>>>>>> bf15c418
     class FillView;
     class PhiView;
     class MappingRef;
@@ -1888,8 +1564,7 @@
     // legion_replication.h
     class ReplIndividualTask;
     class ReplIndexTask;
-    class ReplReadCloseOp;
-    class ReplInterCloseOp;
+    class ReplMergeCloseOp;
     class ReplFillOp;
     class ReplIndexFillOp;
     class ReplCopyOp;
@@ -1936,14 +1611,7 @@
     friend class Internal::FuturePredOp;                    \
     friend class Internal::DeletionOp;                      \
     friend class Internal::CloseOp;                         \
-<<<<<<< HEAD
-    friend class Internal::InterCloseOp;                    \
-    friend class Internal::IndexCloseOp;                    \
-    friend class Internal::PointCloseOp;                    \
-    friend class Internal::ReadCloseOp;                     \
-=======
     friend class Internal::MergeCloseOp;                    \
->>>>>>> bf15c418
     friend class Internal::PostCloseOp;                     \
     friend class Internal::VirtualCloseOp;                  \
     friend class Internal::AcquireOp;                       \
@@ -1981,6 +1649,7 @@
     friend class Internal::ReplPendingPartitionOp;          \
     friend class Internal::ReplDependentPartitionOp;        \
     friend class Internal::ReplMustEpochOp;                 \
+    friend class Internal::ReplMapOp;                       \
     friend class Internal::ReplTimingOp;                    \
     friend class Internal::ReplFenceOp;                     \
     friend class Internal::RegionTreeForest;                \
