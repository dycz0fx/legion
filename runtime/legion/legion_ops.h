/* Copyright 2020 Stanford University, NVIDIA Corporation
 *
 * Licensed under the Apache License, Version 2.0 (the "License");
 * you may not use this file except in compliance with the License.
 * You may obtain a copy of the License at
 *
 *     http://www.apache.org/licenses/LICENSE-2.0
 *
 * Unless required by applicable law or agreed to in writing, software
 * distributed under the License is distributed on an "AS IS" BASIS,
 * WITHOUT WARRANTIES OR CONDITIONS OF ANY KIND, either express or implied.
 * See the License for the specific language governing permissions and
 * limitations under the License.
 */


#ifndef __LEGION_OPERATIONS_H__
#define __LEGION_OPERATIONS_H__

#include "legion.h"
#include "legion/runtime.h"
#include "legion/region_tree.h"
#include "legion/legion_mapping.h"
#include "legion/legion_utilities.h"
#include "legion/legion_allocation.h"
#include "legion/legion_analysis.h"
#include "legion/mapper_manager.h"

namespace Legion {
  namespace Internal {

    // Special typedef for predicates
    typedef PredicateImpl PredicateOp;  

    /**
     * \class Operation
     * The operation class serves as the root of the tree
     * of all operations that can be performed in a Legion
     * program.
     */
    class Operation : public ReferenceMutator, public ProfilingResponseHandler {
    public:
      enum OpKind {
        MAP_OP_KIND,
        COPY_OP_KIND,
        FENCE_OP_KIND,
        FRAME_OP_KIND,
        CREATION_OP_KIND,
        DELETION_OP_KIND,
        MERGE_CLOSE_OP_KIND,
        POST_CLOSE_OP_KIND,
        VIRTUAL_CLOSE_OP_KIND,
        RETURN_CLOSE_OP_KIND,
        ACQUIRE_OP_KIND,
        RELEASE_OP_KIND,
        DYNAMIC_COLLECTIVE_OP_KIND,
        FUTURE_PRED_OP_KIND,
        NOT_PRED_OP_KIND,
        AND_PRED_OP_KIND,
        OR_PRED_OP_KIND,
        MUST_EPOCH_OP_KIND,
        PENDING_PARTITION_OP_KIND,
        DEPENDENT_PARTITION_OP_KIND,
        FILL_OP_KIND,
        ATTACH_OP_KIND,
        DETACH_OP_KIND,
        TIMING_OP_KIND,
        ALL_REDUCE_OP_KIND,
        TRACE_CAPTURE_OP_KIND,
        TRACE_COMPLETE_OP_KIND,
        TRACE_REPLAY_OP_KIND,
        TRACE_BEGIN_OP_KIND,
        TRACE_SUMMARY_OP_KIND,
        TASK_OP_KIND,
        LAST_OP_KIND,
      };
      static const char *const op_names[LAST_OP_KIND];
#define OPERATION_NAMES {           \
        "Mapping",                  \
        "Copy",                     \
        "Fence",                    \
        "Frame",                    \
        "Creation",                 \
        "Deletion",                 \
        "Merge Close",              \
        "Post Close",               \
        "Virtual Close",            \
        "Return Close",             \
        "Acquire",                  \
        "Release",                  \
        "Dynamic Collective",       \
        "Future Predicate",         \
        "Not Predicate",            \
        "And Predicate",            \
        "Or Predicate",             \
        "Must Epoch",               \
        "Pending Partition",        \
        "Dependent Partition",      \
        "Fill",                     \
        "Attach",                   \
        "Detach",                   \
        "Timing",                   \
        "All Reduce Op",            \
        "Trace Capture",            \
        "Trace Complete",           \
        "Trace Replay",             \
        "Trace Begin",              \
        "Trace Summary",            \
        "Task",                     \
      } 
    public:
      struct TriggerOpArgs : public LgTaskArgs<TriggerOpArgs> {
      public:
        static const LgTaskID TASK_ID = LG_TRIGGER_OP_ID;
      public:
        TriggerOpArgs(Operation *o)
          : LgTaskArgs<TriggerOpArgs>(o->get_unique_op_id()), op(o) { }
      public:
        Operation *const op;
      };
      struct DeferredReadyArgs : public LgTaskArgs<DeferredReadyArgs> {
      public:
        static const LgTaskID TASK_ID = LG_DEFERRED_READY_TRIGGER_ID;
      public:
        DeferredReadyArgs(Operation *op)
          : LgTaskArgs<DeferredReadyArgs>(op->get_unique_op_id()),
            proxy_this(op) { }
      public:
        Operation *const proxy_this;
      };
      struct DeferredEnqueueArgs : public LgTaskArgs<DeferredEnqueueArgs> {
      public:
        static const LgTaskID TASK_ID = LG_DEFERRED_ENQUEUE_OP_ID;
      public:
        DeferredEnqueueArgs(Operation *op, LgPriority p)
          : LgTaskArgs<DeferredEnqueueArgs>(op->get_unique_op_id()),
            proxy_this(op), priority(p) { }
      public:
        Operation *const proxy_this;
        const LgPriority priority;
      };
      struct DeferredResolutionArgs :
        public LgTaskArgs<DeferredResolutionArgs> {
      public:
        static const LgTaskID TASK_ID = LG_DEFERRED_RESOLUTION_TRIGGER_ID;
      public:
        DeferredResolutionArgs(Operation *op)
          : LgTaskArgs<DeferredResolutionArgs>(op->get_unique_op_id()),
            proxy_this(op) { }
      public:
        Operation *const proxy_this;
      };
      struct DeferredExecuteArgs : public LgTaskArgs<DeferredExecuteArgs> {
      public:
        static const LgTaskID TASK_ID = LG_DEFERRED_EXECUTION_TRIGGER_ID;
      public:
        DeferredExecuteArgs(Operation *op)
          : LgTaskArgs<DeferredExecuteArgs>(op->get_unique_op_id()),
            proxy_this(op) { }
      public:
        Operation *const proxy_this;
      };
      struct DeferredExecArgs : public LgTaskArgs<DeferredExecArgs> {
      public:
        static const LgTaskID TASK_ID = LG_DEFERRED_EXECUTE_ID;
      public:
        DeferredExecArgs(Operation *op)
          : LgTaskArgs<DeferredExecArgs>(op->get_unique_op_id()),
            proxy_this(op) { }
      public:
        Operation *const proxy_this;
      };
      struct TriggerCompleteArgs : public LgTaskArgs<TriggerCompleteArgs> {
      public:
        static const LgTaskID TASK_ID = LG_TRIGGER_COMPLETE_ID;
      public:
        TriggerCompleteArgs(Operation *op)
          : LgTaskArgs<TriggerCompleteArgs>(op->get_unique_op_id()),
            proxy_this(op) { }
      public:
        Operation *const proxy_this;
      };
      struct DeferredCompleteArgs : public LgTaskArgs<DeferredCompleteArgs> {
      public:
        static const LgTaskID TASK_ID = LG_DEFERRED_COMPLETE_ID;
      public:
        DeferredCompleteArgs(Operation *op)
          : LgTaskArgs<DeferredCompleteArgs>(op->get_unique_op_id()),
            proxy_this(op) { }
      public:
        Operation *const proxy_this;
      };
      struct DeferredCommitTriggerArgs : 
        public LgTaskArgs<DeferredCommitTriggerArgs> {
      public:
        static const LgTaskID TASK_ID = LG_DEFERRED_COMMIT_TRIGGER_ID; 
      public:
        DeferredCommitTriggerArgs(Operation *op)
          : LgTaskArgs<DeferredCommitTriggerArgs>(op->get_unique_op_id()),
            proxy_this(op), gen(op->get_generation()) { }
      public:
        Operation *const proxy_this;
        const GenerationID gen;
      };
      struct DeferredCommitArgs : public LgTaskArgs<DeferredCommitArgs> {
      public:
        static const LgTaskID TASK_ID = LG_DEFERRED_COMMIT_ID;
      public:
        DeferredCommitArgs(Operation *op, bool d)
          : LgTaskArgs<DeferredCommitArgs>(op->get_unique_op_id()),
            proxy_this(op), deactivate(d) { }
      public:
        Operation *proxy_this;
        bool deactivate;
      };
      struct DeferReleaseAcquiredArgs : 
        public LgTaskArgs<DeferReleaseAcquiredArgs> {
      public:
        static const LgTaskID TASK_ID = LG_DEFER_RELEASE_ACQUIRED_TASK_ID;
      public:
        DeferReleaseAcquiredArgs(Operation *op, 
            std::vector<std::pair<PhysicalManager*,unsigned> > *insts)
          : LgTaskArgs<DeferReleaseAcquiredArgs>(op->get_unique_op_id()),
            instances(insts) { }
      public:
        std::vector<std::pair<PhysicalManager*,unsigned> > *const instances;
      };
    public:
      class MappingDependenceTracker {
      public:
        inline void add_mapping_dependence(RtEvent dependence)
          { mapping_dependences.insert(dependence); }
        inline void add_resolution_dependence(RtEvent dependence)
          { resolution_dependences.insert(dependence); }
        void issue_stage_triggers(Operation *op, Runtime *runtime, 
                                  MustEpochOp *must_epoch);
      private:
        std::set<RtEvent> mapping_dependences;
        std::set<RtEvent> resolution_dependences;
      };
      class CommitDependenceTracker {
      public:
        inline void add_commit_dependence(RtEvent dependence)
          { commit_dependences.insert(dependence); }
        bool issue_commit_trigger(Operation *op, Runtime *runtime);
      private:
        std::set<RtEvent> commit_dependences;
      };
      struct OpProfilingResponse : public ProfilingResponseBase {
      public:
        OpProfilingResponse(ProfilingResponseHandler *h, 
                            unsigned s, unsigned d, bool f, bool t = false)
          : ProfilingResponseBase(h), src(s), dst(d), fill(f), task(t) { }
      public:
        unsigned src, dst;
        bool fill;
        bool task;
      };
    public:
      Operation(Runtime *rt);
      virtual ~Operation(void);
    public:
      static const char* get_string_rep(OpKind kind);
    public:
      virtual void activate(void) = 0;
      virtual void deactivate(void) = 0; 
      virtual const char* get_logging_name(void) const = 0;
      virtual OpKind get_operation_kind(void) const = 0;
      virtual size_t get_region_count(void) const;
      virtual Mappable* get_mappable(void);
      virtual Memoizable* get_memoizable(void) { return NULL; }
    protected:
      // Base call
      void activate_operation(void);
      void deactivate_operation(void);
    public:
      inline GenerationID get_generation(void) const { return gen; }
      inline RtEvent get_mapped_event(void) const { return mapped_event; }
      inline RtEvent get_resolved_event(void) const { return resolved_event; }
      inline ApEvent get_completion_event(void) const {return completion_event;}
      inline RtEvent get_commit_event(void) const { return commit_event; }
      inline ApEvent get_execution_fence_event(void) const 
        { return execution_fence_event; }
      inline bool has_execution_fence_event(void) const 
        { return execution_fence_event.exists(); }
      inline void set_execution_fence_event(ApEvent fence_event)
        { execution_fence_event = fence_event; }
      inline InnerContext* get_context(void) const { return parent_ctx; }
      inline UniqueID get_unique_op_id(void) const { return unique_op_id; } 
      virtual bool is_memoizing(void) const { return false; }
      inline bool is_tracing(void) const { return tracing; }
      inline bool is_tracking_parent(void) const { return track_parent; } 
      inline bool already_traced(void) const 
        { return ((trace != NULL) && !tracing); }
      inline LegionTrace* get_trace(void) const { return trace; }
      inline size_t get_ctx_index(void) const { return context_index; }
    public:
      // Be careful using this call as it is only valid when the operation
      // actually has a parent task.  Right now the only place it is used
      // is in putting the operation in the right dependence queue which
      // we know happens on the home node and therefore the operations is
      // guaranteed to have a parent task.
      unsigned get_operation_depth(void) const; 
    public:
      void initialize_privilege_path(RegionTreePath &path,
                                     const RegionRequirement &req);
      void initialize_mapping_path(RegionTreePath &path,
                                   const RegionRequirement &req,
                                   LogicalRegion start_node);
      void initialize_mapping_path(RegionTreePath &path,
                                   const RegionRequirement &req,
                                   LogicalPartition start_node);
      void set_tracking_parent(size_t index);
      void set_trace(LegionTrace *trace, bool is_tracing,
                     const std::vector<StaticDependence> *dependences);
      void set_trace_local_id(unsigned id);
      void set_must_epoch(MustEpochOp *epoch, bool do_registration);
    public:
      // Localize a region requirement to its parent context
      // This means that region == parent and the
      // coherence mode is exclusive
      static void localize_region_requirement(RegionRequirement &req);
      // We want to release our valid references for mapping as soon as
      // possible after mapping is done so the garbage collector can do
      // deferred collection ASAP if it needs to. However, there is a catch:
      // instances which are empty have no GC references from the physical
      // analysis to protect them from collection. That's not a problem for
      // the GC, but it is for keeping their meta-data structures alive.
      // Our solution is just to keep the valid references on the emtpy
      // acquired instances until the very end of the operation as they
      // will not hurt anything.
      RtEvent release_nonempty_acquired_instances(RtEvent precondition,
          std::map<PhysicalManager*,std::pair<unsigned,bool> > &acquired_insts);
      static void release_acquired_instances(
          std::map<PhysicalManager*,std::pair<unsigned,bool> > &acquired_insts);
      static void handle_deferred_release(const void *args);
    public:
      // Initialize this operation in a new parent context
      // along with the number of regions this task has
      void initialize_operation(InnerContext *ctx, bool track,
                                unsigned num_regions = 0,
          const std::vector<StaticDependence> *dependences = NULL);
    public:
      // Inherited from ReferenceMutator
      virtual void record_reference_mutation_effect(RtEvent event);
    public:
      RtEvent execute_prepipeline_stage(GenerationID gen,
                                        bool from_logical_analysis);
      // This is a virtual method because SpeculativeOp overrides
      // it to check for handling speculation before proceeding
      // with the analysis
      virtual void execute_dependence_analysis(void);
    public:
      // The following calls may be implemented
      // differently depending on the operation, but we
      // provide base versions of them so that operations
      // only have to overload the stages that they care
      // about modifying.
      // See if we have a preprocessing stage
      virtual bool has_prepipeline_stage(void) const;
      // The function call for made for all operations 
      // prior to entering the pipeline 
      virtual void trigger_prepipeline_stage(void);
      // The function to call for depence analysis
      virtual void trigger_dependence_analysis(void);
      // The function to call when the operation has all its
      // mapping depenedences satisfied
      // In general put this on the ready queue so the runtime
      // can invoke the trigger mapping call.
      virtual void trigger_ready(void);
      // The function to call for executing an operation
      // Note that this one is not invoked by the Operation class
      // but by the runtime, therefore any operations must be
      // placed on the ready queue in order for the runtime to
      // perform this mapping
      virtual void trigger_mapping(void);
      // The function to trigger once speculation is
      // ready to be resolved
      virtual void trigger_resolution(void);
      // The function to call once the operation is ready to complete
      virtual void trigger_complete(void);
      // The function to call when commit the operation is
      // ready to commit
      virtual void trigger_commit(void);
      // Helper function for deferring complete operations
      // (only used in a limited set of operations and not
      // part of the default pipeline)
      virtual void deferred_execute(void);
      // Helper function for deferring commit operations
      virtual void deferred_commit_trigger(GenerationID commit_gen);
      // A helper method for deciding what to do when we have
      // aliased region requirements for an operation
      virtual void report_interfering_requirements(unsigned idx1,unsigned idx2);
      // A method for finding the parent index of a region
      // requirement for an operation which is necessary for
      // issuing close operation on behalf of the operation.
      virtual unsigned find_parent_index(unsigned idx);
      // Determine if this operation is an internal operation
      virtual bool is_internal_op(void) const { return false; }
      // Determine if this operation is a partition operation
      virtual bool is_partition_op(void) const { return false; }
      // Determine if this is a predicated operation
      virtual bool is_predicated_op(void) const { return false; }
    public: // virtual methods for mapping
      // Pick the sources for a copy operations
      virtual void select_sources(const unsigned index,
                                  const InstanceRef &target,
                                  const InstanceSet &sources,
                                  std::vector<unsigned> &ranking);
      virtual void report_uninitialized_usage(const unsigned index,
                                              LogicalRegion handle,
                                              const RegionUsage usage,
                                              const char *field_string,
                                              RtUserEvent reported);
      // Get a reference to our data structure for tracking acquired instances
      virtual std::map<PhysicalManager*,std::pair<unsigned,bool> >*
                                       get_acquired_instances_ref(void);
      // Update the set of atomic locks for this operation
      virtual void update_atomic_locks(const unsigned index, 
                                       Reservation lock, bool exclusive);
      // Get the restrict precondition for this operation
      static ApEvent merge_sync_preconditions(const TraceInfo &info,
                                const std::vector<Grant> &grants,
                                const std::vector<PhaseBarrier> &wait_barriers);
      virtual void add_copy_profiling_request(const PhysicalTraceInfo &info,
                               Realm::ProfilingRequestSet &requests, bool fill);
      // Report a profiling result for this operation
      virtual void handle_profiling_response(const ProfilingResponseBase *base,
                                        const Realm::ProfilingResponse &result,
                                        const void *orig, size_t orig_length);
      virtual void handle_profiling_update(int count);
      // Compute the initial precondition for this operation
      virtual ApEvent compute_init_precondition(const TraceInfo &info);
    protected:
      void filter_copy_request_kinds(MapperManager *mapper,
          const std::set<ProfilingMeasurementID> &requests,
          std::vector<ProfilingMeasurementID> &results, bool warn_if_not_copy);
    public:
      // The following are sets of calls that we can use to 
      // indicate mapping, execution, resolution, completion, and commit
      //
      // Add this to the list of ready operations
      void enqueue_ready_operation(RtEvent wait_on = RtEvent::NO_RT_EVENT,
                            LgPriority priority = LG_THROUGHPUT_WORK_PRIORITY);
      // Indicate that we are done mapping this operation
      void complete_mapping(RtEvent wait_on = RtEvent::NO_RT_EVENT); 
      // Indicate when this operation has finished executing
      void complete_execution(RtEvent wait_on = RtEvent::NO_RT_EVENT);
      // Indicate when we have resolved the speculation for
      // this operation
      void resolve_speculation(RtEvent wait_on = RtEvent::NO_RT_EVENT);
      // Indicate that we are completing this operation
      // which will also verify any regions for our producers
      void complete_operation(RtEvent wait_on = RtEvent::NO_RT_EVENT);
      // Indicate that we are committing this operation
      void commit_operation(bool do_deactivate,
                            RtEvent wait_on = RtEvent::NO_RT_EVENT);
      // Indicate that this operation is hardened against failure
      void harden_operation(void);
      // Quash this task and do what is necessary to the
      // rest of the operations in the graph
      void quash_operation(GenerationID gen, bool restart);
    public:
      // For operations that wish to complete early they can do so
      // using this method which will allow them to immediately 
      // chain an event to directly trigger the completion event
      // Note that we don't support early completion if we're doing
      // inorder program execution
      inline bool request_early_complete(ApEvent chain_event) 
        {
          if (!runtime->program_order_execution)
          {
            need_completion_trigger = false;
<<<<<<< HEAD
            __sync_synchronize();
            Runtime::trigger_event(completion_event, chain_event);
=======
            Runtime::trigger_event(NULL, completion_event, chain_event);
>>>>>>> 27ca8687
            return true;
          }
          else
            return false;
        }
      inline bool request_early_complete_no_trigger(ApUserEvent &to_trigger)
        {
          if (!runtime->program_order_execution)
          {
            need_completion_trigger = false;
            __sync_synchronize();
            to_trigger = completion_event;
            return true;
          }
          else
            return false;
        }
      // For operations that need to trigger commit early,
      // then they should use this call to avoid races
      // which could result in trigger commit being
      // called twice.
      void request_early_commit(void);
    public:
      // Everything below here is implementation
      //
      // Call these two functions before and after
      // dependence analysis, they place a temporary
      // dependence on the operation so that it doesn't
      // prematurely trigger before the analysis is
      // complete.  The end call will trigger the
      // operation if it is complete.
      void begin_dependence_analysis(void);
      void end_dependence_analysis(void);
      // Operations for registering dependences and
      // then notifying them when being woken up
      // This call will attempt to register a dependence
      // from the operation on which it is called to the target
      // Return true if the operation has committed and can be 
      // pruned out of the list of mapping dependences.
      bool register_dependence(Operation *target, GenerationID target_gen);
      // This function call does everything that the previous one does, but
      // it also records information about the regions involved and how
      // whether or not they will be validated by the consuming operation.
      // Return true if the operation has committed and can be pruned
      // out of the list of dependences.
      bool register_region_dependence(unsigned idx, Operation *target,
                              GenerationID target_gen, unsigned target_idx,
                              DependenceType dtype, bool validates,
                              const FieldMask &dependent_mask);
      // This method is invoked by one of the two above to perform
      // the registration.  Returns true if we have not yet commited
      // and should therefore be notified once the dependent operation
      // has committed or verified its regions.
      bool perform_registration(GenerationID our_gen, 
                                Operation *op, GenerationID op_gen,
                                bool &registered_dependence,
                                MappingDependenceTracker *tracker,
                                RtEvent other_commit_event);
      // Check to see if the operation is still valid
      // for the given GenerationID.  This method is not precise
      // and may return false when the operation has committed.
      // However, the converse will never be occur.
      bool is_operation_committed(GenerationID gen);
      // Add and remove mapping references to tell an operation
      // how many places additional dependences can come from.
      // Once the mapping reference count goes to zero, no
      // additional dependences can be registered.
      bool add_mapping_reference(GenerationID gen);
      void remove_mapping_reference(GenerationID gen);
    public:
      // Some extra support for tracking dependences that we've 
      // registered as part of our logical traversal
      void record_logical_dependence(const LogicalUser &user);
      inline LegionList<LogicalUser,LOGICAL_REC_ALLOC>::track_aligned&
          get_logical_records(void) { return logical_records; }
      void clear_logical_records(void);
    public:
      // Notify when a region from a dependent task has 
      // been verified (flows up edges)
      void notify_regions_verified(const std::set<unsigned> &regions,
                                   GenerationID gen);
    public:
      // Help for finding the contexts for an operation
      InnerContext* find_logical_context(unsigned index);
      InnerContext* find_physical_context(unsigned index,
                                          const RegionRequirement &req);
    public: // Support for mapping operations
      static void prepare_for_mapping(const InstanceRef &ref,
                                      MappingInstance &instance);
      static void prepare_for_mapping(const InstanceSet &valid,
                           std::vector<MappingInstance> &input_valid);
      static void prepare_for_mapping(const InstanceSet &valid,
                           const std::set<Memory> &filter_memories,
                           std::vector<MappingInstance> &input_valid);
      void compute_ranking(MapperManager            *mapper,
          const std::deque<MappingInstance>         &output,
          const InstanceSet                         &sources,
          std::vector<unsigned>                     &ranking) const;
#ifdef DEBUG_LEGION
    protected:
      virtual void dump_physical_state(RegionRequirement *req, unsigned idx,
                                       bool before = false,
                                       bool closing = false);
#endif
    public:
      // Pack the needed parts of this operation for a remote operation
      virtual void pack_remote_operation(Serializer &rez, AddressSpaceID target,
                                         std::set<RtEvent> &applied) const;
      void pack_local_remote_operation(Serializer &rez) const;
    protected:
      static inline void add_launch_space_reference(IndexSpaceNode *node)
      {
        LocalReferenceMutator mutator;
        node->add_base_valid_ref(CONTEXT_REF, &mutator);
      }
      static inline bool remove_launch_space_reference(IndexSpaceNode *node)
      {
        if (node == NULL)
          return false;
        return node->remove_base_valid_ref(CONTEXT_REF);
      }
    public:
      Runtime *const runtime;
    protected:
      mutable LocalLock op_lock;
      GenerationID gen;
      UniqueID unique_op_id;
      // The issue index of this operation in the context
      size_t context_index;
      // Operations on which this operation depends
      std::map<Operation*,GenerationID> incoming;
      // Operations which depend on this operation
      std::map<Operation*,GenerationID> outgoing;
      // Number of outstanding mapping references, once this goes to 
      // zero then the set of outgoing edges is fixed
      unsigned outstanding_mapping_references;
      // The set of unverified regions
      std::set<unsigned> unverified_regions;
      // For each of our regions, a map of operations to the regions
      // which we can verify for each operation
      std::map<Operation*,std::set<unsigned> > verify_regions;
      // Whether this operation has executed its prepipeline stage yet
      bool prepipelined;
      // Whether this operation has mapped, once it has mapped then
      // the set of incoming dependences is fixed
      bool mapped;
      // Whether this task has executed or not
      bool executed;
      // Whether speculation for this operation has been resolved
      bool resolved;
      // Whether this operation has completed, cannot commit until
      // both completed is set, and outstanding mapping references
      // has been gone to zero.
      bool completed;
      // Some operations commit out of order and if they do then
      // commited is set to prevent any additional dependences from
      // begin registered.
      bool committed;
      // Whether the physical instances for this region have been
      // hardened by copying them into reslient memories
      bool hardened;
      // Track whether trigger_commit has already been invoked
      bool trigger_commit_invoked;
      // Keep track of whether an eary commit was requested
      bool early_commit_request;
      // Indicate whether we are responsible for
      // triggering the completion event for this operation
      bool need_completion_trigger;
      // Are we tracking this operation in the parent's context
      bool track_parent;
      // The enclosing context for this operation
      InnerContext *parent_ctx;
      // The prepipeline event for this operation
      RtUserEvent prepipelined_event;
      // The mapped event for this operation
      RtUserEvent mapped_event;
      // The resolved event for this operation
      RtUserEvent resolved_event;
      // The completion event for this operation
      ApUserEvent completion_event;
      // The commit event for this operation
      RtUserEvent commit_event;
      // Previous execution fence if there was one
      ApEvent execution_fence_event;
      // The trace for this operation if any
      LegionTrace *trace;
      // Track whether we are tracing this operation
      bool tracing;
      // The id local to a trace
      unsigned trace_local_id;
      // Our must epoch if we have one
      MustEpochOp *must_epoch;
      // A set list or recorded dependences during logical traversal
      LegionList<LogicalUser,LOGICAL_REC_ALLOC>::track_aligned logical_records;
      // Dependence trackers for detecting when it is safe to map and commit
      MappingDependenceTracker *mapping_tracker;
      CommitDependenceTracker  *commit_tracker;
    };

    /**
     * \class ExternalMappable
     * This is class that provides some basic functionality for
     * packing and unpacking the data structures used by 
     * external facing operations
     */
    class ExternalMappable {
    public:
      virtual void set_context_index(size_t index) = 0;
    public:
      static void pack_mappable(const Mappable &mappable, Serializer &rez);
      static void pack_index_space_requirement(
          const IndexSpaceRequirement &req, Serializer &rez);
      static void pack_region_requirement(
          const RegionRequirement &req, Serializer &rez);
      static void pack_grant(
          const Grant &grant, Serializer &rez);
      static void pack_phase_barrier(
          const PhaseBarrier &barrier, Serializer &rez);
    public:
      static void unpack_mappable(Mappable &mappable, Deserializer &derez);
      static void unpack_index_space_requirement(
          IndexSpaceRequirement &req, Deserializer &derez);
      static void unpack_region_requirement(
          RegionRequirement &req, Deserializer &derez);
      static void unpack_grant(
          Grant &grant, Deserializer &derez);
      static void unpack_phase_barrier(
          PhaseBarrier &barrier, Deserializer &derez);
    };

    /**
     * \class PredicateWaiter
     * An interface class for speculative operations
     * and compound predicates that allows them to
     * be notified when their constituent predicates
     * have been resolved.
     */
    class PredicateWaiter {
    public:
      virtual void notify_predicate_value(GenerationID gen, bool value) = 0;
    };

    /**
     * \class Predicate 
     * A predicate operation is an abstract class that
     * contains a method that allows other operations to
     * sample their values and see if they are resolved
     * or whether they are speculated values.
     */
    class PredicateImpl : public Operation {
    public:
      PredicateImpl(Runtime *rt);
    public:
      void activate_predicate(void);
      void deactivate_predicate(void);
    public:
      void add_predicate_reference(void);
      void remove_predicate_reference(void);
      virtual void trigger_complete(void);
      virtual void trigger_commit(void);
    public:
      bool register_waiter(PredicateWaiter *waiter, 
                           GenerationID gen, bool &value);
      PredEvent get_true_guard(void);
      PredEvent get_false_guard(void);
      void get_predicate_guards(PredEvent &true_guard, PredEvent &false_guard);
      Future get_future_result(void);
    protected:
      void set_resolved_value(GenerationID pred_gen, bool value);
    protected:
      bool predicate_resolved;
      bool predicate_value;
      std::map<PredicateWaiter*,GenerationID> waiters;
    protected:
      RtUserEvent collect_predicate;
      unsigned predicate_references;
      PredEvent true_guard, false_guard;
    protected:
      Future result_future;
      bool can_result_future_complete;
    };

    /**
     * \class SpeculativeOp
     * A speculative operation is an abstract class
     * that serves as the basis for operation which
     * can be speculated on a predicate value.  They
     * will ask the predicate value for their value and
     * whether they have actually been resolved or not.
     * Based on that infomration the speculative operation
     * will decide how to manage the operation.
     */
    class SpeculativeOp : public Operation, PredicateWaiter {
    public:
      enum SpecState {
        PENDING_ANALYSIS_STATE,
        SPECULATE_TRUE_STATE,
        SPECULATE_FALSE_STATE,
        RESOLVE_TRUE_STATE,
        RESOLVE_FALSE_STATE,
      };
    public:
      SpeculativeOp(Runtime *rt);
    public:
      void activate_speculative(void);
      void deactivate_speculative(void);
    public:
      void initialize_speculation(InnerContext *ctx,bool track,unsigned regions,
          const std::vector<StaticDependence> *dependences, const Predicate &p);
      void register_predicate_dependence(void);
      virtual bool is_predicated_op(void) const;
      // Wait until the predicate is valid and then return
      // its value.  Give it the current processor in case it
      // needs to wait for the value
      bool get_predicate_value(Processor proc);
    public:
      // Override the execute dependence analysis call so 
      // we can decide whether to continue performing the 
      // dependence analysis here or not
      virtual void execute_dependence_analysis(void);
      virtual void trigger_resolution(void);
    public:
      // Call this method for inheriting classes 
      // to determine whether they should speculate 
      virtual bool query_speculate(bool &value, bool &mapping_only) = 0;
    public:
      // Every speculative operation will always get exactly one
      // call back to one of these methods after the predicate has
      // resolved. The 'speculated' parameter indicates whether the
      // operation was speculated by the mapper. The 'launch' parameter
      // indicates whether the operation has been issued into the 
      // pipeline for execution yet
      virtual void resolve_true(bool speculated, bool launched) = 0;
      virtual void resolve_false(bool speculated, bool launched) = 0;
    public:
      virtual void notify_predicate_value(GenerationID gen, bool value);
    protected:
      SpecState    speculation_state;
      PredicateOp *predicate;
      bool speculate_mapping_only;
      bool received_trigger_resolution;
    protected:
      RtUserEvent predicate_waiter; // used only when needed
    };

    /**
     * \class Memoizable
     * An abstract class for retrieving trace local ids in physical tracing.
     */
    class Memoizable {
    public:
      virtual ~Memoizable(void) { }
      virtual bool is_memoizable_task(void) const = 0;
      virtual bool is_recording(void) const = 0;
      virtual bool is_memoizing(void) const = 0;
      virtual AddressSpaceID get_origin_space(void) const = 0;
      virtual PhysicalTemplate* get_template(void) const = 0;
      virtual ApEvent get_memo_completion(void) const = 0;
      virtual void replay_mapping_output(void) = 0;
      virtual Operation* get_operation(void) const = 0;
      virtual Operation::OpKind get_memoizable_kind(void) const = 0;
      // Return a trace local unique ID for this operation
      typedef std::pair<unsigned, DomainPoint> TraceLocalID;
      virtual TraceLocalID get_trace_local_id(void) const = 0;
      virtual ApEvent compute_sync_precondition(const TraceInfo *in) const = 0;
      virtual void set_effects_postcondition(ApEvent postcondition) = 0;
      virtual void complete_replay(ApEvent complete_event) = 0;
      virtual void find_equivalence_sets(Runtime *runtime, unsigned idx,
        const FieldMask &mask, FieldMaskSet<EquivalenceSet> &target) const = 0;
    protected:
      virtual const VersionInfo& get_version_info(unsigned idx) const = 0;
    public:
      virtual void pack_remote_memoizable(Serializer &rez, 
                                          AddressSpaceID target) const;
      virtual Memoizable* clone(Operation *op) { return this; }
    };

    class RemoteMemoizable : public Memoizable {
    public:
      RemoteMemoizable(Operation *op, Memoizable *original, 
                       AddressSpaceID origin, Operation::OpKind kind,
                       TraceLocalID tid, ApEvent completion_event,
                       bool is_memoizable_task, bool is_memoizing);
      virtual ~RemoteMemoizable(void);
    public:
      virtual bool is_memoizable_task(void) const;
      virtual bool is_recording(void) const;
      virtual bool is_memoizing(void) const;
      virtual AddressSpaceID get_origin_space(void) const;
      virtual PhysicalTemplate* get_template(void) const;
      virtual ApEvent get_memo_completion(void) const;
      virtual void replay_mapping_output(void);
      virtual Operation* get_operation(void) const;
      virtual Operation::OpKind get_memoizable_kind(void) const;
      // Return a trace local unique ID for this operation
      typedef std::pair<unsigned, DomainPoint> TraceLocalID;
      virtual TraceLocalID get_trace_local_id(void) const;
      virtual ApEvent compute_sync_precondition(const TraceInfo *info) const;
      virtual void set_effects_postcondition(ApEvent postcondition);
      virtual void complete_replay(ApEvent complete_event);
      virtual void find_equivalence_sets(Runtime *runtime, unsigned idx,
          const FieldMask &mask, FieldMaskSet<EquivalenceSet> &target) const;
    protected:
      virtual const VersionInfo& get_version_info(unsigned idx) const;
    public:
      virtual void pack_remote_memoizable(Serializer &rez, 
                                          AddressSpaceID target) const;
      virtual Memoizable* clone(Operation *op);
      static Memoizable* unpack_remote_memoizable(Deserializer &derez,
                                      Operation *op, Runtime *runtime);
      static void handle_eq_request(Deserializer &derez, Runtime *runtime,
                                    AddressSpaceID source);
      static void handle_eq_response(Deserializer &derez, Runtime *runtime);
    public:
      Operation *const op;
      Memoizable *const original; // not a valid pointer on remote nodes
      const AddressSpaceID origin;
      const Operation::OpKind kind;
      const TraceLocalID trace_local_id;
      const ApEvent completion_event;
      const bool is_mem_task;
      const bool is_memo;
    };

    /**
     * \class MemoizableOp
     * A memoizable operation is an abstract class
     * that serves as the basis for operation whose
     * physical analysis can be memoized.  Memoizable
     * operations go through an extra step in the mapper
     * to determine whether to memoize their physical analysis.
     */
    template<typename OP>
    class MemoizableOp : public OP, public Memoizable {
    public:
      enum MemoizableState {
        NO_MEMO,   // The operation is not subject to memoization
        MEMO_REQ,  // The mapper requested memoization on this operation
        RECORD,    // The runtime is recording analysis for this operation
        REPLAY,    // The runtime is replaying analysis for this opeartion
      };
    public:
      MemoizableOp(Runtime *rt);
      void initialize_memoizable(void);
      virtual Operation* get_operation(void) const 
        { return const_cast<MemoizableOp<OP>*>(this); }
      virtual Memoizable* get_memoizable(void) { return this; }
    protected:
      void pack_memoizable(Serializer &rez);
      void unpack_memoizable(Deserializer &derez);
    protected:
      void activate_memoizable(void);
    public:
      virtual void execute_dependence_analysis(void);
      virtual void replay_analysis(void) = 0;
    public:
      // From Memoizable
      virtual TraceLocalID get_trace_local_id(void) const;
      virtual PhysicalTemplate* get_template(void) const;
      virtual ApEvent compute_sync_precondition(const TraceInfo *info) const
        { assert(false); return ApEvent::NO_AP_EVENT; }
      virtual void set_effects_postcondition(ApEvent postcondition)
        { assert(false); }
      virtual void complete_replay(ApEvent complete_event)
        { assert(false); }
      virtual ApEvent get_memo_completion(void) const
        { return this->get_completion_event(); }
      virtual void replay_mapping_output(void) { /*do nothing*/ }
      virtual Operation::OpKind get_memoizable_kind(void) const
        { return this->get_operation_kind(); }
      virtual ApEvent compute_init_precondition(const TraceInfo &info);
      virtual void find_equivalence_sets(Runtime *runtime, unsigned idx, 
          const FieldMask &mask, FieldMaskSet<EquivalenceSet> &eqs) const;
    protected:
      void invoke_memoize_operation(MapperID mapper_id);
    public:
      virtual bool is_memoizing(void) const { return memo_state != NO_MEMO; }
      virtual bool is_recording(void) const { return memo_state == RECORD; }
      inline bool is_replaying(void) const { return memo_state == REPLAY; }
      virtual bool is_memoizable_task(void) const { return false; }
      virtual AddressSpaceID get_origin_space(void) const 
        { return this->runtime->address_space; }
      inline MemoizableState get_memoizable_state(void) const 
        { return memo_state; }
    protected:
      // The physical trace for this operation if any
      PhysicalTemplate *tpl;
      // Track whether we are memoizing physical analysis for this operation
      MemoizableState memo_state;
      bool need_prepipeline_stage;
    };

    /**
     * \class ExternalMapping
     * An extension of the external-facing InlineMapping to help 
     * with packing and unpacking them
     */
    class ExternalMapping : public InlineMapping, public ExternalMappable {
    public:
      ExternalMapping(void);
    public:
      virtual void set_context_index(size_t index) = 0;
    public:
      void pack_external_mapping(Serializer &rez, AddressSpaceID target) const;
      void unpack_external_mapping(Deserializer &derez, Runtime *runtime);
    };

    /**
     * \class MapOp
     * Mapping operations are used for computing inline mapping
     * operations.  Mapping operations will always update a
     * physical region once they have finished mapping.  They
     * then complete and commit immediately, possibly even
     * before the physical region is ready to be used.  This
     * also reflects that mapping operations cannot be rolled
     * back because once they have mapped, then information
     * has the ability to escape back to the application's
     * domain and can no longer be tracked by Legion.  Any
     * attempt to roll back an inline mapping operation
     * will result in the entire enclosing task context
     * being restarted.
     */
    class MapOp : public ExternalMapping, public Operation,
                  public LegionHeapify<MapOp> {
    public:
      static const AllocationType alloc_type = MAP_OP_ALLOC;
    public:
      MapOp(Runtime *rt);
      MapOp(const MapOp &rhs);
      virtual ~MapOp(void);
    public:
      MapOp& operator=(const MapOp &rhs);
    public:
      PhysicalRegion initialize(InnerContext *ctx,
                                const InlineLauncher &launcher);
      void initialize(InnerContext *ctx, const PhysicalRegion &region);
      inline const RegionRequirement& get_requirement(void) const
        { return requirement; }
    protected:
      void deactivate_map_op(void);
    public:
      virtual void activate(void);
      virtual void deactivate(void);
      virtual const char* get_logging_name(void) const;
      virtual OpKind get_operation_kind(void) const;
      virtual size_t get_region_count(void) const;
      virtual Mappable* get_mappable(void);
    public:
      virtual bool has_prepipeline_stage(void) const { return true; }
      virtual void trigger_prepipeline_stage(void);
      virtual void trigger_dependence_analysis(void);
      virtual void trigger_ready(void);
      virtual void trigger_mapping(void);
      virtual void deferred_execute(void);
      virtual void trigger_commit(void);
      virtual unsigned find_parent_index(unsigned idx);
      virtual void select_sources(const unsigned index,
                                  const InstanceRef &target,
                                  const InstanceSet &sources,
                                  std::vector<unsigned> &ranking);
      virtual std::map<PhysicalManager*,std::pair<unsigned,bool> >*
                   get_acquired_instances_ref(void);
      virtual void update_atomic_locks(const unsigned index,
                                       Reservation lock, bool exclusive);
      virtual void record_reference_mutation_effect(RtEvent event);
    public:
      virtual UniqueID get_unique_id(void) const;
      virtual size_t get_context_index(void) const;
      virtual void set_context_index(size_t index);
      virtual int get_depth(void) const;
    protected:
      void check_privilege(void);
      void compute_parent_index(void);
      bool invoke_mapper(InstanceSet &mapped_instances);
      virtual void add_copy_profiling_request(const PhysicalTraceInfo &info,
                               Realm::ProfilingRequestSet &requests, bool fill);
      virtual void handle_profiling_response(const ProfilingResponseBase *base,
                                      const Realm::ProfilingResponse &response,
                                      const void *orig, size_t orig_length);
      virtual void handle_profiling_update(int count);
      virtual void pack_remote_operation(Serializer &rez, AddressSpaceID target,
                                         std::set<RtEvent> &applied) const;
    protected:
      bool remap_region;
      ApUserEvent termination_event;
      PhysicalRegion region;
      RegionTreePath privilege_path;
      unsigned parent_req_index;
      VersionInfo version_info;
      std::map<PhysicalManager*,std::pair<unsigned,bool> > acquired_instances;
      std::map<Reservation,bool> atomic_locks;
      std::set<RtEvent> map_applied_conditions;
    protected:
      MapperManager *mapper;
    protected:
      struct MapProfilingInfo : public Mapping::Mapper::InlineProfilingInfo {
      public:
        void *buffer;
        size_t buffer_size;
      };
      std::vector<ProfilingMeasurementID>           profiling_requests;
      std::vector<MapProfilingInfo>                     profiling_info;
      RtUserEvent                                   profiling_reported;
      int                                           profiling_priority;
      int                               outstanding_profiling_requests;
      int                               outstanding_profiling_reported;
    };

    /**
     * \class ExternalCopy
     * An extension of the external-facing Copy to help 
     * with packing and unpacking them
     */
    class ExternalCopy : public Copy, public ExternalMappable {
    public:
      ExternalCopy(void);
    public:
      virtual void set_context_index(size_t index) = 0;
    public:
      void pack_external_copy(Serializer &rez, AddressSpaceID target) const;
      void unpack_external_copy(Deserializer &derez, Runtime *runtime);
    };

    /**
     * \class CopyOp
     * The copy operation provides a mechanism for applications
     * to directly copy data between pairs of fields possibly
     * from different region trees in an efficient way by
     * using the low-level runtime copy facilities. 
     */
    class CopyOp : public ExternalCopy, public MemoizableOp<SpeculativeOp>,
                   public LegionHeapify<CopyOp> {
    public:
      static const AllocationType alloc_type = COPY_OP_ALLOC;
    public:
      enum ReqType {
        SRC_REQ = 0,
        DST_REQ = 1,
        GATHER_REQ = 2,
        SCATTER_REQ = 3,
      };
    public:
      struct DeferredCopyAcross : public LgTaskArgs<DeferredCopyAcross>,
                                  public PhysicalTraceInfo {
      public:
        static const LgTaskID TASK_ID = LG_DEFERRED_COPY_ACROSS_TASK_ID;
      public:
        DeferredCopyAcross(CopyOp *op, const PhysicalTraceInfo &info,
                           unsigned idx, ApEvent pre, ApUserEvent d,
                           PredEvent g, RtUserEvent a, 
                           InstanceSet *src, InstanceSet *dst,
                           InstanceSet *gather, InstanceSet *scatter)
          : LgTaskArgs<DeferredCopyAcross>(op->get_unique_op_id()), 
            PhysicalTraceInfo(info), copy(op),
            index(idx), precondition(pre), done(d), guard(g), applied(a),
            src_targets(src), dst_targets(dst), gather_targets(gather),
            scatter_targets(scatter) 
          // This is kind of scary, Realm is about to make a copy of this
          // without our knowledge, but we need to preserve the correctness
          // of reference counting on PhysicalTraceRecorders, so just add
          // an extra reference here that we will remove when we're handled.
          { if (rec != NULL) rec->add_recorder_reference(); }
      public:
        inline void remove_recorder_reference(void) const
          { if ((rec != NULL) && rec->remove_recorder_reference()) delete rec; }
      public:
        CopyOp *const copy;
        const unsigned index;
        const ApEvent precondition;
        const ApUserEvent done;
        const PredEvent guard;
        const RtUserEvent applied;
        InstanceSet *const src_targets;
        InstanceSet *const dst_targets;
        InstanceSet *const gather_targets;
        InstanceSet *const scatter_targets;
      };
    public:
      CopyOp(Runtime *rt);
      CopyOp(const CopyOp &rhs);
      virtual ~CopyOp(void);
    public:
      CopyOp& operator=(const CopyOp &rhs);
    public:
      void initialize(InnerContext *ctx,
                      const CopyLauncher &launcher);
      void activate_copy(void);
      void deactivate_copy(void);
      void log_copy_requirements(void) const;
      void perform_base_dependence_analysis(void);
    public:
      virtual void activate(void);
      virtual void deactivate(void);
      virtual const char* get_logging_name(void) const;
      virtual OpKind get_operation_kind(void) const;
      virtual size_t get_region_count(void) const;
      virtual Mappable* get_mappable(void);
    public:
      virtual bool has_prepipeline_stage(void) const
        { return need_prepipeline_stage; }
      virtual void trigger_prepipeline_stage(void);
      virtual void trigger_dependence_analysis(void);
      virtual void trigger_ready(void);
      virtual void trigger_mapping(void);
      virtual void trigger_commit(void);
      virtual void report_interfering_requirements(unsigned idx1,unsigned idx2);
      virtual ApEvent exchange_indirect_records(const unsigned index,
          const ApEvent local_done, const PhysicalTraceInfo &trace_info,
          const InstanceSet &instances, const IndexSpace space,
          LegionVector<IndirectRecord>::aligned &records, const bool sources);
    public:
      virtual bool query_speculate(bool &value, bool &mapping_only);
      virtual void resolve_true(bool speculated, bool launched);
      virtual void resolve_false(bool speculated, bool launched);
    public:
      virtual unsigned find_parent_index(unsigned idx);
      virtual void select_sources(const unsigned index,
                                  const InstanceRef &target,
                                  const InstanceSet &sources,
                                  std::vector<unsigned> &ranking);
      virtual std::map<PhysicalManager*,std::pair<unsigned,bool> >*
                   get_acquired_instances_ref(void);
      virtual void update_atomic_locks(const unsigned index,
                                       Reservation lock, bool exclusive);
      virtual void record_reference_mutation_effect(RtEvent event);
    public:
      virtual UniqueID get_unique_id(void) const;
      virtual size_t get_context_index(void) const;
      virtual void set_context_index(size_t index);
      virtual int get_depth(void) const;
    protected:
      void check_copy_privileges(const bool permit_projection);
      void check_copy_privilege(const RegionRequirement &req, unsigned idx,
                                const bool permit_projection);
      void check_compatibility_properties(void) const;
      void compute_parent_indexes(void);
      void perform_copy_across(const unsigned index, 
                               const ApEvent local_init_precondition,
                               const ApUserEvent local_completion,
                               const PredEvent predication_guard,
                               const InstanceSet &src_targets,
                               const InstanceSet &dst_targets,
                               const InstanceSet *gather_targets,
                               const InstanceSet *scatter_targets,
                               const PhysicalTraceInfo &trace_info,
                               std::set<RtEvent> &applied_conditions);
      void finalize_copy_profiling(void);
    public:
      static void handle_deferred_across(const void *args);
    public:
      // From MemoizableOp
      virtual void replay_analysis(void);
    public:
      // From Memoizable
      virtual ApEvent compute_sync_precondition(const TraceInfo *info) const;
      virtual void complete_replay(ApEvent copy_complete_event);
      virtual const VersionInfo& get_version_info(unsigned idx) const;
      virtual const RegionRequirement& get_requirement(unsigned idx) const;
    protected:
      template<ReqType REQ_TYPE>
      static const char* get_req_type_name(void);
      template<ReqType REQ_TYPE>
      int perform_conversion(unsigned idx, const RegionRequirement &req,
                             std::vector<MappingInstance> &output,
                             InstanceSet &targets, bool is_reduce = false);
      virtual void add_copy_profiling_request(const PhysicalTraceInfo &info,
                               Realm::ProfilingRequestSet &requests, bool fill);
      virtual void handle_profiling_response(const ProfilingResponseBase *base,
                                      const Realm::ProfilingResponse &response,
                                      const void *orig, size_t orig_length);
      virtual void handle_profiling_update(int count);
      virtual void pack_remote_operation(Serializer &rez, AddressSpaceID target,
                                         std::set<RtEvent> &applied) const;
      // Separate function for this so it can be called by derived classes
      RtEvent perform_local_versioning_analysis(void);
    public:
      std::vector<RegionTreePath>           src_privilege_paths;
      std::vector<RegionTreePath>           dst_privilege_paths;
      std::vector<unsigned>                 src_parent_indexes;
      std::vector<unsigned>                 dst_parent_indexes;
      LegionVector<VersionInfo>::aligned    src_versions;
      LegionVector<VersionInfo>::aligned    dst_versions;
    public: // These are only used for indirect copies
      std::vector<RegionTreePath>           gather_privilege_paths;
      std::vector<RegionTreePath>           scatter_privilege_paths;
      std::vector<unsigned>                 gather_parent_indexes;
      std::vector<unsigned>                 scatter_parent_indexes;
      std::vector<bool>                     gather_is_range;
      std::vector<bool>                     scatter_is_range;
      LegionVector<VersionInfo>::aligned    gather_versions;
      LegionVector<VersionInfo>::aligned    scatter_versions;
    protected: // for support with mapping
      MapperManager*              mapper;
    protected:
      std::map<PhysicalManager*,std::pair<unsigned,bool> > acquired_instances;
      std::vector<std::map<Reservation,bool> > atomic_locks;
      std::set<RtEvent> map_applied_conditions;
    public:
      PredEvent                   predication_guard;
    protected:
      struct CopyProfilingInfo : public Mapping::Mapper::CopyProfilingInfo {
      public:
        void *buffer;
        size_t buffer_size;
      };
      std::vector<ProfilingMeasurementID>         profiling_requests;
      std::vector<CopyProfilingInfo>                  profiling_info;
      RtUserEvent                                 profiling_reported;
      int                                         profiling_priority;
      int                             outstanding_profiling_requests;
      int                             outstanding_profiling_reported;
    public:
      bool                            possible_src_indirect_out_of_range;
      bool                            possible_dst_indirect_out_of_range;
      bool                            possible_dst_indirect_aliasing; 
    };

    /**
     * \class IndexCopyOp
     * An index copy operation is the same as a copy operation
     * except it is an index space operation for performing
     * multiple copies with projection functions
     */
    class IndexCopyOp : public CopyOp {
    public:
      IndexCopyOp(Runtime *rt);
      IndexCopyOp(const IndexCopyOp &rhs);
      virtual ~IndexCopyOp(void);
    public:
      IndexCopyOp& operator=(const IndexCopyOp &rhs);
    public:
      void initialize(InnerContext *ctx,
                      const IndexCopyLauncher &launcher,
                      IndexSpace launch_space);
    public:
      virtual void activate(void);
      virtual void deactivate(void); 
    protected:
      void activate_index_copy(void);
      void deactivate_index_copy(void);
    public:
      virtual void trigger_prepipeline_stage(void);
      virtual void trigger_dependence_analysis(void);
      virtual void trigger_ready(void);
      virtual void trigger_mapping(void);
      virtual void trigger_commit(void);
      virtual void report_interfering_requirements(unsigned idx1,unsigned idx2);
      virtual ApEvent exchange_indirect_records(const unsigned index,
          const ApEvent local_done, const PhysicalTraceInfo &trace_info,
          const InstanceSet &instances, const IndexSpace space,
          LegionVector<IndirectRecord>::aligned &records, const bool sources);
    public:
      // From MemoizableOp
      virtual void replay_analysis(void);
    public:
      void enumerate_points(void);
      void handle_point_commit(RtEvent point_committed);
      void check_point_requirements(void);
    public:
      IndexSpaceNode*                                    launch_space;
    protected:
      std::vector<PointCopyOp*>                          points;
      std::vector<LegionVector<IndirectRecord>::aligned> src_records;
      std::vector<LegionVector<IndirectRecord>::aligned> dst_records;
      std::vector<std::set<ApEvent> >                    src_exchange_events;
      std::vector<std::set<ApEvent> >                    dst_exchange_events;
      std::vector<ApEvent>                               src_merged;
      std::vector<ApEvent>                               dst_merged;
      std::vector<RtUserEvent>                           src_exchanged;
      std::vector<RtUserEvent>                           dst_exchanged;
      unsigned                                           points_committed;
      bool                                       collective_src_indirect_points;
      bool                                       collective_dst_indirect_points;
      bool                                               commit_request;
      std::set<RtEvent>                                  commit_preconditions;
    protected:
      // For checking aliasing of points in debug mode only
      std::set<std::pair<unsigned,unsigned> > interfering_requirements;
    };

    /**
     * \class PointCopyOp
     * A point copy operation is used for executing the
     * physical part of the analysis for an index copy
     * operation.
     */
    class PointCopyOp : public CopyOp, public ProjectionPoint {
    public:
      friend class IndexCopyOp;
      PointCopyOp(Runtime *rt);
      PointCopyOp(const PointCopyOp &rhs);
      virtual ~PointCopyOp(void);
    public:
      PointCopyOp& operator=(const PointCopyOp &rhs);
    public:
      void initialize(IndexCopyOp *owner, const DomainPoint &point);
      void launch(void);
    public:
      virtual void activate(void);
      virtual void deactivate(void);
      virtual void trigger_prepipeline_stage(void);
      virtual void trigger_dependence_analysis(void);
      virtual void trigger_ready(void);
      // trigger_mapping same as base class
      virtual void trigger_commit(void);
      virtual ApEvent exchange_indirect_records(const unsigned index,
          const ApEvent local_done, const PhysicalTraceInfo &trace_info,
          const InstanceSet &instances, const IndexSpace space,
          LegionVector<IndirectRecord>::aligned &records, const bool sources);
    public:
      // From ProjectionPoint
      virtual const DomainPoint& get_domain_point(void) const;
      virtual void set_projection_result(unsigned idx,LogicalRegion result);
    public:
      // From Memoizable
      virtual TraceLocalID get_trace_local_id(void) const;
    protected:
      IndexCopyOp*              owner;
    };

    /**
     * \class FenceOp
     * Fence operations give the application the ability to
     * enforce ordering guarantees between different tasks
     * in the same context which may become important when
     * certain updates to the region tree are desired to be
     * observed before a later operation either maps or 
     * runs. All fences are mapping fences for correctness.
     * Fences all support the optional ability to be an 
     * execution fence.
     */
    class FenceOp : public Operation, public LegionHeapify<FenceOp> {
    public:
      enum FenceKind {
        MAPPING_FENCE,
        EXECUTION_FENCE,
      };
    public:
      static const AllocationType alloc_type = FENCE_OP_ALLOC;
    public:
      FenceOp(Runtime *rt);
      FenceOp(const FenceOp &rhs);
      virtual ~FenceOp(void);
    public:
      FenceOp& operator=(const FenceOp &rhs);
    public:
      Future initialize(InnerContext *ctx, FenceKind kind, 
                        bool need_future, bool track=true);
    public:
      virtual void activate(void);
      virtual void deactivate(void);
      virtual const char* get_logging_name(void) const;
      virtual OpKind get_operation_kind(void) const;
    public:
      virtual void trigger_dependence_analysis(void);
      virtual void trigger_mapping(void);
#ifdef LEGION_SPY
      virtual void trigger_complete(void);
#endif
    public:
      void deactivate_fence(void);
    protected:
      void perform_fence_analysis(bool update_fence = false);
      void update_current_fence(void);
    protected:
      FenceKind fence_kind;
      std::set<RtEvent> map_applied_conditions;
      ApEvent execution_precondition;
      Future result;
    };

    /**
     * \class FrameOp
     * Frame operations provide a mechanism for grouping 
     * operations within the same context into frames. Frames
     * provide an application directed way of controlling the
     * number of outstanding operations in flight in a context
     * at any given time through the mapper interface.
     */
    class FrameOp : public FenceOp {
    public:
      static const AllocationType alloc_type = FRAME_OP_ALLOC;
    public:
      FrameOp(Runtime *rt);
      FrameOp(const FrameOp &rhs);
      virtual ~FrameOp(void);
    public:
      FrameOp& operator=(const FrameOp &rhs);
    public:
      void initialize(InnerContext *ctx);
      void set_previous(ApEvent previous);
    public:
      virtual void activate(void);
      virtual void deactivate(void);
      virtual const char* get_logging_name(void) const;
      virtual OpKind get_operation_kind(void) const;
    public:
      virtual void trigger_mapping(void);
      virtual void trigger_complete(void);
    protected:
      ApEvent previous_completion;
    };

    /**
     * \class CreationOp
     * A creation operation is used for deferring the creation of
     * an particular resource until some event has transpired such
     * as the resolution of a future.
     */
    class CreationOp : public Operation, public LegionHeapify<CreationOp> {
    public:
      static const AllocationType alloc_type = CREATION_OP_ALLOC;
    public:
      enum CreationKind {
        FENCE_CREATION,
        INDEX_SPACE_CREATION,
        FIELD_ALLOCATION,
        FUTURE_MAP_CREATION,
      };
    public:
      CreationOp(Runtime *rt);
      CreationOp(const CreationOp &rhs);
      virtual ~CreationOp(void);
    public:
      CreationOp& operator=(const CreationOp &rhs);
    public:
      void initialize_fence(InnerContext *ctx, RtEvent precondition);
      void initialize_index_space(
                 InnerContext *ctx, IndexSpaceNode *node, const Future &future);
      void initialize_field(InnerContext *ctx, FieldSpaceNode *node,
                            FieldID fid, const Future &field_size,
                            RtEvent precondition, bool owner = true);
      void initialize_fields(InnerContext *ctx, FieldSpaceNode *node,
                             const std::vector<FieldID> &fids,
                             const std::vector<Future> &field_sizes,
                             RtEvent precondition, bool owner = true);
      void initialize_map(InnerContext *ctx,
                          const std::map<DomainPoint,Future> &futures);
    public:
      virtual void activate(void);
      virtual void deactivate(void);
      virtual const char* get_logging_name(void) const;
      virtual OpKind get_operation_kind(void) const;
    public:
      virtual void trigger_dependence_analysis(void);
      virtual void trigger_mapping(void);
      virtual void trigger_complete(void);
    protected:
      CreationKind kind; 
      IndexSpaceNode *index_space_node;
      FieldSpaceNode *field_space_node;
      std::vector<Future> futures;
      std::vector<FieldID> fields;
      RtEvent mapping_precondition;
      bool owner;
    };

    /**
     * \class DeletionOp
     * In keeping with the deferred execution model, deletions
     * must be deferred until all other operations that were
     * issued earlier are done using the regions that are
     * going to be deleted.  Deletion operations defer deletions
     * until they are safe to be committed.
     */
    class DeletionOp : public Operation, public LegionHeapify<DeletionOp> {
    public:
      static const AllocationType alloc_type = DELETION_OP_ALLOC;
    public:
      enum DeletionKind {
        INDEX_SPACE_DELETION,
        INDEX_PARTITION_DELETION,
        FIELD_SPACE_DELETION,
        FIELD_DELETION,
        LOGICAL_REGION_DELETION,
      };
    public:
      DeletionOp(Runtime *rt);
      DeletionOp(const DeletionOp &rhs);
      virtual ~DeletionOp(void);
    public:
      DeletionOp& operator=(const DeletionOp &rhs);
    public:
      inline void set_execution_precondition(ApEvent precondition)
        { execution_precondition = precondition; }
    public:
      void initialize_index_space_deletion(InnerContext *ctx, IndexSpace handle,
                                   std::vector<IndexPartition> &sub_partitions,
                                   const bool unordered);
      void initialize_index_part_deletion(InnerContext *ctx,IndexPartition part,
                                   std::vector<IndexPartition> &sub_partitions,
                                   const bool unordered);
      void initialize_field_space_deletion(InnerContext *ctx,
                                           FieldSpace handle,
                                           const bool unordered);
      void initialize_field_deletion(InnerContext *ctx, FieldSpace handle,
                                     FieldID fid, const bool unordered);
      void initialize_field_deletions(InnerContext *ctx, FieldSpace handle,
                                      const std::set<FieldID> &to_free,
                                      const bool unordered);
      void initialize_logical_region_deletion(InnerContext *ctx, 
                                              LogicalRegion handle,
                                              const bool unordered);
    public:
      virtual void activate(void);
      virtual void deactivate(void);
      virtual const char* get_logging_name(void) const;
      virtual OpKind get_operation_kind(void) const;
    protected:
      void activate_deletion(void);
      void deactivate_deletion(void);
    public:
      virtual void trigger_dependence_analysis(void);
      virtual void trigger_ready(void);
      virtual void trigger_mapping(void); 
      virtual void trigger_complete(void);
      virtual unsigned find_parent_index(unsigned idx);
      virtual void pack_remote_operation(Serializer &rez, AddressSpaceID target,
                                         std::set<RtEvent> &applied) const;
    protected:
      DeletionKind kind;
      ApEvent execution_precondition;
      IndexSpace index_space;
      IndexPartition index_part;
      std::vector<IndexPartition> sub_partitions;
      FieldSpace field_space;
      LogicalRegion logical_region;
      std::set<FieldID> free_fields;
      std::vector<FieldID> local_fields;
      std::vector<FieldID> global_fields;
      std::vector<unsigned> local_field_indexes;
      std::vector<unsigned> parent_req_indexes;
      std::vector<unsigned> deletion_req_indexes;
      std::vector<bool> returnable_privileges;
      std::vector<RegionRequirement> deletion_requirements;
      LegionVector<VersionInfo>::aligned version_infos;
      std::set<RtEvent> map_applied_conditions;
    }; 

    /**
     * \class InternalOp
     * The InternalOp class is an abstract intermediate class
     * for detecting when an operation is generated by the 
     * runtime and not one created by the runtime. This
     * distinction is primarily emplyed by the tracing 
     * infrastructure which can memoize analysis overheads
     * for application operations, but must still handle
     * internal operations correctly.
     */
    class InternalOp : public Operation {
    public:
      InternalOp(Runtime *rt);
      virtual ~InternalOp(void);
    public:
      void initialize_internal(Operation *creator, int creator_req_idx,
                               const LogicalTraceInfo &trace_info);
      void activate_internal(void);
      void deactivate_internal(void);
    public:
      virtual bool is_internal_op(void) const { return true; }
      virtual const FieldMask& get_internal_mask(void) const = 0;
    public:
      inline int get_internal_index(void) const { return creator_req_idx; }
      void record_trace_dependence(Operation *target, GenerationID target_gen,
                                   int target_idx, int source_idx, 
                                   DependenceType dtype,
                                   const FieldMask &dependent_mask);
      virtual unsigned find_parent_index(unsigned idx);
    protected:
      // These things are really only needed for tracing
      // Information about the operation that generated
      // this close operation so we don't register dependences on it
      Operation *create_op;
      GenerationID create_gen;
      // The source index of the region requirement from the original 
      // operation that generated this internal operation
      int creator_req_idx;
    };

    /**
     * \class ExternalClose
     * An extension of the external-facing Close to help 
     * with packing and unpacking them
     */
    class ExternalClose : public Close, public ExternalMappable {
    public:
      ExternalClose(void);
    public:
      virtual void set_context_index(size_t index) = 0;
    public:
      void pack_external_close(Serializer &rez, AddressSpaceID target) const;
      void unpack_external_close(Deserializer &derez, Runtime *runtime);
    };

    /**
     * \class CloseOp
     * Close operations are only visible internally inside
     * the runtime and are issued to help close up the 
     * physical region tree. There are two types of close
     * operations that both inherit from this class:
     * InterCloseOp and PostCloseOp.
     */
    class CloseOp : public ExternalClose, public InternalOp {
    public:
      static const AllocationType alloc_type = CLOSE_OP_ALLOC;
    public:
      CloseOp(Runtime *rt);
      CloseOp(const CloseOp &rhs);
      virtual ~CloseOp(void);
    public:
      CloseOp& operator=(const CloseOp &rhs);
    public:
      virtual UniqueID get_unique_id(void) const;
      virtual size_t get_context_index(void) const;
      virtual void set_context_index(size_t index);
      virtual int get_depth(void) const;
      virtual Mappable* get_mappable(void);
    public:
      void activate_close(void);
      void deactivate_close(void);
      // This is for post and virtual close ops
      void initialize_close(InnerContext *ctx,
                            const RegionRequirement &req, bool track);
      // These is for internal close ops
      void initialize_close(Operation *creator, unsigned idx,
                            unsigned parent_req_index,
                            const RegionRequirement &req,
                            const LogicalTraceInfo &trace_info);
      void perform_logging(void);
    public:
      virtual void activate(void) = 0;
      virtual void deactivate(void) = 0;
      virtual const char* get_logging_name(void) const = 0;
      virtual OpKind get_operation_kind(void) const = 0;
      virtual size_t get_region_count(void) const;
      virtual const FieldMask& get_internal_mask(void) const;
    public:
      virtual void trigger_commit(void);
    protected:
      RegionTreePath privilege_path;
      VersionInfo    version_info;
    };

    /**
     * \class MergeCloseOp
     * merge close operations are issued by the runtime
     * for closing up region trees as part of the normal execution
     * of an application.
     */
    class MergeCloseOp : public CloseOp, public LegionHeapify<MergeCloseOp> {
    public:
      MergeCloseOp(Runtime *runtime);
      MergeCloseOp(const MergeCloseOp &rhs);
      virtual ~MergeCloseOp(void);
    public:
      MergeCloseOp& operator=(const MergeCloseOp &rhs);
    public:
      void initialize(InnerContext *ctx, const RegionRequirement &req,
                      const LogicalTraceInfo &trace_info, int close_idx,
                      const FieldMask &close_mask, Operation *create_op);
    public:
      virtual void activate(void);
      virtual void deactivate(void);
      virtual const char* get_logging_name(void) const;
      virtual OpKind get_operation_kind(void) const;
      virtual const FieldMask& get_internal_mask(void) const;
    public:
      virtual unsigned find_parent_index(unsigned idx);
#ifdef LEGION_SPY
      virtual void trigger_complete(void);
#endif
    protected:
      unsigned parent_req_index; 
    protected:
      FieldMask close_mask;
    };

    /**
     * \class PostCloseOp
     * Post close operations are issued by the runtime after a
     * task has finished executing and the region tree contexts
     * need to be closed up to the original physical instance
     * that was mapped by the parent task.
     */
    class PostCloseOp : public CloseOp, public LegionHeapify<PostCloseOp> {
    public:
      PostCloseOp(Runtime *runtime);
      PostCloseOp(const PostCloseOp &rhs);
      virtual ~PostCloseOp(void);
    public:
      PostCloseOp& operator=(const PostCloseOp &rhs);
    public:
      void initialize(InnerContext *ctx, unsigned index, 
                      const InstanceSet &target_instances); 
    public:
      virtual void activate(void);
      virtual void deactivate(void);
      virtual const char* get_logging_name(void) const;
      virtual OpKind get_operation_kind(void) const;
    public:
      virtual void trigger_dependence_analysis(void);
      virtual void trigger_ready(void);
      virtual void trigger_mapping(void);
      virtual void trigger_commit(void);
      virtual unsigned find_parent_index(unsigned idx);
      virtual void select_sources(const unsigned index,
                                  const InstanceRef &target,
                                  const InstanceSet &sources,
                                  std::vector<unsigned> &ranking);
      virtual std::map<PhysicalManager*,std::pair<unsigned,bool> >*
                   get_acquired_instances_ref(void);
      virtual void record_reference_mutation_effect(RtEvent event);
    protected:
      virtual void add_copy_profiling_request(const PhysicalTraceInfo &info,
                               Realm::ProfilingRequestSet &requests, bool fill);
      virtual void handle_profiling_response(const ProfilingResponseBase *base,
                                      const Realm::ProfilingResponse &response,
                                      const void *orig, size_t orig_length);
      virtual void handle_profiling_update(int count);
      virtual void pack_remote_operation(Serializer &rez, AddressSpaceID target,
                                         std::set<RtEvent> &applied) const;
    protected:
      unsigned parent_idx;
      InstanceSet target_instances;
      std::map<PhysicalManager*,std::pair<unsigned,bool> > acquired_instances;
      std::set<RtEvent> map_applied_conditions;
    protected:
      MapperManager *mapper;
    protected:
      struct CloseProfilingInfo : public Mapping::Mapper::CloseProfilingInfo {
      public:
        void *buffer;
        size_t buffer_size;
      };
      std::vector<ProfilingMeasurementID>          profiling_requests;
      std::vector<CloseProfilingInfo>                  profiling_info;
      RtUserEvent                                  profiling_reported;
      int                                          profiling_priority;
      int                              outstanding_profiling_requests;
      int                              outstanding_profiling_reported;
    };

    /**
     * \class VirtualCloseOp
     * Virtual close operations are issued by the runtime for
     * closing up virtual mappings to a composite instance
     * that can then be propagated back to the enclosing
     * parent task.
     */
    class VirtualCloseOp : public CloseOp, 
                           public LegionHeapify<VirtualCloseOp> {
    public:
      VirtualCloseOp(Runtime *runtime);
      VirtualCloseOp(const VirtualCloseOp &rhs);
      virtual ~VirtualCloseOp(void);
    public:
      VirtualCloseOp& operator=(const VirtualCloseOp &rhs);
    public:
      void initialize(InnerContext *ctx, unsigned index,
                      const RegionRequirement &req);
    public:
      virtual void activate(void);
      virtual void deactivate(void);
      virtual const char* get_logging_name(void) const;
      virtual OpKind get_operation_kind(void) const;
    public:
      virtual void trigger_dependence_analysis(void);
      virtual void trigger_mapping(void);
      virtual unsigned find_parent_index(unsigned idx);
#ifdef LEGION_SPY
      virtual void trigger_complete(void);
#endif
    protected:
      std::set<RtEvent> map_applied_conditions;
      unsigned parent_idx;
    };

    /**
     * \class ExternalAcquire
     * An extension of the external-facing Acquire to help 
     * with packing and unpacking them
     */
    class ExternalAcquire : public Acquire, public ExternalMappable {
    public:
      ExternalAcquire(void);
    public:
      virtual void set_context_index(size_t index) = 0;
    public:
      void pack_external_acquire(Serializer &rez, AddressSpaceID target) const;
      void unpack_external_acquire(Deserializer &derez, Runtime *runtime);
    };

    /**
     * \class AcquireOp
     * Acquire operations are used for performing
     * user-level software coherence when tasks own
     * regions with simultaneous coherence.
     */
    class AcquireOp : public ExternalAcquire,public MemoizableOp<SpeculativeOp>,
                      public LegionHeapify<AcquireOp> {
    public:
      static const AllocationType alloc_type = ACQUIRE_OP_ALLOC;
    public:
      AcquireOp(Runtime *rt);
      AcquireOp(const AcquireOp &rhs);
      virtual ~AcquireOp(void);
    public:
      AcquireOp& operator=(const AcquireOp &rhs);
    public:
      void initialize(InnerContext *ctx, const AcquireLauncher &launcher);
    public:
      virtual void activate(void);
      virtual void deactivate(void);
      virtual const char* get_logging_name(void) const; 
      virtual OpKind get_operation_kind(void) const;
      virtual size_t get_region_count(void) const;
      virtual Mappable* get_mappable(void);
    public:
      virtual bool has_prepipeline_stage(void) const { return true; }
      virtual void trigger_prepipeline_stage(void);
      virtual void trigger_dependence_analysis(void);
      virtual void trigger_ready(void);
      virtual void trigger_mapping(void);
    public:
      virtual bool query_speculate(bool &value, bool &mapping_only);
      virtual void resolve_true(bool speculated, bool launched);
      virtual void resolve_false(bool speculated, bool launched);
    public:
      virtual void trigger_commit(void);
      virtual unsigned find_parent_index(unsigned idx);
      virtual std::map<PhysicalManager*,std::pair<unsigned,bool> >*
                   get_acquired_instances_ref(void);
      virtual void record_reference_mutation_effect(RtEvent event);
    public: 
      virtual UniqueID get_unique_id(void) const;
      virtual size_t get_context_index(void) const;
      virtual void set_context_index(size_t index);
      virtual int get_depth(void) const;
    public:
      const RegionRequirement& get_requirement(void) const;
    public:
      // From MemoizableOp
      virtual void replay_analysis(void);
    public:
      // From Memoizable
      virtual ApEvent compute_sync_precondition(const TraceInfo *info) const;
      virtual void complete_replay(ApEvent acquire_complete_event);
      virtual const VersionInfo& get_version_info(unsigned idx) const;
      virtual const RegionRequirement& get_requirement(unsigned idx) const;
    protected:
      void check_acquire_privilege(void);
      void compute_parent_index(void);
      void invoke_mapper(void);
      virtual void add_copy_profiling_request(const PhysicalTraceInfo &info,
                               Realm::ProfilingRequestSet &requests, bool fill);
      virtual void handle_profiling_response(const ProfilingResponseBase *base,
                                      const Realm::ProfilingResponse &response,
                                      const void *orig, size_t orig_length);
      virtual void handle_profiling_update(int count);
      virtual void pack_remote_operation(Serializer &rez, AddressSpaceID target,
                                         std::set<RtEvent> &applied) const;
    protected:
      RegionRequirement requirement;
      RegionTreePath    privilege_path;
      VersionInfo       version_info;
      unsigned          parent_req_index;
      std::map<PhysicalManager*,std::pair<unsigned,bool> > acquired_instances;
      std::set<RtEvent> map_applied_conditions;
    protected:
      MapperManager*    mapper;
    protected:
      struct AcquireProfilingInfo : 
        public Mapping::Mapper::AcquireProfilingInfo {
      public:
        void *buffer;
        size_t buffer_size;
      };
      std::vector<ProfilingMeasurementID>            profiling_requests;
      std::vector<AcquireProfilingInfo>                  profiling_info;
      RtUserEvent                                    profiling_reported;
      int                                            profiling_priority;
      int                                outstanding_profiling_requests;
      int                                outstanding_profiling_reported;
    };

    /**
     * \class ExternalRelease
     * An extension of the external-facing Release to help 
     * with packing and unpacking them
     */
    class ExternalRelease: public Release, public ExternalMappable {
    public:
      ExternalRelease(void);
    public:
      virtual void set_context_index(size_t index) = 0;
    public:
      void pack_external_release(Serializer &rez, AddressSpaceID target) const;
      void unpack_external_release(Deserializer &derez, Runtime *runtime);
    };

    /**
     * \class ReleaseOp
     * Release operations are used for performing
     * user-level software coherence when tasks own
     * regions with simultaneous coherence.
     */
    class ReleaseOp : public ExternalRelease,public MemoizableOp<SpeculativeOp>,
                      public LegionHeapify<ReleaseOp> {
    public:
      static const AllocationType alloc_type = RELEASE_OP_ALLOC;
    public:
      ReleaseOp(Runtime *rt);
      ReleaseOp(const ReleaseOp &rhs);
      virtual ~ReleaseOp(void);
    public:
      ReleaseOp& operator=(const ReleaseOp &rhs);
    public:
      void initialize(InnerContext *ctx, const ReleaseLauncher &launcher);
    public:
      virtual void activate(void);
      virtual void deactivate(void);
      virtual const char* get_logging_name(void) const;
      virtual OpKind get_operation_kind(void) const;
      virtual size_t get_region_count(void) const;
      virtual Mappable* get_mappable(void);
    public:
      virtual bool has_prepipeline_stage(void) const { return true; }
      virtual void trigger_prepipeline_stage(void);
      virtual void trigger_dependence_analysis(void);
      virtual void trigger_ready(void);
      virtual void trigger_mapping(void);
    public:
      virtual bool query_speculate(bool &value, bool &mapping_only);
      virtual void resolve_true(bool speculated, bool launched);
      virtual void resolve_false(bool speculated, bool launched);
    public:
      virtual void trigger_commit(void);
      virtual unsigned find_parent_index(unsigned idx);
      virtual void select_sources(const unsigned index,
                                  const InstanceRef &target,
                                  const InstanceSet &sources,
                                  std::vector<unsigned> &ranking);
      virtual std::map<PhysicalManager*,std::pair<unsigned,bool> >*
                   get_acquired_instances_ref(void);
      virtual void record_reference_mutation_effect(RtEvent event);
    public:
      virtual UniqueID get_unique_id(void) const;
      virtual size_t get_context_index(void) const;
      virtual void set_context_index(size_t index);
      virtual int get_depth(void) const;
    public:
      const RegionRequirement& get_requirement(void) const;
    public:
      // From MemoizableOp
      virtual void replay_analysis(void);
    public:
      // From Memoizable
      virtual ApEvent compute_sync_precondition(const TraceInfo *info) const;
      virtual void complete_replay(ApEvent release_complete_event);
      virtual const VersionInfo& get_version_info(unsigned idx) const;
      virtual const RegionRequirement& get_requirement(unsigned idx) const;
    protected:
      void check_release_privilege(void);
      void compute_parent_index(void);
      void invoke_mapper(void);
      virtual void add_copy_profiling_request(const PhysicalTraceInfo &info,
                               Realm::ProfilingRequestSet &requests, bool fill);
      virtual void handle_profiling_response(const ProfilingResponseBase *base,
                                      const Realm::ProfilingResponse &response,
                                      const void *orig, size_t orig_length);
      virtual void handle_profiling_update(int count);
      virtual void pack_remote_operation(Serializer &rez, AddressSpaceID target,
                                         std::set<RtEvent> &applied) const;
    protected:
      RegionRequirement requirement;
      RegionTreePath    privilege_path;
      VersionInfo       version_info;
      unsigned          parent_req_index;
      std::map<PhysicalManager*,std::pair<unsigned,bool> > acquired_instances;
      std::set<RtEvent> map_applied_conditions;
    protected:
      MapperManager*    mapper;
    protected:
      struct ReleaseProfilingInfo : 
        public Mapping::Mapper::ReleaseProfilingInfo {
      public:
        void *buffer;
        size_t buffer_size;
      };
      std::vector<ProfilingMeasurementID>            profiling_requests;
      std::vector<ReleaseProfilingInfo>                  profiling_info;
      RtUserEvent                                    profiling_reported;
      int                                            profiling_priority;
      int                                outstanding_profiling_requests;
      int                                outstanding_profiling_reported;
    };

    /**
     * \class DynamicCollectiveOp
     * A class for getting values from a collective operation
     * and writing them into a future. This will also give
     * us the framework necessary to handle roll backs on 
     * collectives so we can memoize their results.
     */
    class DynamicCollectiveOp : public Mappable,
                                public MemoizableOp<Operation>,
                                public LegionHeapify<DynamicCollectiveOp> {
    public:
      static const AllocationType alloc_type = DYNAMIC_COLLECTIVE_OP_ALLOC;
    public:
      DynamicCollectiveOp(Runtime *rt);
      DynamicCollectiveOp(const DynamicCollectiveOp &rhs);
      virtual ~DynamicCollectiveOp(void);
    public:
      DynamicCollectiveOp& operator=(const DynamicCollectiveOp &rhs);
    public:
      Future initialize(InnerContext *ctx, const DynamicCollective &dc);
    public:
      // From Mappable
      virtual UniqueID get_unique_id(void) const { return unique_op_id; }
      virtual size_t get_context_index(void) const;
      virtual int get_depth(void) const;
      virtual MappableType get_mappable_type(void) const
        { return DYNAMIC_COLLECTIVE_MAPPABLE; }
      virtual const Task* as_task(void) const { return NULL; }
      virtual const Copy* as_copy(void) const { return NULL; }
      virtual const InlineMapping* as_inline(void) const { return NULL; }
      virtual const Acquire* as_acquire(void) const { return NULL; }
      virtual const Release* as_release(void) const { return NULL; }
      virtual const Close* as_close(void) const { return NULL; }
      virtual const Fill* as_fill(void) const { return NULL; }
      virtual const Partition* as_partition(void) const { return NULL; }
      virtual const DynamicCollective* as_dynamic_collective(void) const
        { return &collective; }
      virtual const MustEpoch* as_must_epoch(void) const { return NULL; }
      virtual const VersionInfo& get_version_info(unsigned idx) const
        { assert(false); return *(new VersionInfo()); }
      virtual const RegionRequirement& get_requirement(unsigned idx) const
        { assert(false); return *(new RegionRequirement()); }
    public:
      // From MemoizableOp
      virtual void replay_analysis(void);
    public:
      virtual void activate(void);
      virtual void deactivate(void);
      virtual const char* get_logging_name(void) const;
      virtual OpKind get_operation_kind(void) const;
    public:
      virtual void trigger_dependence_analysis(void);
      virtual void trigger_mapping(void);
      virtual void deferred_execute(void);
      virtual void trigger_complete(void);
    protected:
      Future future;
      DynamicCollective collective;
    };

    /**
     * \class FuturePredOp
     * A class for making predicates out of futures.
     */
    class FuturePredOp : public PredicateOp, 
                         public LegionHeapify<FuturePredOp> {
    public:
      static const AllocationType alloc_type = FUTURE_PRED_OP_ALLOC;
    public:
      struct ResolveFuturePredArgs : public LgTaskArgs<ResolveFuturePredArgs> {
      public:
        static const LgTaskID TASK_ID = LG_RESOLVE_FUTURE_PRED_ID;
      public:
        ResolveFuturePredArgs(FuturePredOp *op)
          : LgTaskArgs<ResolveFuturePredArgs>(op->get_unique_op_id()),
            future_pred_op(op) { }
      public:
        FuturePredOp *const future_pred_op;
      };
    public:
      FuturePredOp(Runtime *rt);
      FuturePredOp(const FuturePredOp &rhs);
      virtual ~FuturePredOp(void);
    public:
      FuturePredOp& operator=(const FuturePredOp &rhs);
    public:
      void initialize(InnerContext *ctx, Future f);
      void resolve_future_predicate(void);
    public:
      virtual void activate(void);
      virtual void deactivate(void);
      const char* get_logging_name(void) const;
      OpKind get_operation_kind(void) const;
    public:
      virtual void trigger_dependence_analysis(void);
      virtual void trigger_ready(void);
    protected:
      Future future;
    };

    /**
     * \class NotPredOp
     * A class for negating other predicates
     */
    class NotPredOp : public PredicateOp, PredicateWaiter,
                      public LegionHeapify<NotPredOp> {
    public:
      static const AllocationType alloc_type = NOT_PRED_OP_ALLOC;
    public:
      NotPredOp(Runtime *rt);
      NotPredOp(const NotPredOp &rhs);
      virtual ~NotPredOp(void);
    public:
      NotPredOp& operator=(const NotPredOp &rhs);
    public:
      void initialize(InnerContext *task, const Predicate &p);
    public:
      virtual void activate(void);
      virtual void deactivate(void);
      virtual const char* get_logging_name(void) const;
      virtual OpKind get_operation_kind(void) const;
    public:
      virtual void trigger_dependence_analysis(void);
      virtual void trigger_ready(void);
      virtual void notify_predicate_value(GenerationID gen, bool value);
    protected:
      PredicateOp *pred_op;
    };

    /**
     * \class AndPredOp
     * A class for and-ing other predicates
     */
    class AndPredOp : public PredicateOp, PredicateWaiter,
                      public LegionHeapify<AndPredOp> {
    public:
      static const AllocationType alloc_type = AND_PRED_OP_ALLOC;
    public:
      AndPredOp(Runtime *rt);
      AndPredOp(const AndPredOp &rhs);
      virtual ~AndPredOp(void);
    public:
      AndPredOp& operator=(const AndPredOp &rhs);
    public:
      void initialize(InnerContext *task, 
                      const std::vector<Predicate> &predicates);
    public:
      virtual void activate(void);
      virtual void deactivate(void);
      virtual const char* get_logging_name(void) const;
      virtual OpKind get_operation_kind(void) const;
    public:
      virtual void trigger_dependence_analysis(void);
      virtual void trigger_ready(void);
      virtual void notify_predicate_value(GenerationID pred_gen, bool value);
    protected:
      std::vector<PredicateOp*> previous;
      unsigned                  true_count;
      bool                      false_short;
    };

    /**
     * \class OrPredOp
     * A class for or-ing other predicates
     */
    class OrPredOp : public PredicateOp, PredicateWaiter,
                     public LegionHeapify<OrPredOp> {
    public:
      static const AllocationType alloc_type = OR_PRED_OP_ALLOC;
    public:
      OrPredOp(Runtime *rt);
      OrPredOp(const OrPredOp &rhs);
      virtual ~OrPredOp(void);
    public:
      OrPredOp& operator=(const OrPredOp &rhs);
    public:
      void initialize(InnerContext *task, 
                      const std::vector<Predicate> &predicates);
    public:
      virtual void activate(void);
      virtual void deactivate(void);
      virtual const char* get_logging_name(void) const;
      virtual OpKind get_operation_kind(void) const;
    public:
      virtual void trigger_dependence_analysis(void);
      virtual void trigger_ready(void);
      virtual void notify_predicate_value(GenerationID pred_gen, bool value);
    protected:
      std::vector<PredicateOp*> previous;
      unsigned                  false_count;
      bool                      true_short;
    };

    /**
     * \class MustEpochOp
     * This operation is actually a meta-operation that
     * represents a collection of operations which all
     * must be guaranteed to be run in parallel.  It
     * mediates all the various stages of performing
     * these operations and ensures that they can all
     * be run in parallel or it reports an error.
     */
    class MustEpochOp : public Operation, public MustEpoch,
                        public LegionHeapify<MustEpochOp> {
    public:
      static const AllocationType alloc_type = MUST_EPOCH_OP_ALLOC;
    public:
      struct DependenceRecord {
      public:
        inline void add_entry(unsigned op_idx, unsigned req_idx)
          { op_indexes.push_back(op_idx); req_indexes.push_back(req_idx); }
      public:
        std::vector<unsigned> op_indexes;
        std::vector<unsigned> req_indexes;
      };
    public:
      struct MustEpochIndivArgs : public LgTaskArgs<MustEpochIndivArgs> {
      public:
        static const LgTaskID TASK_ID = LG_MUST_INDIV_ID;
      public:
        MustEpochIndivArgs(Processor p, IndividualTask *t, MustEpochOp *o)
          : LgTaskArgs<MustEpochIndivArgs>(o->get_unique_op_id()),
            current_proc(p), task(t) { }
      public:
        const Processor current_proc;
        IndividualTask *const task;
      };
      struct MustEpochIndexArgs : public LgTaskArgs<MustEpochIndexArgs> {
      public:
        static const LgTaskID TASK_ID = LG_MUST_INDEX_ID;
      public:
        MustEpochIndexArgs(Processor p, IndexTask *t, MustEpochOp *o)
          : LgTaskArgs<MustEpochIndexArgs>(o->get_unique_op_id()),
            current_proc(p), task(t) { }
      public:
        const Processor current_proc;
        IndexTask *const task;
      };
      struct MustEpochMapArgs : public LgTaskArgs<MustEpochMapArgs> {
      public:
        static const LgTaskID TASK_ID = LG_MUST_MAP_ID;
      public:
        MustEpochMapArgs(MustEpochOp *o)
          : LgTaskArgs<MustEpochMapArgs>(o->get_unique_op_id()),
            owner(o), task(NULL) { }
      public:
        MustEpochOp *const owner;
        SingleTask *task;
      };
      struct MustEpochDistributorArgs : 
        public LgTaskArgs<MustEpochDistributorArgs> {
      public:
        static const LgTaskID TASK_ID = LG_MUST_DIST_ID;
      public:
        MustEpochDistributorArgs(MustEpochOp *o)
          : LgTaskArgs<MustEpochDistributorArgs>(o->get_unique_op_id()),
            task(NULL) { }
      public:
        TaskOp *task;
      };
      struct MustEpochLauncherArgs : 
        public LgTaskArgs<MustEpochLauncherArgs> {
      public:
        static const LgTaskID TASK_ID = LG_MUST_LAUNCH_ID;
      public:
        MustEpochLauncherArgs(MustEpochOp *o)
          : LgTaskArgs<MustEpochLauncherArgs>(o->get_unique_op_id()),
            task(NULL) { }
      public:
        TaskOp *task;
      };
    public:
      MustEpochOp(Runtime *rt);
      MustEpochOp(const MustEpochOp &rhs);
      virtual ~MustEpochOp(void);
    public:
      MustEpochOp& operator=(const MustEpochOp &rhs);
    public:
      inline FutureMap get_future_map(void) const { return result_map; }
    public:
      // From MustEpoch
      virtual UniqueID get_unique_id(void) const;
      virtual size_t get_context_index(void) const;
      virtual int get_depth(void) const;
    public:
      FutureMap initialize(InnerContext *ctx,const MustEpochLauncher &launcher);
      // Make this a virtual method so it can be overridden for
      // control replicated version of must epoch op
      virtual FutureMapImpl* create_future_map(TaskContext *ctx,
          const Domain &domain, IndexSpace shard_space, RtUserEvent deleted);
      // Another virtual method to override for control replication
      virtual void instantiate_tasks(InnerContext *ctx,
                                     const MustEpochLauncher &launcher);
      void find_conflicted_regions(
          std::vector<PhysicalRegion> &unmapped); 
    public:
      virtual void activate(void);
      virtual void deactivate(void);
    public:
      void activate_must_epoch_op(void);
      void deactivate_must_epoch_op(void);
    public:
      virtual const char* get_logging_name(void) const;
      virtual size_t get_region_count(void) const;
      virtual OpKind get_operation_kind(void) const;
    public:
      virtual void trigger_dependence_analysis(void);
      virtual void trigger_mapping(void);
      virtual void trigger_complete(void);
      virtual void trigger_commit(void);
    public:
      void verify_dependence(Operation *source_op, GenerationID source_gen,
                             Operation *target_op, GenerationID target_gen);
      bool record_dependence(Operation *source_op, GenerationID source_gen,
                             Operation *target_op, GenerationID target_gen,
                             unsigned source_idx, unsigned target_idx,
                             DependenceType dtype);
      void must_epoch_map_task_callback(SingleTask *task, 
                                        Mapper::MapTaskInput &input,
                                        Mapper::MapTaskOutput &output);
      // Get a reference to our data structure for tracking acquired instances
      virtual std::map<PhysicalManager*,std::pair<unsigned,bool> >*
                                       get_acquired_instances_ref(void);
    public:
      // Make this a virtual method to override it for control replication
      virtual MapperManager* invoke_mapper(void);
    public:
      void add_mapping_dependence(RtEvent precondition);
      void register_single_task(SingleTask *single, unsigned index);
      void register_slice_task(SliceTask *slice);
      void set_future(const DomainPoint &point,
                      const void *result, size_t result_size, bool owned);
    public:
      // Methods for keeping track of when we can complete and commit
      void register_subop(Operation *op);
      void notify_subop_complete(Operation *op);
      void notify_subop_commit(Operation *op);
    public:
      RtUserEvent find_slice_versioning_event(UniqueID slice_id, bool &first);
    protected:
      int find_operation_index(Operation *op, GenerationID generation);
      TaskOp* find_task_by_index(int index);
    protected:
      static bool single_task_sorter(const Task *t1, const Task *t2);
    public:
      static void trigger_tasks(MustEpochOp *owner,
                         const std::vector<IndividualTask*> &indiv_tasks,
                         std::vector<bool> &indiv_triggered,
                         const std::vector<IndexTask*> &index_tasks,
                         std::vector<bool> &index_triggered);
      static void handle_trigger_individual(const void *args);
      static void handle_trigger_index(const void *args);
    protected:
      // Have a virtual function that we can override to for doing the
      // mapping and distribution of the point tasks, we'll override
      // this for control replication
      virtual void map_and_distribute(std::set<RtEvent> &tasks_mapped,
                                      std::set<ApEvent> &tasks_complete);
      // Make this virtual so we can override it for control replication
      void map_tasks(void) const;
      void map_single_task(SingleTask *task);
    public:
      static void handle_map_task(const void *args);
    protected:
      void distribute_tasks(void) const;
      RtUserEvent compute_launch_space(const MustEpochLauncher &launcher);
    public:
      static void handle_distribute_task(const void *args);
      static void handle_launch_task(const void *args);
    protected:
      std::vector<IndividualTask*>        indiv_tasks;
      std::vector<bool>                   indiv_triggered;
      std::vector<IndexTask*>             index_tasks;
      std::vector<bool>                   index_triggered;
    protected:
      // The component slices for distribution
      std::set<SliceTask*>         slice_tasks;
      // The actual base operations
      // Use a deque to keep everything in order
      std::vector<SingleTask*>     single_tasks;
    protected:
      Mapper::MapMustEpochInput    input;
      Mapper::MapMustEpochOutput   output;
    protected:
      FutureMap result_map;
      unsigned remaining_subop_completes;
      unsigned remaining_subop_commits;
    protected:
      // Used to know if we successfully triggered everything
      // and therefore have all of the single tasks and a
      // valid set of constraints.
      bool triggering_complete;
      // Used for computing the constraints
      std::vector<std::set<SingleTask*> > task_sets;
      // Track the physical instances that we've acquired
      std::map<PhysicalManager*,std::pair<unsigned,bool> > acquired_instances;
    protected:
      std::map<std::pair<unsigned/*task index*/,unsigned/*req index*/>,
               unsigned/*dependence index*/> dependence_map;
      std::vector<DependenceRecord*> dependences;
      std::map<SingleTask*,unsigned/*single task index*/> single_task_map;
      std::vector<std::set<unsigned/*single task index*/> > mapping_dependences;
    protected:
      std::map<UniqueID,RtUserEvent> slice_version_events;
    };

    /**
     * \class PendingPartitionOp
     * Pending partition operations are ones that must be deferred
     * in order to move the overhead of computing them off the 
     * application cores. In many cases deferring them is also
     * necessary to avoid possible application deadlock with
     * other pending partitions.
     */
    class PendingPartitionOp : public Operation,
                               public LegionHeapify<PendingPartitionOp> {
    public:
      static const AllocationType alloc_type = PENDING_PARTITION_OP_ALLOC;
    protected:
      enum PendingPartitionKind
      {
        EQUAL_PARTITION = 0,
        WEIGHT_PARTITION,
        UNION_PARTITION,
        INTERSECTION_PARTITION,
        INTERSECTION_WITH_REGION,
        DIFFERENCE_PARTITION,
        RESTRICTED_PARTITION,
        BY_DOMAIN_PARTITION,
      };
      // Track pending partition operations as thunks
      class PendingPartitionThunk {
      public:
        virtual ~PendingPartitionThunk(void) { }
      public:
        virtual ApEvent perform(PendingPartitionOp *op,
                                RegionTreeForest *forest) = 0;
        virtual ApEvent perform_shard(PendingPartitionOp *op,
                                      RegionTreeForest *forest,
                                      ShardID shard, size_t total_shards) = 0;
        virtual void perform_logging(PendingPartitionOp* op) = 0;
      };
      class EqualPartitionThunk : public PendingPartitionThunk {
      public:
        EqualPartitionThunk(IndexPartition id, size_t g)
          : pid(id), granularity(g) { }
        virtual ~EqualPartitionThunk(void) { }
      public:
        virtual ApEvent perform(PendingPartitionOp *op,
                                RegionTreeForest *forest)
        { return forest->create_equal_partition(op, pid, granularity); }
        virtual ApEvent perform_shard(PendingPartitionOp *op,
                                      RegionTreeForest *forest,
                                      ShardID shard, size_t total_shards)
        { return forest->create_equal_partition(op, pid, granularity,
                                                shard, total_shards); }
        virtual void perform_logging(PendingPartitionOp* op);
      protected:
        IndexPartition pid;
        size_t granularity;
      };
      class WeightPartitionThunk : public PendingPartitionThunk {
      public:
        WeightPartitionThunk(IndexPartition id, const FutureMap &w, size_t g)
          : pid(id), weights(w), granularity(g) { }
        virtual ~WeightPartitionThunk(void) { }
      public:
        virtual ApEvent perform(PendingPartitionOp *op,
                                RegionTreeForest *forest)
        { return forest->create_partition_by_weights(op, pid, 
                                        weights, granularity); }
        virtual ApEvent perform_shard(PendingPartitionOp *op,
                                      RegionTreeForest *forest,
                                      ShardID shard, size_t total_shards)
        { return forest->create_partition_by_weights(op, pid, weights,
                                      granularity, shard, total_shards); }
        virtual void perform_logging(PendingPartitionOp *op);
      protected:
        IndexPartition pid;
        FutureMap weights;
        size_t granularity;
      };
      class UnionPartitionThunk : public PendingPartitionThunk {
      public:
        UnionPartitionThunk(IndexPartition id, 
                            IndexPartition h1, IndexPartition h2)
          : pid(id), handle1(h1), handle2(h2) { }
        virtual ~UnionPartitionThunk(void) { }
      public:
        virtual ApEvent perform(PendingPartitionOp *op,
                                RegionTreeForest *forest)
        { return forest->create_partition_by_union(op, pid, handle1, handle2); }
        virtual ApEvent perform_shard(PendingPartitionOp *op,
                                      RegionTreeForest *forest,
                                      ShardID shard, size_t total_shards)
        { return forest->create_partition_by_union(op, pid, handle1, handle2,
                                                   shard, total_shards); }
        virtual void perform_logging(PendingPartitionOp* op);
      protected:
        IndexPartition pid;
        IndexPartition handle1;
        IndexPartition handle2;
      };
      class IntersectionPartitionThunk : public PendingPartitionThunk {
      public:
        IntersectionPartitionThunk(IndexPartition id, 
                            IndexPartition h1, IndexPartition h2)
          : pid(id), handle1(h1), handle2(h2) { }
        virtual ~IntersectionPartitionThunk(void) { }
      public:
        virtual ApEvent perform(PendingPartitionOp *op,
                                RegionTreeForest *forest)
        { return forest->create_partition_by_intersection(op, pid, handle1,
                                                          handle2); }
        virtual ApEvent perform_shard(PendingPartitionOp *op,
                                      RegionTreeForest *forest,
                                      ShardID shard, size_t total_shards)
        { return forest->create_partition_by_intersection(op, pid, handle1,
                                              handle2, shard, total_shards); }
        virtual void perform_logging(PendingPartitionOp* op);
      protected:
        IndexPartition pid;
        IndexPartition handle1;
        IndexPartition handle2;
      };
      class IntersectionWithRegionThunk: public PendingPartitionThunk {
      public:
        IntersectionWithRegionThunk(IndexPartition id, IndexPartition p, bool d)
          : pid(id), part(p), dominates(d) { }
        virtual ~IntersectionWithRegionThunk(void) { }
      public:
        virtual ApEvent perform(PendingPartitionOp *op,
                                RegionTreeForest *forest)
        { return forest->create_partition_by_intersection(op, pid, 
                                                          part, dominates); }
        virtual ApEvent perform_shard(PendingPartitionOp *op,
                                      RegionTreeForest *forest,
                                      ShardID shard, size_t total_shards)
        { return forest->create_partition_by_intersection(op, pid, part,
                                              dominates, shard, total_shards); }
        virtual void perform_logging(PendingPartitionOp* op);
      protected:
        IndexPartition pid;
        IndexPartition part;
        const bool dominates;
      };
      class DifferencePartitionThunk : public PendingPartitionThunk {
      public:
        DifferencePartitionThunk(IndexPartition id, 
                            IndexPartition h1, IndexPartition h2)
          : pid(id), handle1(h1), handle2(h2) { }
        virtual ~DifferencePartitionThunk(void) { }
      public:
        virtual ApEvent perform(PendingPartitionOp *op,
                                RegionTreeForest *forest)
        { return forest->create_partition_by_difference(op, pid, handle1,
                                                        handle2); }
        virtual ApEvent perform_shard(PendingPartitionOp *op,
                                      RegionTreeForest *forest,
                                      ShardID shard, size_t total_shards)
        { return forest->create_partition_by_difference(op, pid, handle1, 
                                          handle2, shard, total_shards); }
        virtual void perform_logging(PendingPartitionOp* op);
      protected:
        IndexPartition pid;
        IndexPartition handle1;
        IndexPartition handle2;
      };
      class RestrictedPartitionThunk : public PendingPartitionThunk {
      public:
        RestrictedPartitionThunk(IndexPartition id, const void *tran,
                  size_t tran_size, const void *ext, size_t ext_size)
          : pid(id), transform(malloc(tran_size)), extent(malloc(ext_size))
        { memcpy(transform, tran, tran_size); memcpy(extent, ext, ext_size); }
        virtual ~RestrictedPartitionThunk(void)
          { free(transform); free(extent); }
      public:
        virtual ApEvent perform(PendingPartitionOp *op,
                                RegionTreeForest *forest)
        { return forest->create_partition_by_restriction(pid, 
                                              transform, extent); }
        virtual ApEvent perform_shard(PendingPartitionOp *op,
                                      RegionTreeForest *forest,
                                      ShardID shard, size_t total_shards)
        { return forest->create_partition_by_restriction(pid, transform,
                                            extent, shard, total_shards); }
        virtual void perform_logging(PendingPartitionOp *op);
      protected:
        IndexPartition pid;
        void *const transform;
        void *const extent;
      };
      class FutureMapThunk : public PendingPartitionThunk {
      public:
        FutureMapThunk(IndexPartition id, const FutureMap &fm, bool inter)
          : pid(id), future_map(fm), perform_intersections(inter) { }
        virtual ~FutureMapThunk(void) { }
      public:
        virtual ApEvent perform(PendingPartitionOp *op,
                                RegionTreeForest *forest)
        { return forest->create_partition_by_domain(op, pid, future_map,
                                              perform_intersections); }
        virtual ApEvent perform_shard(PendingPartitionOp *op,
                                      RegionTreeForest *forest,
                                      ShardID shard, size_t total_shards)
        { return forest->create_partition_by_domain(op, pid, future_map,
                            perform_intersections, shard, total_shards); }
        virtual void perform_logging(PendingPartitionOp *op);
      protected:
        IndexPartition pid;
        FutureMap future_map;
        bool perform_intersections;
      };
      class CrossProductThunk : public PendingPartitionThunk {
      public:
        CrossProductThunk(IndexPartition b, IndexPartition s, LegionColor c)
          : base(b), source(s), part_color(c) { }
        virtual ~CrossProductThunk(void) { }
      public:
        virtual ApEvent perform(PendingPartitionOp *op,
                                RegionTreeForest *forest)
        { return forest->create_cross_product_partitions(op, base, source, 
                                                         part_color); }
        virtual ApEvent perform_shard(PendingPartitionOp *op,
                                      RegionTreeForest *forest,
                                      ShardID shard, size_t total_shards)
        { return forest->create_cross_product_partitions(op, base, source,
                                        part_color, shard, total_shards); }
        virtual void perform_logging(PendingPartitionOp* op);
      protected:
        IndexPartition base;
        IndexPartition source;
        LegionColor part_color;
      };
      class ComputePendingSpace : public PendingPartitionThunk {
      public:
        ComputePendingSpace(IndexSpace t, bool is,
                            const std::vector<IndexSpace> &h)
          : is_union(is), is_partition(false), target(t), handles(h) { }
        ComputePendingSpace(IndexSpace t, bool is, IndexPartition h)
          : is_union(is), is_partition(true), target(t), handle(h) { }
        virtual ~ComputePendingSpace(void) { }
      public:
        virtual ApEvent perform(PendingPartitionOp *op,
                                RegionTreeForest *forest)
        { if (is_partition)
            return forest->compute_pending_space(op, target, handle, is_union);
          else
            return forest->compute_pending_space(op, target, 
                                                 handles, is_union); }
        virtual ApEvent perform_shard(PendingPartitionOp *op,
                                      RegionTreeForest *forest,
                                      ShardID shard, size_t total_shards)
        { if (is_partition)
            return forest->compute_pending_space(op, target, handle, is_union,
                                                 shard, total_shards);
          else
            return forest->compute_pending_space(op, target, handles, 
                                               is_union, shard, total_shards); }
        virtual void perform_logging(PendingPartitionOp* op);
      protected:
        bool is_union, is_partition;
        IndexSpace target;
        IndexPartition handle;
        std::vector<IndexSpace> handles;
      };
      class ComputePendingDifference : public PendingPartitionThunk {
      public:
        ComputePendingDifference(IndexSpace t, IndexSpace i,
                                 const std::vector<IndexSpace> &h)
          : target(t), initial(i), handles(h) { }
        virtual ~ComputePendingDifference(void) { }
      public:
        virtual ApEvent perform(PendingPartitionOp *op,
                                RegionTreeForest *forest)
        { return forest->compute_pending_space(op, target, initial, handles); }
        virtual ApEvent perform_shard(PendingPartitionOp *op,
                                      RegionTreeForest *forest,
                                      ShardID shard, size_t total_shards)
        { return forest->compute_pending_space(op, target, initial, handles,
                                               shard, total_shards); }
        virtual void perform_logging(PendingPartitionOp* op);
      protected:
        IndexSpace target, initial;
        std::vector<IndexSpace> handles;
      };
    public:
      PendingPartitionOp(Runtime *rt);
      PendingPartitionOp(const PendingPartitionOp &rhs);
      virtual ~PendingPartitionOp(void);
    public:
      PendingPartitionOp& operator=(const PendingPartitionOp &rhs);
    public:
      void initialize_equal_partition(InnerContext *ctx,
                                      IndexPartition pid, size_t granularity);
      void initialize_weight_partition(InnerContext *ctx, IndexPartition pid,
                                const FutureMap &weights, size_t granularity);
      void initialize_union_partition(InnerContext *ctx,
                                      IndexPartition pid, 
                                      IndexPartition handle1,
                                      IndexPartition handle2);
      void initialize_intersection_partition(InnerContext *ctx,
                                             IndexPartition pid, 
                                             IndexPartition handle1,
                                             IndexPartition handle2);
      void initialize_intersection_partition(InnerContext *ctx,
                                             IndexPartition pid, 
                                             IndexPartition part,
                                             const bool dominates);
      void initialize_difference_partition(InnerContext *ctx,
                                           IndexPartition pid, 
                                           IndexPartition handle1,
                                           IndexPartition handle2);
      void initialize_restricted_partition(InnerContext *ctx,
                                           IndexPartition pid,
                                           const void *transform,
                                           size_t transform_size,
                                           const void *extent,
                                           size_t extent_size);
      void initialize_by_domain(InnerContext *ctx, IndexPartition pid,
                                const FutureMap &future_map,
                                bool perform_intersections);
      void initialize_cross_product(InnerContext *ctx, IndexPartition base, 
                                    IndexPartition source, LegionColor color);
      void initialize_index_space_union(InnerContext *ctx, IndexSpace target, 
                                        const std::vector<IndexSpace> &handles);
      void initialize_index_space_union(InnerContext *ctx, IndexSpace target, 
                                        IndexPartition handle);
      void initialize_index_space_intersection(InnerContext *ctx, 
                                               IndexSpace target,
                                        const std::vector<IndexSpace> &handles);
      void initialize_index_space_intersection(InnerContext *ctx,
                                              IndexSpace target,
                                              IndexPartition handle);
      void initialize_index_space_difference(InnerContext *ctx, 
                                             IndexSpace target, 
                                             IndexSpace initial,
                                        const std::vector<IndexSpace> &handles);
      void perform_logging(void);
    public:
      void activate_pending(void);
      void deactivate_pending(void);
    public:
      virtual void trigger_dependence_analysis(void);
      virtual void trigger_ready(void);
      virtual void trigger_mapping(void);
      virtual void trigger_complete(void);
      virtual bool is_partition_op(void) const { return true; } 
    public:
      virtual void activate(void);
      virtual void deactivate(void);
      virtual const char* get_logging_name(void) const;
      virtual OpKind get_operation_kind(void) const;
    protected:
      PendingPartitionThunk *thunk;
      FutureMap future_map;
    };

    /**
     * \class ExternalPartition
     * An extension of the external-facing Partition to help 
     * with packing and unpacking them
     */
    class ExternalPartition: public Partition, public ExternalMappable {
    public:
      ExternalPartition(void);
    public:
      virtual void set_context_index(size_t index) = 0;
    public:
      void pack_external_partition(Serializer &rez,AddressSpaceID target) const;
      void unpack_external_partition(Deserializer &derez, Runtime *runtime);
    };

    /**
     * \class DependentPartitionOp
     * An operation for creating different kinds of partitions
     * which are dependent on mapping a region in order to compute
     * the resulting partition.
     */
    class DependentPartitionOp : public ExternalPartition, public Operation,
                                 public LegionHeapify<DependentPartitionOp> {
    public:
      static const AllocationType alloc_type = DEPENDENT_PARTITION_OP_ALLOC;
    protected:
      // Track dependent partition operations as thunks
      class DepPartThunk {
      public:
        virtual ~DepPartThunk(void) { }
      public:
        virtual ApEvent perform(DependentPartitionOp *op,
            RegionTreeForest *forest, ApEvent instances_ready,
            const std::vector<FieldDataDescriptor> &instances) = 0;
        virtual PartitionKind get_kind(void) const = 0;
        virtual IndexPartition get_partition(void) const = 0;
        // This method should only be used by control replication thunks
        virtual void elide_collectives(void) { assert(false); }
      };
      class ByFieldThunk : public DepPartThunk {
      public:
        ByFieldThunk(IndexPartition p)
          : pid(p) { }
      public:
        virtual ApEvent perform(DependentPartitionOp *op,
            RegionTreeForest *forest, ApEvent instances_ready,
            const std::vector<FieldDataDescriptor> &instances);
        virtual PartitionKind get_kind(void) const { return BY_FIELD; }
        virtual IndexPartition get_partition(void) const { return pid; }
      protected:
        IndexPartition pid;
      };
      class ByImageThunk : public DepPartThunk {
      public:
        ByImageThunk(IndexPartition p, IndexPartition proj)
          : pid(p), projection(proj) { }
      public:
        virtual ApEvent perform(DependentPartitionOp *op,
            RegionTreeForest *forest, ApEvent instances_ready,
            const std::vector<FieldDataDescriptor> &instances);
        virtual PartitionKind get_kind(void) const { return BY_IMAGE; }
        virtual IndexPartition get_partition(void) const { return pid; }
      protected:
        IndexPartition pid;
        IndexPartition projection;
      };
      class ByImageRangeThunk : public DepPartThunk {
      public:
        ByImageRangeThunk(IndexPartition p, IndexPartition proj)
          : pid(p), projection(proj) { }
      public:
        virtual ApEvent perform(DependentPartitionOp *op,
            RegionTreeForest *forest, ApEvent instances_ready,
            const std::vector<FieldDataDescriptor> &instances);
        virtual PartitionKind get_kind(void) const { return BY_IMAGE_RANGE; }
        virtual IndexPartition get_partition(void) const { return pid; }
      protected:
        IndexPartition pid;
        IndexPartition projection;
      };
      class ByPreimageThunk : public DepPartThunk {
      public:
        ByPreimageThunk(IndexPartition p, IndexPartition proj)
          : pid(p), projection(proj) { }
      public:
        virtual ApEvent perform(DependentPartitionOp *op,
            RegionTreeForest *forest, ApEvent instances_ready,
            const std::vector<FieldDataDescriptor> &instances);
        virtual PartitionKind get_kind(void) const { return BY_PREIMAGE; }
        virtual IndexPartition get_partition(void) const { return pid; }
      protected:
        IndexPartition pid;
        IndexPartition projection;
      };
      class ByPreimageRangeThunk : public DepPartThunk {
      public:
        ByPreimageRangeThunk(IndexPartition p, IndexPartition proj)
          : pid(p), projection(proj) { }
      public:
        virtual ApEvent perform(DependentPartitionOp *op,
            RegionTreeForest *forest, ApEvent instances_ready,
            const std::vector<FieldDataDescriptor> &instances);
        virtual PartitionKind get_kind(void) const { return BY_PREIMAGE_RANGE; }
        virtual IndexPartition get_partition(void) const { return pid; }
      protected:
        IndexPartition pid;
        IndexPartition projection;
      };
      class AssociationThunk : public DepPartThunk {
      public:
        AssociationThunk(IndexSpace d, IndexSpace r)
          : domain(d), range(r) { }
      public:
        virtual ApEvent perform(DependentPartitionOp *op,
            RegionTreeForest *forest, ApEvent instances_ready,
            const std::vector<FieldDataDescriptor> &instances);
        virtual PartitionKind get_kind(void) const { return BY_ASSOCIATION; }
        virtual IndexPartition get_partition(void) const
          { return IndexPartition::NO_PART; }
      protected:
        IndexSpace domain;
        IndexSpace range;
      };
    public:
      DependentPartitionOp(Runtime *rt);
      DependentPartitionOp(const DependentPartitionOp &rhs);
      virtual ~DependentPartitionOp(void);
    public:
      DependentPartitionOp& operator=(const DependentPartitionOp &rhs);
    public:
      void initialize_by_field(InnerContext *ctx, IndexPartition pid,
                               LogicalRegion handle, LogicalRegion parent,
                               FieldID fid, MapperID id, MappingTagID tag); 
      void initialize_by_image(InnerContext *ctx, IndexPartition pid,
                               LogicalPartition projection,
                               LogicalRegion parent, FieldID fid,
                               MapperID id, MappingTagID tag);
      void initialize_by_image_range(InnerContext *ctx, IndexPartition pid,
                               LogicalPartition projection,
                               LogicalRegion parent, FieldID fid,
                               MapperID id, MappingTagID tag);
      void initialize_by_preimage(InnerContext *ctx, IndexPartition pid,
                               IndexPartition projection, LogicalRegion handle,
                               LogicalRegion parent, FieldID fid,
                               MapperID id, MappingTagID tag);
      void initialize_by_preimage_range(InnerContext *ctx, IndexPartition pid,
                               IndexPartition projection, LogicalRegion handle,
                               LogicalRegion parent, FieldID fid,
                               MapperID id, MappingTagID tag);
      void initialize_by_association(InnerContext *ctx, LogicalRegion domain,
                               LogicalRegion domain_parent, FieldID fid,
                               IndexSpace range, MapperID id, MappingTagID tag);
      void perform_logging(void) const;
      void log_requirement(void) const;
      const RegionRequirement& get_requirement(void) const;
    public:
      virtual bool has_prepipeline_stage(void) const { return true; }
      virtual void trigger_prepipeline_stage(void);
      virtual void trigger_dependence_analysis(void);
      virtual void trigger_ready(void);
      virtual void trigger_mapping(void);
      // A method for override with control replication
      virtual void finalize_mapping(void);
      virtual ApEvent trigger_thunk(IndexSpace handle,
                                    const InstanceSet &mapped_instances,
                                    const PhysicalTraceInfo &info);
      virtual unsigned find_parent_index(unsigned idx);
      virtual bool is_partition_op(void) const { return true; }
    public:
      virtual PartitionKind get_partition_kind(void) const;
      virtual UniqueID get_unique_id(void) const;
      virtual size_t get_context_index(void) const;
      virtual void set_context_index(size_t index);
      virtual int get_depth(void) const;
      virtual Mappable* get_mappable(void);
    public:
      virtual void activate(void);
      virtual void deactivate(void);
      virtual const char* get_logging_name(void) const;
      virtual OpKind get_operation_kind(void) const;
      virtual size_t get_region_count(void) const;
      virtual void trigger_commit(void);
    public:
      void activate_dependent(void);
      void deactivate_dependent(void);
    public:
      virtual void select_sources(const unsigned index,
                                  const InstanceRef &target,
                                  const InstanceSet &sources,
                                  std::vector<unsigned> &ranking);
      virtual std::map<PhysicalManager*,std::pair<unsigned,bool> >*
                   get_acquired_instances_ref(void);
      virtual void record_reference_mutation_effect(RtEvent event);
      virtual void add_copy_profiling_request(const PhysicalTraceInfo &info,
                               Realm::ProfilingRequestSet &requests, bool fill);
      // Report a profiling result for this operation
      virtual void handle_profiling_response(const ProfilingResponseBase *base,
                                        const Realm::ProfilingResponse &result,
                                        const void *orig, size_t orig_length);
      virtual void handle_profiling_update(int count);
      virtual void pack_remote_operation(Serializer &rez, AddressSpaceID target,
                                         std::set<RtEvent> &applied) const;
    protected:
      void check_privilege(void);
      void compute_parent_index(void);
      void select_partition_projection(void);
      bool invoke_mapper(InstanceSet &mapped_instances);
      void activate_dependent_op(void);
      void deactivate_dependent_op(void);
      void finalize_partition_profiling(void);
    public:
      void handle_point_commit(RtEvent point_committed);
    public:
      VersionInfo version_info;
      RegionTreePath privilege_path;
      unsigned parent_req_index;
      std::map<PhysicalManager*,std::pair<unsigned,bool> > acquired_instances;
      std::set<RtEvent> map_applied_conditions;
      DepPartThunk *thunk;
      ApEvent partition_ready;
    protected:
      MapperManager *mapper;
    protected:
      // For index versions of this operation
      IndexSpaceNode*                   launch_space;
      std::vector<FieldDataDescriptor>  instances;
      std::set<ApEvent>                 index_preconditions;
      std::vector<PointDepPartOp*>      points; 
      unsigned                          points_committed;
      bool                              commit_request;
      std::set<RtEvent>                 commit_preconditions;
#ifdef LEGION_SPY
      // Special helper event to make things look right for Legion Spy
      ApUserEvent                       intermediate_index_event;
#endif
    protected:
      struct PartitionProfilingInfo :
        public Mapping::Mapper::PartitionProfilingInfo {
      public:
        void *buffer;
        size_t buffer_size;
      };
      std::vector<ProfilingMeasurementID>              profiling_requests;
      std::vector<PartitionProfilingInfo>                  profiling_info;
      RtUserEvent                                      profiling_reported;
      int                                              profiling_priority;
      int                                  outstanding_profiling_requests;
      int                                  outstanding_profiling_reported;
    };

    /**
     * \class PointDepPartOp
     * This is a point class for mapping a particular 
     * subregion of a partition for a dependent partitioning
     * operation.
     */
    class PointDepPartOp : public DependentPartitionOp, public ProjectionPoint {
    public:
      PointDepPartOp(Runtime *rt);
      PointDepPartOp(const PointDepPartOp &rhs);
      virtual ~PointDepPartOp(void);
    public:
      PointDepPartOp& operator=(const PointDepPartOp &rhs);
    public:
      void initialize(DependentPartitionOp *owner, const DomainPoint &point);
      void launch(void);
    public:
      virtual void activate(void);
      virtual void deactivate(void);
      virtual void trigger_prepipeline_stage(void);
      virtual void trigger_dependence_analysis(void);
      virtual ApEvent trigger_thunk(IndexSpace handle,
                                    const InstanceSet &mapped_instances,
                                    const PhysicalTraceInfo &trace_info);
      virtual void trigger_commit(void);
      virtual PartitionKind get_partition_kind(void) const;
    public:
      // From ProjectionPoint
      virtual const DomainPoint& get_domain_point(void) const;
      virtual void set_projection_result(unsigned idx, LogicalRegion result);
    public:
      DependentPartitionOp *owner;
    };

    /**
     * \class ExternalFill
     * An extension of the external-facing Fill to help 
     * with packing and unpacking them
     */
    class ExternalFill : public Fill, public ExternalMappable {
    public:
      ExternalFill(void);
    public:
      virtual void set_context_index(size_t index) = 0;
    public:
      void pack_external_fill(Serializer &rez, AddressSpaceID target) const;
      void unpack_external_fill(Deserializer &derez, Runtime *runtime);
    };

    /**
     * \class FillOp
     * Fill operations are used to initialize a field to a
     * specific value for a particular logical region.
     */
    class FillOp : public MemoizableOp<SpeculativeOp>, public ExternalFill,
                   public LegionHeapify<FillOp> {
    public:
      static const AllocationType alloc_type = FILL_OP_ALLOC;
    public:
      FillOp(Runtime *rt);
      FillOp(const FillOp &rhs);
      virtual ~FillOp(void);
    public:
      FillOp& operator=(const FillOp &rhs);
    public:
      void initialize(InnerContext *ctx, const FillLauncher &launcher);
      inline const RegionRequirement& get_requirement(void) const 
        { return requirement; }
      void activate_fill(void);
      void deactivate_fill(void);
    public:
      virtual void activate(void);
      virtual void deactivate(void);
      virtual const char* get_logging_name(void) const;
      virtual size_t get_region_count(void) const;
      virtual OpKind get_operation_kind(void) const;
      virtual Mappable* get_mappable(void);
      virtual UniqueID get_unique_id(void) const;
      virtual size_t get_context_index(void) const;
      virtual void set_context_index(size_t index);
      virtual int get_depth(void) const;
      virtual std::map<PhysicalManager*,std::pair<unsigned,bool> >*
                                       get_acquired_instances_ref(void);
      virtual void add_copy_profiling_request(const PhysicalTraceInfo &info,
                               Realm::ProfilingRequestSet &requests, bool fill);
    public:
      virtual bool has_prepipeline_stage(void) const
        { return need_prepipeline_stage; }
      virtual void trigger_prepipeline_stage(void);
      virtual void trigger_dependence_analysis(void);
      virtual void trigger_ready(void);
      virtual void trigger_mapping(void);
      virtual void deferred_execute(void);
    public:
      virtual bool query_speculate(bool &value, bool &mapping_only);
      virtual void resolve_true(bool speculated, bool launched);
      virtual void resolve_false(bool speculated, bool launched);
    public:
      virtual unsigned find_parent_index(unsigned idx);
      virtual void trigger_complete(void);
      virtual void trigger_commit(void);
    public:
      void check_fill_privilege(void);
      void compute_parent_index(void);
      ApEvent compute_sync_precondition(const TraceInfo *info) const;
      void log_fill_requirement(void) const;
    public:
      // From Memoizable
      virtual const VersionInfo& get_version_info(unsigned idx) const
        { return version_info; }
      virtual const RegionRequirement& get_requirement(unsigned idx) const
        { return get_requirement(); }
    public:
      // From MemoizableOp
      virtual void replay_analysis(void);
    public:
      virtual void pack_remote_operation(Serializer &rez, AddressSpaceID target,
                                         std::set<RtEvent> &applied) const;
    public:
      RegionTreePath privilege_path;
      VersionInfo version_info;
      unsigned parent_req_index;
      void *value;
      size_t value_size;
      Future future;
      FillView *fill_view;
      std::set<RtEvent> map_applied_conditions;
      PredEvent true_guard, false_guard;
    };
    
    /**
     * \class IndexFillOp
     * This is the same as a fill operation except for
     * applying a number of fill operations over an 
     * index space of points with projection functions.
     */
    class IndexFillOp : public FillOp {
    public:
      IndexFillOp(Runtime *rt);
      IndexFillOp(const IndexFillOp &rhs);
      virtual ~IndexFillOp(void);
    public:
      IndexFillOp& operator=(const IndexFillOp &rhs);
    public:
      void initialize(InnerContext *ctx,
                      const IndexFillLauncher &launcher,
                      IndexSpace launch_space);
    public:
      virtual void activate(void);
      virtual void deactivate(void);
    protected:
      void activate_index_fill(void);
      void deactivate_index_fill(void);
    public:
      virtual void trigger_prepipeline_stage(void);
      virtual void trigger_dependence_analysis(void);
      virtual void trigger_ready(void);
      virtual void trigger_mapping(void);
      virtual void trigger_commit(void);
    public:
      // From MemoizableOp
      virtual void replay_analysis(void);
    public:
      void perform_base_dependence_analysis(void);
      void enumerate_points(void);
      void handle_point_commit(void);
      void check_point_requirements(void);
    public:
      IndexSpaceNode*               launch_space;
    protected:
      std::vector<PointFillOp*>     points;
      unsigned                      points_committed;
      bool                          commit_request;
    };

    /**
     * \class PointFillOp
     * A point fill op is used for executing the
     * physical part of the analysis for an index
     * fill operation.
     */
    class PointFillOp : public FillOp, public ProjectionPoint {
    public:
      PointFillOp(Runtime *rt);
      PointFillOp(const PointFillOp &rhs);
      virtual ~PointFillOp(void);
    public:
      PointFillOp& operator=(const PointFillOp &rhs);
    public:
      void initialize(IndexFillOp *owner, const DomainPoint &point);
      void launch(void);
    public:
      virtual void activate(void);
      virtual void deactivate(void);
      virtual void trigger_prepipeline_stage(void);
      virtual void trigger_dependence_analysis(void);
      virtual void trigger_ready(void);
      // trigger_mapping same as base class
      virtual void trigger_commit(void);
    public:
      // From ProjectionPoint
      virtual const DomainPoint& get_domain_point(void) const;
      virtual void set_projection_result(unsigned idx,LogicalRegion result);
    public:
      // From Memoizable
      virtual TraceLocalID get_trace_local_id(void) const;
    protected:
      IndexFillOp*              owner;
    };

    /**
     * \class AttachOp
     * Operation for attaching a file to a physical instance
     */
    class AttachOp : public Operation, public LegionHeapify<AttachOp> {
    public:
      static const AllocationType alloc_type = ATTACH_OP_ALLOC;
    public:
      AttachOp(Runtime *rt);
      AttachOp(const AttachOp &rhs);
      virtual ~AttachOp(void);
    public:
      AttachOp& operator=(const AttachOp &rhs);
    public:
      PhysicalRegion initialize(InnerContext *ctx,
                                const AttachLauncher &launcher);
      inline const RegionRequirement& get_requirement(void) const 
        { return requirement; }
    public:
      void activate_attach_op(void);
      void deactivate_attach_op(void);
    public:
      virtual void activate(void);
      virtual void deactivate(void);
      virtual const char* get_logging_name(void) const;
      virtual size_t get_region_count(void) const;
      virtual OpKind get_operation_kind(void) const;
    public:
      virtual bool has_prepipeline_stage(void) const { return true; }
      virtual void trigger_prepipeline_stage(void);
      virtual void trigger_dependence_analysis(void);
      virtual void trigger_ready(void);
      virtual void trigger_mapping(void);
      virtual unsigned find_parent_index(unsigned idx);
      virtual void trigger_commit(void);
      virtual void record_reference_mutation_effect(RtEvent event);
      virtual void pack_remote_operation(Serializer &rez, AddressSpaceID target,
                                         std::set<RtEvent> &applied) const;
    public:
      PhysicalInstance create_instance(IndexSpaceNode *node,
                                       const std::vector<FieldID> &field_set,
                                       const std::vector<size_t> &field_sizes,
                                             LayoutConstraintSet &cons,
                                             ApEvent &ready_event,
                                             size_t &instance_footprint);
    protected:
      void check_privilege(void);
      void compute_parent_index(void);
    public:
      ExternalResource resource;
      RegionRequirement requirement;
      RegionTreePath privilege_path;
      VersionInfo version_info;
      const char *file_name;
      std::map<FieldID,const char*> field_map;
      std::map<FieldID,void*> field_pointers_map;
      LegionFileMode file_mode;
      PhysicalRegion region;
      unsigned parent_req_index;
      std::set<RtEvent> map_applied_conditions;
      LayoutConstraintSet layout_constraint_set;
      size_t footprint;
      bool restricted;
      bool mapping;
      bool local_files;
    };

    /**
     * \class DetachOp
     * Operation for detaching a file from a physical instance
     */
    class DetachOp : public Operation, public LegionHeapify<DetachOp> {
    public:
      static const AllocationType alloc_type = DETACH_OP_ALLOC;
    public:
      DetachOp(Runtime *rt);
      DetachOp(const DetachOp &rhs);
      virtual ~DetachOp(void);
    public:
      DetachOp& operator=(const DetachOp &rhs);
    public:
      Future initialize_detach(InnerContext *ctx, PhysicalRegion region,
                               const bool flush, const bool unordered);
    public:
      void activate_detach_op(void);
      void deactivate_detach_op(void);
    public:
      virtual void activate(void);
      virtual void deactivate(void);
      virtual const char* get_logging_name(void) const;
      virtual size_t get_region_count(void) const;
      virtual OpKind get_operation_kind(void) const;
    public:
      virtual bool has_prepipeline_stage(void) const { return true; }
      virtual void trigger_prepipeline_stage(void);
      virtual void trigger_dependence_analysis(void);
      virtual void trigger_ready(void);
      virtual void trigger_mapping(void);
      virtual unsigned find_parent_index(unsigned idx);
      virtual void trigger_complete(void);
      virtual void trigger_commit(void);
      virtual void select_sources(const unsigned index,
                                  const InstanceRef &target,
                                  const InstanceSet &sources,
                                  std::vector<unsigned> &ranking);
      virtual void add_copy_profiling_request(const PhysicalTraceInfo &info,
                               Realm::ProfilingRequestSet &requests, bool fill);
      virtual void pack_remote_operation(Serializer &rez, AddressSpaceID target,
                                         std::set<RtEvent> &applied) const;
    protected:
      void compute_parent_index(void);
    public:
      PhysicalRegion region;
      RegionRequirement requirement;
      RegionTreePath privilege_path;
      VersionInfo version_info;
      unsigned parent_req_index;
      std::set<RtEvent> map_applied_conditions;
      Future result;
      bool flush;
    };

    /**
     * \class TimingOp
     * Operation for performing timing measurements
     */
    class TimingOp : public Operation {
    public:
      TimingOp(Runtime *rt);
      TimingOp(const TimingOp &rhs);
      virtual ~TimingOp(void);
    public:
      TimingOp& operator=(const TimingOp &rhs);
    public:
      Future initialize(InnerContext *ctx, const TimingLauncher &launcher);
    public:
      virtual void activate(void);
      virtual void deactivate(void);
      virtual const char* get_logging_name(void) const;
      virtual OpKind get_operation_kind(void) const;
    protected:
      void activate_timing(void);
      void deactivate_timing(void);
    public:
      virtual void trigger_dependence_analysis(void);
      virtual void trigger_mapping(void);
      virtual void deferred_execute(void);
    protected:
      TimingMeasurement measurement;
      std::set<Future> preconditions;
      Future result;
    };

    /**
     * \class AllReduceOp 
     * Operation for reducing future maps down to futures
     */
    class AllReduceOp : public Operation {
    public:
      AllReduceOp(Runtime *rt);
      AllReduceOp(const AllReduceOp &rhs);
      virtual ~AllReduceOp(void);
    public:
      AllReduceOp& operator=(const AllReduceOp &rhs);
    public:
      Future initialize(InnerContext *ctx, const FutureMap &future_map,
                        ReductionOpID redop, bool deterministic);
    public:
      virtual void activate(void);
      virtual void deactivate(void);
      virtual const char* get_logging_name(void) const;
      virtual OpKind get_operation_kind(void) const;
    protected:
      void activate_all_reduce(void);
      void deactivate_all_reduce(void);
    public:
      virtual void trigger_dependence_analysis(void);
      virtual void trigger_mapping(void);
      virtual void deferred_execute(void);
    protected:
      FutureMap future_map;
      const ReductionOp *redop; 
      Future result;
      bool deterministic;
    };

    /**
     * \class RemoteOp
     * This operation is a shim for operations on remote nodes
     * and is used by remote physical analysis traversals to handle
     * any requests they might have of the original operation.
     */
    class RemoteOp : public Operation {
    public:
      struct DeferRemoteOpDeletionArgs : 
        public LgTaskArgs<DeferRemoteOpDeletionArgs> {
      public:
        static const LgTaskID TASK_ID = LG_DEFER_REMOTE_OP_DELETION_TASK_ID;
      public:
        DeferRemoteOpDeletionArgs(Operation *o)
          : LgTaskArgs<DeferRemoteOpDeletionArgs>(o->get_unique_op_id()), 
            op(o) { }
      public:
        Operation *const op;
      };
    public:
      RemoteOp(Runtime *rt, Operation *ptr, AddressSpaceID src);
      RemoteOp(const RemoteOp &rhs);
      virtual ~RemoteOp(void);
    public:
      RemoteOp& operator=(const RemoteOp &rhs);
    public:
      virtual void unpack(Deserializer &derez,
                          ReferenceMutator &mutator) = 0;
    public:
      virtual void activate(void);
      virtual void deactivate(void);
      virtual const char* get_logging_name(void) const = 0;
      virtual OpKind get_operation_kind(void) const = 0;
      virtual std::map<PhysicalManager*,std::pair<unsigned,bool> >*
                                       get_acquired_instances_ref(void);
      // This should be the only mapper call that we need to handle
      virtual void select_sources(const unsigned index,
                                  const InstanceRef &target,
                                  const InstanceSet &sources,
                                  std::vector<unsigned> &ranking) = 0;
      virtual void add_copy_profiling_request(const PhysicalTraceInfo &info,
                               Realm::ProfilingRequestSet &requests, bool fill);
      virtual void report_uninitialized_usage(const unsigned index,
                                              LogicalRegion handle,
                                              const RegionUsage usage,
                                              const char *field_string,
                                              RtUserEvent reported);
      virtual void pack_remote_operation(Serializer &rez, AddressSpaceID target,
                                         std::set<RtEvent> &applied) const = 0;
    public:
      void defer_deletion(RtEvent precondition);
      void pack_remote_base(Serializer &rez) const;
      void unpack_remote_base(Deserializer &derez, Runtime *runtime,
                              std::set<RtEvent> &ready_events);
      void pack_profiling_requests(Serializer &rez, 
                                   std::set<RtEvent> &applied) const;
      void unpack_profiling_requests(Deserializer &derez);
      static void handle_deferred_deletion(const void *args);
      // Caller takes ownership of this object and must delete it when done
      static RemoteOp* unpack_remote_operation(Deserializer &derez,
                         Runtime *runtime, std::set<RtEvent> &ready_events);
      static void handle_report_uninitialized(Deserializer &derez);
      static void handle_report_profiling_count_update(Deserializer &derez);
    public:
      // This is a pointer to an operation on a remote node
      // it should never be dereferenced
      Operation *const remote_ptr;
      const AddressSpaceID source;
    protected:
      MapperManager *mapper;
    protected:
      std::vector<ProfilingMeasurementID> profiling_requests;
      int                                 profiling_priority;
      Processor                           profiling_target;
      RtUserEvent                         profiling_response;
      int                                 profiling_reports;
    };

    /**
     * \class RemoteMapOp
     * This is a remote copy of a MapOp to be used
     * for mapper calls and other operations
     */
    class RemoteMapOp : public ExternalMapping, public RemoteOp {
    public:
      RemoteMapOp(Runtime *rt, Operation *ptr, AddressSpaceID src);
      RemoteMapOp(const RemoteMapOp &rhs);
      virtual ~RemoteMapOp(void);
    public:
      RemoteMapOp& operator=(const RemoteMapOp &rhs); 
    public:
      virtual UniqueID get_unique_id(void) const;
      virtual size_t get_context_index(void) const;
      virtual void set_context_index(size_t index);
      virtual int get_depth(void) const;
    public:
      virtual const char* get_logging_name(void) const;
      virtual OpKind get_operation_kind(void) const;
      virtual void select_sources(const unsigned index,
                                  const InstanceRef &target,
                                  const InstanceSet &sources,
                                  std::vector<unsigned> &ranking); 
      virtual void pack_remote_operation(Serializer &rez, AddressSpaceID target,
                                         std::set<RtEvent> &applied) const;
      virtual void unpack(Deserializer &derez, ReferenceMutator &mutator);
    };

    /**
     * \class RemoteCopyOp
     * This is a remote copy of a CopyOp to be used
     * for mapper calls and other operations
     */
    class RemoteCopyOp : public ExternalCopy, public RemoteOp {
    public:
      RemoteCopyOp(Runtime *rt, Operation *ptr, AddressSpaceID src);
      RemoteCopyOp(const RemoteCopyOp &rhs);
      virtual ~RemoteCopyOp(void);
    public:
      RemoteCopyOp& operator=(const RemoteCopyOp &rhs);
    public:
      virtual UniqueID get_unique_id(void) const;
      virtual size_t get_context_index(void) const;
      virtual void set_context_index(size_t index);
      virtual int get_depth(void) const;
    public:
      virtual const char* get_logging_name(void) const;
      virtual OpKind get_operation_kind(void) const;
      virtual void select_sources(const unsigned index,
                                  const InstanceRef &target,
                                  const InstanceSet &sources,
                                  std::vector<unsigned> &ranking);
      virtual void pack_remote_operation(Serializer &rez, AddressSpaceID target,
                                         std::set<RtEvent> &applied) const;
      virtual void unpack(Deserializer &derez, ReferenceMutator &mutator);
    };

    /**
     * \class RemoteCloseOp
     * This is a remote copy of a CloseOp to be used
     * for mapper calls and other operations
     */
    class RemoteCloseOp : public ExternalClose, public RemoteOp {
    public:
      RemoteCloseOp(Runtime *rt, Operation *ptr, AddressSpaceID src);
      RemoteCloseOp(const RemoteCloseOp &rhs);
      virtual ~RemoteCloseOp(void);
    public:
      RemoteCloseOp& operator=(const RemoteCloseOp &rhs);
    public:
      virtual UniqueID get_unique_id(void) const;
      virtual size_t get_context_index(void) const;
      virtual void set_context_index(size_t index);
      virtual int get_depth(void) const;
    public:
      virtual const char* get_logging_name(void) const;
      virtual OpKind get_operation_kind(void) const;
      virtual void select_sources(const unsigned index,
                                  const InstanceRef &target,
                                  const InstanceSet &sources,
                                  std::vector<unsigned> &ranking);
      virtual void pack_remote_operation(Serializer &rez, AddressSpaceID target,
                                         std::set<RtEvent> &applied) const;
      virtual void unpack(Deserializer &derez, ReferenceMutator &mutator);
    };

    /**
     * \class RemoteAcquireOp
     * This is a remote copy of a AcquireOp to be used
     * for mapper calls and other operations
     */
    class RemoteAcquireOp : public ExternalAcquire, public RemoteOp {
    public:
      RemoteAcquireOp(Runtime *rt, Operation *ptr, AddressSpaceID src);
      RemoteAcquireOp(const RemoteAcquireOp &rhs);
      virtual ~RemoteAcquireOp(void);
    public:
      RemoteAcquireOp& operator=(const RemoteAcquireOp &rhs);
    public:
      virtual UniqueID get_unique_id(void) const;
      virtual size_t get_context_index(void) const;
      virtual void set_context_index(size_t index);
      virtual int get_depth(void) const;
    public:
      virtual const char* get_logging_name(void) const;
      virtual OpKind get_operation_kind(void) const;
      virtual void select_sources(const unsigned index,
                                  const InstanceRef &target,
                                  const InstanceSet &sources,
                                  std::vector<unsigned> &ranking);
      virtual void pack_remote_operation(Serializer &rez, AddressSpaceID target,
                                         std::set<RtEvent> &applied) const;
      virtual void unpack(Deserializer &derez, ReferenceMutator &mutator);
    };

    /**
     * \class RemoteReleaseOp
     * This is a remote copy of a ReleaseOp to be used
     * for mapper calls and other operations
     */
    class RemoteReleaseOp : public ExternalRelease, public RemoteOp {
    public:
      RemoteReleaseOp(Runtime *rt, Operation *ptr, AddressSpaceID src);
      RemoteReleaseOp(const RemoteReleaseOp &rhs);
      virtual ~RemoteReleaseOp(void);
    public:
      RemoteReleaseOp& operator=(const RemoteReleaseOp &rhs);
    public:
      virtual UniqueID get_unique_id(void) const;
      virtual size_t get_context_index(void) const;
      virtual void set_context_index(size_t index);
      virtual int get_depth(void) const;
    public:
      virtual const char* get_logging_name(void) const;
      virtual OpKind get_operation_kind(void) const;
      virtual void select_sources(const unsigned index,
                                  const InstanceRef &target,
                                  const InstanceSet &sources,
                                  std::vector<unsigned> &ranking);
      virtual void pack_remote_operation(Serializer &rez, AddressSpaceID target,
                                         std::set<RtEvent> &applied) const;
      virtual void unpack(Deserializer &derez, ReferenceMutator &mutator);
    };

    /**
     * \class RemoteFillOp
     * This is a remote copy of a FillOp to be used
     * for mapper calls and other operations
     */
    class RemoteFillOp : public ExternalFill, public RemoteOp {
    public:
      RemoteFillOp(Runtime *rt, Operation *ptr, AddressSpaceID src);
      RemoteFillOp(const RemoteFillOp &rhs);
      virtual ~RemoteFillOp(void);
    public:
      RemoteFillOp& operator=(const RemoteFillOp &rhs);
    public:
      virtual UniqueID get_unique_id(void) const;
      virtual size_t get_context_index(void) const;
      virtual void set_context_index(size_t index);
      virtual int get_depth(void) const;
    public:
      virtual const char* get_logging_name(void) const;
      virtual OpKind get_operation_kind(void) const;
      virtual void select_sources(const unsigned index,
                                  const InstanceRef &target,
                                  const InstanceSet &sources,
                                  std::vector<unsigned> &ranking);
      virtual void pack_remote_operation(Serializer &rez, AddressSpaceID target,
                                         std::set<RtEvent> &applied) const;
      virtual void unpack(Deserializer &derez, ReferenceMutator &mutator);
    };

    /**
     * \class RemotePartitionOp
     * This is a remote copy of a DependentPartitionOp to be
     * used for mapper calls and other operations
     */
    class RemotePartitionOp : public ExternalPartition, public RemoteOp {
    public:
      RemotePartitionOp(Runtime *rt, Operation *ptr, AddressSpaceID src);
      RemotePartitionOp(const RemotePartitionOp &rhs);
      virtual ~RemotePartitionOp(void);
    public:
      RemotePartitionOp& operator=(const RemotePartitionOp &rhs);
    public:
      virtual UniqueID get_unique_id(void) const;
      virtual size_t get_context_index(void) const;
      virtual void set_context_index(size_t index);
      virtual int get_depth(void) const;
      virtual PartitionKind get_partition_kind(void) const;
    public:
      virtual const char* get_logging_name(void) const;
      virtual OpKind get_operation_kind(void) const;
      virtual void select_sources(const unsigned index,
                                  const InstanceRef &target,
                                  const InstanceSet &sources,
                                  std::vector<unsigned> &ranking);
      virtual void pack_remote_operation(Serializer &rez, AddressSpaceID target,
                                         std::set<RtEvent> &applied) const;
      virtual void unpack(Deserializer &derez, ReferenceMutator &mutator);
    protected:
      PartitionKind part_kind;
    };

    /**
     * \class RemoteAttachOp
     * This is a remote copy of a DetachOp to be used for 
     * mapper calls and other operations
     */
    class RemoteAttachOp : public RemoteOp {
    public:
      RemoteAttachOp(Runtime *rt, Operation *ptr, AddressSpaceID src);
      RemoteAttachOp(const RemoteAttachOp &rhs);
      virtual ~RemoteAttachOp(void);
    public:
      RemoteAttachOp& operator=(const RemoteAttachOp &rhs);
    public:
      virtual UniqueID get_unique_id(void) const;
      virtual size_t get_context_index(void) const;
      virtual void set_context_index(size_t index);
      virtual int get_depth(void) const;
    public:
      virtual const char* get_logging_name(void) const;
      virtual OpKind get_operation_kind(void) const;
      virtual void select_sources(const unsigned index,
                                  const InstanceRef &target,
                                  const InstanceSet &sources,
                                  std::vector<unsigned> &ranking);
      virtual void pack_remote_operation(Serializer &rez, AddressSpaceID target,
                                         std::set<RtEvent> &applied) const;
      virtual void unpack(Deserializer &derez, ReferenceMutator &mutator);
    };

    /**
     * \class RemoteDetachOp
     * This is a remote copy of a DetachOp to be used for 
     * mapper calls and other operations
     */
    class RemoteDetachOp : public RemoteOp {
    public:
      RemoteDetachOp(Runtime *rt, Operation *ptr, AddressSpaceID src);
      RemoteDetachOp(const RemoteDetachOp &rhs);
      virtual ~RemoteDetachOp(void);
    public:
      RemoteDetachOp& operator=(const RemoteDetachOp &rhs);
    public:
      virtual UniqueID get_unique_id(void) const;
      virtual size_t get_context_index(void) const;
      virtual void set_context_index(size_t index);
      virtual int get_depth(void) const;
    public:
      virtual const char* get_logging_name(void) const;
      virtual OpKind get_operation_kind(void) const;
      virtual void select_sources(const unsigned index,
                                  const InstanceRef &target,
                                  const InstanceSet &sources,
                                  std::vector<unsigned> &ranking);
      virtual void pack_remote_operation(Serializer &rez, AddressSpaceID target,
                                         std::set<RtEvent> &applied) const;
      virtual void unpack(Deserializer &derez, ReferenceMutator &mutator);
    };

    /**
     * \class RemoteDeletionOp
     * This is a remote copy of a DeletionOp to be used for 
     * mapper calls and other operations
     */
    class RemoteDeletionOp : public RemoteOp {
    public:
      RemoteDeletionOp(Runtime *rt, Operation *ptr, AddressSpaceID src);
      RemoteDeletionOp(const RemoteDeletionOp &rhs);
      virtual ~RemoteDeletionOp(void);
    public:
      RemoteDeletionOp& operator=(const RemoteDeletionOp &rhs);
    public:
      virtual UniqueID get_unique_id(void) const;
      virtual size_t get_context_index(void) const;
      virtual void set_context_index(size_t index);
      virtual int get_depth(void) const;
    public:
      virtual const char* get_logging_name(void) const;
      virtual OpKind get_operation_kind(void) const;
      virtual void select_sources(const unsigned index,
                                  const InstanceRef &target,
                                  const InstanceSet &sources,
                                  std::vector<unsigned> &ranking);
      virtual void pack_remote_operation(Serializer &rez, AddressSpaceID target,
                                         std::set<RtEvent> &applied) const;
      virtual void unpack(Deserializer &derez, ReferenceMutator &mutator);
    };

    /**
     * \class RemoteReplayOp
     * This is a remote copy of a trace replay op, it really doesn't
     * have to do very much at all other than implement the interface
     * for remote ops as it will only be used for checking equivalence
     * sets for valid physical template replay conditions
     */
    class RemoteReplayOp : public RemoteOp {
    public:
      RemoteReplayOp(Runtime *rt, Operation *ptr, AddressSpaceID src);
      RemoteReplayOp(const RemoteReplayOp &rhs);
      virtual ~RemoteReplayOp(void);
    public:
      RemoteReplayOp& operator=(const RemoteReplayOp &rhs);
    public:
      virtual UniqueID get_unique_id(void) const;
      virtual size_t get_context_index(void) const;
      virtual void set_context_index(size_t index);
      virtual int get_depth(void) const;
    public:
      virtual const char* get_logging_name(void) const;
      virtual OpKind get_operation_kind(void) const;
      virtual void select_sources(const unsigned index,
                                  const InstanceRef &target,
                                  const InstanceSet &sources,
                                  std::vector<unsigned> &ranking);
      virtual void pack_remote_operation(Serializer &rez, AddressSpaceID target,
                                         std::set<RtEvent> &applied) const;
      virtual void unpack(Deserializer &derez, ReferenceMutator &mutator);
    };

    /**
     * \class RemoteSummaryOp
     * This is a remote copy of a trace summary op, it really doesn't
     * have to do very much at all other than implement the interface
     * for remote ops as it will only be used for updating state for
     * physical template replays
     */
    class RemoteSummaryOp : public RemoteOp {
    public:
      RemoteSummaryOp(Runtime *rt, Operation *ptr, AddressSpaceID src);
      RemoteSummaryOp(const RemoteSummaryOp &rhs);
      virtual ~RemoteSummaryOp(void);
    public:
      RemoteSummaryOp& operator=(const RemoteSummaryOp &rhs);
    public:
      virtual UniqueID get_unique_id(void) const;
      virtual size_t get_context_index(void) const;
      virtual void set_context_index(size_t index);
      virtual int get_depth(void) const;
    public:
      virtual const char* get_logging_name(void) const;
      virtual OpKind get_operation_kind(void) const;
      virtual void select_sources(const unsigned index,
                                  const InstanceRef &target,
                                  const InstanceSet &sources,
                                  std::vector<unsigned> &ranking);
      virtual void pack_remote_operation(Serializer &rez, AddressSpaceID target,
                                         std::set<RtEvent> &applied) const;
      virtual void unpack(Deserializer &derez, ReferenceMutator &mutator);
    };

  }; //namespace Internal 
}; // namespace Legion 

#include "legion_ops.inl"

#endif // __LEGION_OPERATIONS_H__<|MERGE_RESOLUTION|>--- conflicted
+++ resolved
@@ -471,12 +471,8 @@
           if (!runtime->program_order_execution)
           {
             need_completion_trigger = false;
-<<<<<<< HEAD
             __sync_synchronize();
-            Runtime::trigger_event(completion_event, chain_event);
-=======
             Runtime::trigger_event(NULL, completion_event, chain_event);
->>>>>>> 27ca8687
             return true;
           }
           else
