/* Copyright 2019 Stanford University, NVIDIA Corporation
 *
 * Licensed under the Apache License, Version 2.0 (the "License");
 * you may not use this file except in compliance with the License.
 * You may obtain a copy of the License at
 *
 *     http://www.apache.org/licenses/LICENSE-2.0
 *
 * Unless required by applicable law or agreed to in writing, software
 * distributed under the License is distributed on an "AS IS" BASIS,
 * WITHOUT WARRANTIES OR CONDITIONS OF ANY KIND, either express or implied.
 * See the License for the specific language governing permissions and
 * limitations under the License.
 */


#ifndef __LEGION_OPERATIONS_H__
#define __LEGION_OPERATIONS_H__

#include "legion.h"
#include "legion/runtime.h"
#include "legion/region_tree.h"
#include "legion/legion_mapping.h"
#include "legion/legion_utilities.h"
#include "legion/legion_allocation.h"
#include "legion/legion_analysis.h"
#include "legion/mapper_manager.h"

namespace Legion {
  namespace Internal {

    // Special typedef for predicates
    typedef PredicateImpl PredicateOp;  

    /**
     * \class Operation
     * The operation class serves as the root of the tree
     * of all operations that can be performed in a Legion
     * program.
     */
    class Operation : public ReferenceMutator, public ProfilingResponseHandler {
    public:
      enum OpKind {
        MAP_OP_KIND,
        COPY_OP_KIND,
        FENCE_OP_KIND,
        FRAME_OP_KIND,
        DELETION_OP_KIND,
        MERGE_CLOSE_OP_KIND,
        POST_CLOSE_OP_KIND,
        VIRTUAL_CLOSE_OP_KIND,
        RETURN_CLOSE_OP_KIND,
        ACQUIRE_OP_KIND,
        RELEASE_OP_KIND,
        DYNAMIC_COLLECTIVE_OP_KIND,
        FUTURE_PRED_OP_KIND,
        NOT_PRED_OP_KIND,
        AND_PRED_OP_KIND,
        OR_PRED_OP_KIND,
        MUST_EPOCH_OP_KIND,
        PENDING_PARTITION_OP_KIND,
        DEPENDENT_PARTITION_OP_KIND,
        FILL_OP_KIND,
        ATTACH_OP_KIND,
        DETACH_OP_KIND,
        TIMING_OP_KIND,
        TRACE_CAPTURE_OP_KIND,
        TRACE_COMPLETE_OP_KIND,
        TRACE_REPLAY_OP_KIND,
        TRACE_BEGIN_OP_KIND,
        TRACE_SUMMARY_OP_KIND,
        TASK_OP_KIND,
        LAST_OP_KIND,
      };
      static const char *const op_names[LAST_OP_KIND];
#define OPERATION_NAMES {           \
        "Mapping",                  \
        "Copy",                     \
        "Fence",                    \
        "Frame",                    \
        "Deletion",                 \
        "Merge Close",              \
        "Post Close",               \
        "Virtual Close",            \
        "Return Close",             \
        "Acquire",                  \
        "Release",                  \
        "Dynamic Collective",       \
        "Future Predicate",         \
        "Not Predicate",            \
        "And Predicate",            \
        "Or Predicate",             \
        "Must Epoch",               \
        "Pending Partition",        \
        "Dependent Partition",      \
        "Fill",                     \
        "Attach",                   \
        "Detach",                   \
        "Timing",                   \
        "Trace Capture",            \
        "Trace Complete",           \
        "Trace Replay",             \
        "Trace Begin",              \
        "Trace Summary",            \
        "Task",                     \
      } 
    public:
      struct TriggerOpArgs : public LgTaskArgs<TriggerOpArgs> {
      public:
        static const LgTaskID TASK_ID = LG_TRIGGER_OP_ID;
      public:
        TriggerOpArgs(Operation *o)
          : LgTaskArgs<TriggerOpArgs>(o->get_unique_op_id()), op(o) { }
      public:
        Operation *const op;
      };
      struct DeferredReadyArgs : public LgTaskArgs<DeferredReadyArgs> {
      public:
        static const LgTaskID TASK_ID = LG_DEFERRED_READY_TRIGGER_ID;
      public:
        DeferredReadyArgs(Operation *op)
          : LgTaskArgs<DeferredReadyArgs>(op->get_unique_op_id()),
            proxy_this(op) { }
      public:
        Operation *const proxy_this;
      };
      struct DeferredEnqueueArgs : public LgTaskArgs<DeferredEnqueueArgs> {
      public:
        static const LgTaskID TASK_ID = LG_DEFERRED_ENQUEUE_OP_ID;
      public:
        DeferredEnqueueArgs(Operation *op, LgPriority p)
          : LgTaskArgs<DeferredEnqueueArgs>(op->get_unique_op_id()),
            proxy_this(op), priority(p) { }
      public:
        Operation *const proxy_this;
        const LgPriority priority;
      };
      struct DeferredResolutionArgs :
        public LgTaskArgs<DeferredResolutionArgs> {
      public:
        static const LgTaskID TASK_ID = LG_DEFERRED_RESOLUTION_TRIGGER_ID;
      public:
        DeferredResolutionArgs(Operation *op)
          : LgTaskArgs<DeferredResolutionArgs>(op->get_unique_op_id()),
            proxy_this(op) { }
      public:
        Operation *const proxy_this;
      };
      struct DeferredExecuteArgs : public LgTaskArgs<DeferredExecuteArgs> {
      public:
        static const LgTaskID TASK_ID = LG_DEFERRED_EXECUTION_TRIGGER_ID;
      public:
        DeferredExecuteArgs(Operation *op)
          : LgTaskArgs<DeferredExecuteArgs>(op->get_unique_op_id()),
            proxy_this(op) { }
      public:
        Operation *const proxy_this;
      };
      struct DeferredExecArgs : public LgTaskArgs<DeferredExecArgs> {
      public:
        static const LgTaskID TASK_ID = LG_DEFERRED_EXECUTE_ID;
      public:
        DeferredExecArgs(Operation *op)
          : LgTaskArgs<DeferredExecArgs>(op->get_unique_op_id()),
            proxy_this(op) { }
      public:
        Operation *const proxy_this;
      };
      struct TriggerCompleteArgs : public LgTaskArgs<TriggerCompleteArgs> {
      public:
        static const LgTaskID TASK_ID = LG_TRIGGER_COMPLETE_ID;
      public:
        TriggerCompleteArgs(Operation *op)
          : LgTaskArgs<TriggerCompleteArgs>(op->get_unique_op_id()),
            proxy_this(op) { }
      public:
        Operation *const proxy_this;
      };
      struct DeferredCompleteArgs : public LgTaskArgs<DeferredCompleteArgs> {
      public:
        static const LgTaskID TASK_ID = LG_DEFERRED_COMPLETE_ID;
      public:
        DeferredCompleteArgs(Operation *op)
          : LgTaskArgs<DeferredCompleteArgs>(op->get_unique_op_id()),
            proxy_this(op) { }
      public:
        Operation *const proxy_this;
      };
      struct DeferredCommitTriggerArgs : 
        public LgTaskArgs<DeferredCommitTriggerArgs> {
      public:
        static const LgTaskID TASK_ID = LG_DEFERRED_COMMIT_TRIGGER_ID; 
      public:
        DeferredCommitTriggerArgs(Operation *op)
          : LgTaskArgs<DeferredCommitTriggerArgs>(op->get_unique_op_id()),
            proxy_this(op), gen(op->get_generation()) { }
      public:
        Operation *const proxy_this;
        const GenerationID gen;
      };
      struct DeferredCommitArgs : public LgTaskArgs<DeferredCommitArgs> {
      public:
        static const LgTaskID TASK_ID = LG_DEFERRED_COMMIT_ID;
      public:
        DeferredCommitArgs(Operation *op, bool d)
          : LgTaskArgs<DeferredCommitArgs>(op->get_unique_op_id()),
            proxy_this(op), deactivate(d) { }
      public:
        Operation *proxy_this;
        bool deactivate;
      };
    public:
      class MappingDependenceTracker {
      public:
        inline void add_mapping_dependence(RtEvent dependence)
          { mapping_dependences.insert(dependence); }
        inline void add_resolution_dependence(RtEvent dependence)
          { resolution_dependences.insert(dependence); }
        void issue_stage_triggers(Operation *op, Runtime *runtime, 
                                  MustEpochOp *must_epoch);
      private:
        std::set<RtEvent> mapping_dependences;
        std::set<RtEvent> resolution_dependences;
      };
      class CommitDependenceTracker {
      public:
        inline void add_commit_dependence(RtEvent dependence)
          { commit_dependences.insert(dependence); }
        bool issue_commit_trigger(Operation *op, Runtime *runtime);
      private:
        std::set<RtEvent> commit_dependences;
      };
    public:
      Operation(Runtime *rt);
      virtual ~Operation(void);
    public:
      static const char* get_string_rep(OpKind kind);
    public:
      virtual void activate(void) = 0;
      virtual void deactivate(void) = 0; 
      virtual const char* get_logging_name(void) const = 0;
      virtual OpKind get_operation_kind(void) const = 0;
      virtual size_t get_region_count(void) const;
      virtual Mappable* get_mappable(void);
      virtual Memoizable* get_memoizable(void) { return NULL; }
    protected:
      // Base call
      void activate_operation(void);
      void deactivate_operation(void);
    public:
      inline GenerationID get_generation(void) const { return gen; }
      inline RtEvent get_mapped_event(void) const { return mapped_event; }
      inline RtEvent get_resolved_event(void) const { return resolved_event; }
      inline ApEvent get_completion_event(void) const {return completion_event;}
      inline RtEvent get_commit_event(void) const { return commit_event; }
      inline ApEvent get_execution_fence_event(void) const 
        { return execution_fence_event; }
      inline bool has_execution_fence_event(void) const 
        { return execution_fence_event.exists(); }
      inline void set_execution_fence_event(ApEvent fence_event)
        { execution_fence_event = fence_event; }
      inline InnerContext* get_context(void) const { return parent_ctx; }
      inline UniqueID get_unique_op_id(void) const { return unique_op_id; } 
      virtual bool is_memoizing(void) const { return false; }
      inline bool is_tracing(void) const { return tracing; }
      inline bool is_tracking_parent(void) const { return track_parent; } 
      inline bool already_traced(void) const 
        { return ((trace != NULL) && !tracing); }
      inline LegionTrace* get_trace(void) const { return trace; }
      inline unsigned get_ctx_index(void) const { return context_index; }
    public:
      // Be careful using this call as it is only valid when the operation
      // actually has a parent task.  Right now the only place it is used
      // is in putting the operation in the right dependence queue which
      // we know happens on the home node and therefore the operations is
      // guaranteed to have a parent task.
      unsigned get_operation_depth(void) const; 
    public:
      void initialize_privilege_path(RegionTreePath &path,
                                     const RegionRequirement &req);
      void initialize_mapping_path(RegionTreePath &path,
                                   const RegionRequirement &req,
                                   LogicalRegion start_node);
      void initialize_mapping_path(RegionTreePath &path,
                                   const RegionRequirement &req,
                                   LogicalPartition start_node);
      void set_trace(LegionTrace *trace, bool is_tracing,
                     const std::vector<StaticDependence> *dependences);
      void set_trace_local_id(unsigned id);
      void set_must_epoch(MustEpochOp *epoch, bool do_registration);
    public:
      // Localize a region requirement to its parent context
      // This means that region == parent and the
      // coherence mode is exclusive
      static void localize_region_requirement(RegionRequirement &req);
      void release_acquired_instances(std::map<PhysicalManager*,
                        std::pair<unsigned,bool> > &acquired_instances);
    public:
      // Initialize this operation in a new parent context
      // along with the number of regions this task has
      void initialize_operation(InnerContext *ctx, bool track,
                                unsigned num_regions = 0,
          const std::vector<StaticDependence> *dependences = NULL);
    public:
      // Inherited from ReferenceMutator
      virtual void record_reference_mutation_effect(RtEvent event);
    public:
      RtEvent execute_prepipeline_stage(GenerationID gen,
                                        bool from_logical_analysis);
      // This is a virtual method because SpeculativeOp overrides
      // it to check for handling speculation before proceeding
      // with the analysis
      virtual void execute_dependence_analysis(void);
    public:
      // The following calls may be implemented
      // differently depending on the operation, but we
      // provide base versions of them so that operations
      // only have to overload the stages that they care
      // about modifying.
      // See if we have a preprocessing stage
      virtual bool has_prepipeline_stage(void) const;
      // The function call for made for all operations 
      // prior to entering the pipeline 
      virtual void trigger_prepipeline_stage(void);
      // The function to call for depence analysis
      virtual void trigger_dependence_analysis(void);
      // The function to call when the operation has all its
      // mapping depenedences satisfied
      // In general put this on the ready queue so the runtime
      // can invoke the trigger mapping call.
      virtual void trigger_ready(void);
      // The function to call for executing an operation
      // Note that this one is not invoked by the Operation class
      // but by the runtime, therefore any operations must be
      // placed on the ready queue in order for the runtime to
      // perform this mapping
      virtual void trigger_mapping(void);
      // The function to trigger once speculation is
      // ready to be resolved
      virtual void trigger_resolution(void);
      // The function to call once the operation is ready to complete
      virtual void trigger_complete(void);
      // The function to call when commit the operation is
      // ready to commit
      virtual void trigger_commit(void);
      // Helper function for deferring complete operations
      // (only used in a limited set of operations and not
      // part of the default pipeline)
      virtual void deferred_execute(void);
      // Helper function for deferring commit operations
      virtual void deferred_commit_trigger(GenerationID commit_gen);
      // A helper method for deciding what to do when we have
      // aliased region requirements for an operation
      virtual void report_interfering_requirements(unsigned idx1,unsigned idx2);
      // A method for finding the parent index of a region
      // requirement for an operation which is necessary for
      // issuing close operation on behalf of the operation.
      virtual unsigned find_parent_index(unsigned idx);
      // Determine if this operation is an internal operation
      virtual bool is_internal_op(void) const { return false; }
      // Determine if this operation is a partition operation
      virtual bool is_partition_op(void) const { return false; }
      // Determine if this is a predicated operation
      virtual bool is_predicated_op(void) const { return false; }
    public: // virtual methods for mapping
      // Pick the sources for a copy operations
      virtual void select_sources(const InstanceRef &target,
                                  const InstanceSet &sources,
                                  std::vector<unsigned> &ranking);
      virtual void report_uninitialized_usage(const unsigned index,
                                              LogicalRegion handle,
                                              const RegionUsage usage,
                                              const char *field_string,
                                              RtUserEvent reported);
      // Get a reference to our data structure for tracking acquired instances
      virtual std::map<PhysicalManager*,std::pair<unsigned,bool> >*
                                       get_acquired_instances_ref(void);
      // Update the set of atomic locks for this operation
      virtual void update_atomic_locks(Reservation lock, bool exclusive);
      // Get the restrict precondition for this operation
      static ApEvent merge_sync_preconditions(const PhysicalTraceInfo &info,
                                const std::vector<Grant> &grants,
                                const std::vector<PhaseBarrier> &wait_barriers);
      virtual void add_copy_profiling_request(
                                        Realm::ProfilingRequestSet &reqeusts);
      // Report a profiling result for this operation
      virtual void handle_profiling_response(
                                  const Realm::ProfilingResponse &result);
      virtual void handle_profiling_update(int count);
      // Compute the initial precondition for this operation
      virtual ApEvent compute_init_precondition(const PhysicalTraceInfo &info);
    protected:
      void filter_copy_request_kinds(MapperManager *mapper,
          const std::set<ProfilingMeasurementID> &requests,
          std::vector<ProfilingMeasurementID> &results, bool warn_if_not_copy);
    public:
      // The following are sets of calls that we can use to 
      // indicate mapping, execution, resolution, completion, and commit
      //
      // Add this to the list of ready operations
      void enqueue_ready_operation(RtEvent wait_on = RtEvent::NO_RT_EVENT,
                            LgPriority priority = LG_THROUGHPUT_WORK_PRIORITY);
      // Indicate that we are done mapping this operation
      void complete_mapping(RtEvent wait_on = RtEvent::NO_RT_EVENT); 
      // Indicate when this operation has finished executing
      void complete_execution(RtEvent wait_on = RtEvent::NO_RT_EVENT);
      // Indicate when we have resolved the speculation for
      // this operation
      void resolve_speculation(RtEvent wait_on = RtEvent::NO_RT_EVENT);
      // Indicate that we are completing this operation
      // which will also verify any regions for our producers
      void complete_operation(RtEvent wait_on = RtEvent::NO_RT_EVENT);
      // Indicate that we are committing this operation
      void commit_operation(bool do_deactivate,
                            RtEvent wait_on = RtEvent::NO_RT_EVENT);
      // Indicate that this operation is hardened against failure
      void harden_operation(void);
      // Quash this task and do what is necessary to the
      // rest of the operations in the graph
      void quash_operation(GenerationID gen, bool restart);
    public:
      // For operations that wish to complete early they can do so
      // using this method which will allow them to immediately 
      // chain an event to directly trigger the completion event
      // Note that we don't support early completion if we're doing
      // inorder program execution
      inline bool request_early_complete(ApEvent chain_event) 
        {
          if (!runtime->program_order_execution)
          {
            need_completion_trigger = false;
            Runtime::trigger_event(completion_event, chain_event);
            return true;
          }
          else
            return false;
        }
      inline bool request_early_complete_no_trigger(ApUserEvent &to_trigger)
        {
          if (!runtime->program_order_execution)
          {
            need_completion_trigger = false;
            to_trigger = completion_event;
            return true;
          }
          else
            return false;
        }
      // For operations that need to trigger commit early,
      // then they should use this call to avoid races
      // which could result in trigger commit being
      // called twice.
      void request_early_commit(void);
    public:
      // Everything below here is implementation
      //
      // Call these two functions before and after
      // dependence analysis, they place a temporary
      // dependence on the operation so that it doesn't
      // prematurely trigger before the analysis is
      // complete.  The end call will trigger the
      // operation if it is complete.
      void begin_dependence_analysis(void);
      void end_dependence_analysis(void);
      // Operations for registering dependences and
      // then notifying them when being woken up
      // This call will attempt to register a dependence
      // from the operation on which it is called to the target
      // Return true if the operation has committed and can be 
      // pruned out of the list of mapping dependences.
      bool register_dependence(Operation *target, GenerationID target_gen);
      // This function call does everything that the previous one does, but
      // it also records information about the regions involved and how
      // whether or not they will be validated by the consuming operation.
      // Return true if the operation has committed and can be pruned
      // out of the list of dependences.
      bool register_region_dependence(unsigned idx, Operation *target,
                              GenerationID target_gen, unsigned target_idx,
                              DependenceType dtype, bool validates,
                              const FieldMask &dependent_mask);
      // This method is invoked by one of the two above to perform
      // the registration.  Returns true if we have not yet commited
      // and should therefore be notified once the dependent operation
      // has committed or verified its regions.
      bool perform_registration(GenerationID our_gen, 
                                Operation *op, GenerationID op_gen,
                                bool &registered_dependence,
                                MappingDependenceTracker *tracker,
                                RtEvent other_commit_event);
      // Check to see if the operation is still valid
      // for the given GenerationID.  This method is not precise
      // and may return false when the operation has committed.
      // However, the converse will never be occur.
      bool is_operation_committed(GenerationID gen);
      // Add and remove mapping references to tell an operation
      // how many places additional dependences can come from.
      // Once the mapping reference count goes to zero, no
      // additional dependences can be registered.
      bool add_mapping_reference(GenerationID gen);
      void remove_mapping_reference(GenerationID gen);
    public:
      // Some extra support for tracking dependences that we've 
      // registered as part of our logical traversal
      void record_logical_dependence(const LogicalUser &user);
      inline LegionList<LogicalUser,LOGICAL_REC_ALLOC>::track_aligned&
          get_logical_records(void) { return logical_records; }
      void clear_logical_records(void);
    public:
      // Notify when a region from a dependent task has 
      // been verified (flows up edges)
      void notify_regions_verified(const std::set<unsigned> &regions,
                                   GenerationID gen);
    public:
      // Help for finding the contexts for an operation
      InnerContext* find_logical_context(unsigned index);
      InnerContext* find_physical_context(unsigned index,
                                          const RegionRequirement &req);
    public: // Support for mapping operations
      static void prepare_for_mapping(const InstanceRef &ref,
                                      MappingInstance &instance);
      static void prepare_for_mapping(const InstanceSet &valid,
                           std::vector<MappingInstance> &input_valid);
      static void prepare_for_mapping(const InstanceSet &valid,
                           const std::set<Memory> &filter_memories,
                           std::vector<MappingInstance> &input_valid);
      void compute_ranking(MapperManager            *mapper,
          const std::deque<MappingInstance>         &output,
          const InstanceSet                         &sources,
          std::vector<unsigned>                     &ranking) const;
#ifdef DEBUG_LEGION
    protected:
      virtual void dump_physical_state(RegionRequirement *req, unsigned idx,
                                       bool before = false,
                                       bool closing = false);
#endif
    public:
      // Pack the needed parts of this operation for a remote operation
      virtual void pack_remote_operation(Serializer &rez,
                                         AddressSpaceID target) const;
      void pack_local_remote_operation(Serializer &rez) const;
    protected:
      static inline void add_launch_space_reference(IndexSpaceNode *node)
      {
        LocalReferenceMutator mutator;
        node->add_base_valid_ref(CONTEXT_REF, &mutator);
      }
      static inline bool remove_launch_space_reference(IndexSpaceNode *node)
      {
        if (node == NULL)
          return false;
        return node->remove_base_valid_ref(CONTEXT_REF);
      }
    public:
      Runtime *const runtime;
    protected:
      mutable LocalLock op_lock;
      GenerationID gen;
      UniqueID unique_op_id;
      // The issue index of this operation in the context
      unsigned context_index;
      // Operations on which this operation depends
      std::map<Operation*,GenerationID> incoming;
      // Operations which depend on this operation
      std::map<Operation*,GenerationID> outgoing;
      // Number of outstanding mapping references, once this goes to 
      // zero then the set of outgoing edges is fixed
      unsigned outstanding_mapping_references;
      // The set of unverified regions
      std::set<unsigned> unverified_regions;
      // For each of our regions, a map of operations to the regions
      // which we can verify for each operation
      std::map<Operation*,std::set<unsigned> > verify_regions;
      // Whether this operation has executed its prepipeline stage yet
      bool prepipelined;
      // Whether this operation has mapped, once it has mapped then
      // the set of incoming dependences is fixed
      bool mapped;
      // Whether this task has executed or not
      bool executed;
      // Whether speculation for this operation has been resolved
      bool resolved;
      // Whether this operation has completed, cannot commit until
      // both completed is set, and outstanding mapping references
      // has been gone to zero.
      bool completed;
      // Some operations commit out of order and if they do then
      // commited is set to prevent any additional dependences from
      // begin registered.
      bool committed;
      // Whether the physical instances for this region have been
      // hardened by copying them into reslient memories
      bool hardened;
      // Track whether trigger_commit has already been invoked
      bool trigger_commit_invoked;
      // Keep track of whether an eary commit was requested
      bool early_commit_request;
      // Indicate whether we are responsible for
      // triggering the completion event for this operation
      bool need_completion_trigger;
      // Are we tracking this operation in the parent's context
      bool track_parent;
      // The enclosing context for this operation
      InnerContext *parent_ctx;
      // The prepipeline event for this operation
      RtUserEvent prepipelined_event;
      // The mapped event for this operation
      RtUserEvent mapped_event;
      // The resolved event for this operation
      RtUserEvent resolved_event;
      // The completion event for this operation
      ApUserEvent completion_event;
      // The commit event for this operation
      RtUserEvent commit_event;
      // Previous execution fence if there was one
      ApEvent execution_fence_event;
      // The trace for this operation if any
      LegionTrace *trace;
      // Track whether we are tracing this operation
      bool tracing;
      // The id local to a trace
      unsigned trace_local_id;
      // Our must epoch if we have one
      MustEpochOp *must_epoch;
      // A set list or recorded dependences during logical traversal
      LegionList<LogicalUser,LOGICAL_REC_ALLOC>::track_aligned logical_records;
      // Dependence trackers for detecting when it is safe to map and commit
      MappingDependenceTracker *mapping_tracker;
      CommitDependenceTracker  *commit_tracker;
    };

    /**
     * \class ExternalMappable
     * This is class that provides some basic functionality for
     * packing and unpacking the data structures used by 
     * external facing operations
     */
    class ExternalMappable {
    public:
      virtual void set_context_index(unsigned index) = 0;
    public:
      static void pack_mappable(const Mappable &mappable, Serializer &rez);
      static void pack_index_space_requirement(
          const IndexSpaceRequirement &req, Serializer &rez);
      static void pack_region_requirement(
          const RegionRequirement &req, Serializer &rez);
      static void pack_grant(
          const Grant &grant, Serializer &rez);
      static void pack_phase_barrier(
          const PhaseBarrier &barrier, Serializer &rez);
    public:
      static void unpack_mappable(Mappable &mappable, Deserializer &derez);
      static void unpack_index_space_requirement(
          IndexSpaceRequirement &req, Deserializer &derez);
      static void unpack_region_requirement(
          RegionRequirement &req, Deserializer &derez);
      static void unpack_grant(
          Grant &grant, Deserializer &derez);
      static void unpack_phase_barrier(
          PhaseBarrier &barrier, Deserializer &derez);
    };

    /**
     * \class PredicateWaiter
     * An interface class for speculative operations
     * and compound predicates that allows them to
     * be notified when their constituent predicates
     * have been resolved.
     */
    class PredicateWaiter {
    public:
      virtual void notify_predicate_value(GenerationID gen, bool value) = 0;
    };

    /**
     * \class Predicate 
     * A predicate operation is an abstract class that
     * contains a method that allows other operations to
     * sample their values and see if they are resolved
     * or whether they are speculated values.
     */
    class PredicateImpl : public Operation {
    public:
      PredicateImpl(Runtime *rt);
    public:
      void activate_predicate(void);
      void deactivate_predicate(void);
    public:
      void add_predicate_reference(void);
      void remove_predicate_reference(void);
      virtual void trigger_complete(void);
      virtual void trigger_commit(void);
    public:
      bool register_waiter(PredicateWaiter *waiter, 
                           GenerationID gen, bool &value);
      PredEvent get_true_guard(void);
      PredEvent get_false_guard(void);
      void get_predicate_guards(PredEvent &true_guard, PredEvent &false_guard);
      Future get_future_result(void);
    protected:
      void set_resolved_value(GenerationID pred_gen, bool value);
    protected:
      bool predicate_resolved;
      bool predicate_value;
      std::map<PredicateWaiter*,GenerationID> waiters;
    protected:
      RtUserEvent collect_predicate;
      unsigned predicate_references;
      PredEvent true_guard, false_guard;
    protected:
      Future result_future;
      bool can_result_future_complete;
    };

    /**
     * \class SpeculativeOp
     * A speculative operation is an abstract class
     * that serves as the basis for operation which
     * can be speculated on a predicate value.  They
     * will ask the predicate value for their value and
     * whether they have actually been resolved or not.
     * Based on that infomration the speculative operation
     * will decide how to manage the operation.
     */
    class SpeculativeOp : public Operation, PredicateWaiter {
    public:
      enum SpecState {
        PENDING_ANALYSIS_STATE,
        SPECULATE_TRUE_STATE,
        SPECULATE_FALSE_STATE,
        RESOLVE_TRUE_STATE,
        RESOLVE_FALSE_STATE,
      };
    public:
      SpeculativeOp(Runtime *rt);
    public:
      void activate_speculative(void);
      void deactivate_speculative(void);
    public:
      void initialize_speculation(InnerContext *ctx,bool track,unsigned regions,
          const std::vector<StaticDependence> *dependences, const Predicate &p);
      void register_predicate_dependence(void);
      virtual bool is_predicated_op(void) const;
      // Wait until the predicate is valid and then return
      // its value.  Give it the current processor in case it
      // needs to wait for the value
      bool get_predicate_value(Processor proc);
    public:
      // Override the execute dependence analysis call so 
      // we can decide whether to continue performing the 
      // dependence analysis here or not
      virtual void execute_dependence_analysis(void);
      virtual void trigger_resolution(void);
    public:
      // Call this method for inheriting classes 
      // to determine whether they should speculate 
      virtual bool query_speculate(bool &value, bool &mapping_only) = 0;
    public:
      // Every speculative operation will always get exactly one
      // call back to one of these methods after the predicate has
      // resolved. The 'speculated' parameter indicates whether the
      // operation was speculated by the mapper. The 'launch' parameter
      // indicates whether the operation has been issued into the 
      // pipeline for execution yet
      virtual void resolve_true(bool speculated, bool launched) = 0;
      virtual void resolve_false(bool speculated, bool launched) = 0;
    public:
      virtual void notify_predicate_value(GenerationID gen, bool value);
    protected:
      SpecState    speculation_state;
      PredicateOp *predicate;
      bool speculate_mapping_only;
      bool received_trigger_resolution;
    protected:
      RtUserEvent predicate_waiter; // used only when needed
    };

    /**
     * \class Memoizable
     * An abstract class for retrieving trace local ids in physical tracing.
     */
    class Memoizable
    {
    public:
      virtual bool is_memoizable_task(void) const = 0;
      virtual bool is_recording(void) const = 0;
      virtual PhysicalTemplate* get_template(void) const = 0;
      virtual ApEvent get_memo_completion(bool replay) = 0;
      virtual Operation* get_operation(void) = 0;
      virtual Operation::OpKind get_memoizable_kind(void) const = 0;
      // Return a trace local unique ID for this operation
      typedef std::pair<unsigned, DomainPoint> TraceLocalID;
      virtual TraceLocalID get_trace_local_id(void) const = 0;
      virtual ApEvent compute_sync_precondition(
                      const PhysicalTraceInfo *info) const = 0;
      virtual void complete_replay(ApEvent complete_event) = 0;
    };

    /**
     * \class MemoizableOp
     * A memoizable operation is an abstract class
     * that serves as the basis for operation whose
     * physical analysis can be memoized.  Memoizable
     * operations go through an extra step in the mapper
     * to determine whether to memoize their physical analysis.
     */
    template<typename OP>
    class MemoizableOp : public OP, public Memoizable
    {
    public:
      enum MemoizableState {
        NO_MEMO,   // The operation is not subject to memoization
        MEMO_REQ,  // The mapper requested memoization on this operation
        RECORD,    // The runtime is recording analysis for this operation
        REPLAY,    // The runtime is replaying analysis for this opeartion
      };
    public:
      MemoizableOp(Runtime *rt);
      void initialize_memoizable(void);
      virtual Operation* get_operation(void) { return this; }
      virtual Memoizable* get_memoizable(void) { return this; }
    protected:
      void pack_memoizable(Serializer &rez);
      void unpack_memoizable(Deserializer &derez);
    protected:
      void activate_memoizable(void);
    public:
      virtual void execute_dependence_analysis(void);
      virtual void replay_analysis(void) = 0;
    public:
      // From Memoizable
      virtual TraceLocalID get_trace_local_id() const;
      virtual PhysicalTemplate* get_template(void) const;
      virtual ApEvent compute_sync_precondition(
                      const PhysicalTraceInfo *info) const
        { assert(false); return ApEvent::NO_AP_EVENT; }
      virtual void complete_replay(ApEvent complete_event)
        { assert(false); }
      virtual ApEvent get_memo_completion(bool replay)
        { return this->get_completion_event(); }
      virtual Operation::OpKind get_memoizable_kind(void) const
        { return this->get_operation_kind(); }
      virtual ApEvent compute_init_precondition(const PhysicalTraceInfo &info);
    protected:
      void invoke_memoize_operation(MapperID mapper_id);
      void set_memoize(bool memoize);
    public:
      virtual bool is_memoizing(void) const { return memo_state != NO_MEMO; }
      virtual bool is_recording(void) const { return memo_state == RECORD; }
      inline bool is_replaying(void) const { return memo_state == REPLAY; }
      virtual bool is_memoizable_task(void) const { return false; }
    protected:
      // The physical trace for this operation if any
      PhysicalTemplate *tpl;
      // Track whether we are memoizing physical analysis for this operation
      MemoizableState memo_state;
      bool need_prepipeline_stage;
    };

    /**
     * \class ExternalMapping
     * An extension of the external-facing InlineMapping to help 
     * with packing and unpacking them
     */
    class ExternalMapping : public InlineMapping, public ExternalMappable {
    public:
      ExternalMapping(void);
    public:
      virtual void set_context_index(unsigned index) = 0;
    public:
      void pack_external_mapping(Serializer &rez, AddressSpaceID target) const;
      void unpack_external_mapping(Deserializer &derez, Runtime *runtime);
    };

    /**
     * \class MapOp
     * Mapping operations are used for computing inline mapping
     * operations.  Mapping operations will always update a
     * physical region once they have finished mapping.  They
     * then complete and commit immediately, possibly even
     * before the physical region is ready to be used.  This
     * also reflects that mapping operations cannot be rolled
     * back because once they have mapped, then information
     * has the ability to escape back to the application's
     * domain and can no longer be tracked by Legion.  Any
     * attempt to roll back an inline mapping operation
     * will result in the entire enclosing task context
     * being restarted.
     */
    class MapOp : public ExternalMapping, public Operation,
                  public LegionHeapify<MapOp> {
    public:
      static const AllocationType alloc_type = MAP_OP_ALLOC;
    public:
      MapOp(Runtime *rt);
      MapOp(const MapOp &rhs);
      virtual ~MapOp(void);
    public:
      MapOp& operator=(const MapOp &rhs);
    public:
      PhysicalRegion initialize(InnerContext *ctx,
                                const InlineLauncher &launcher);
      void initialize(InnerContext *ctx, const PhysicalRegion &region);
      inline const RegionRequirement& get_requirement(void) const
        { return requirement; }
    protected:
      void deactivate_map_op(void);
    public:
      virtual void activate(void);
      virtual void deactivate(void);
      virtual const char* get_logging_name(void) const;
      virtual OpKind get_operation_kind(void) const;
      virtual size_t get_region_count(void) const;
      virtual Mappable* get_mappable(void);
    public:
      virtual bool has_prepipeline_stage(void) const { return true; }
      virtual void trigger_prepipeline_stage(void);
      virtual void trigger_dependence_analysis(void);
      virtual void trigger_ready(void);
      virtual void trigger_mapping(void);
      virtual void deferred_execute(void);
      virtual void trigger_commit(void);
      virtual unsigned find_parent_index(unsigned idx);
      virtual void select_sources(const InstanceRef &target,
                                  const InstanceSet &sources,
                                  std::vector<unsigned> &ranking);
      virtual std::map<PhysicalManager*,std::pair<unsigned,bool> >*
                   get_acquired_instances_ref(void);
      virtual void update_atomic_locks(Reservation lock, bool exclusive);
      virtual void record_reference_mutation_effect(RtEvent event);
    public:
      virtual UniqueID get_unique_id(void) const;
      virtual unsigned get_context_index(void) const;
      virtual void set_context_index(unsigned index);
      virtual int get_depth(void) const;
    protected:
      void check_privilege(void);
      void compute_parent_index(void);
      bool invoke_mapper(InstanceSet &mapped_instances);
      virtual void add_copy_profiling_request(
                            Realm::ProfilingRequestSet &reqeusts);
      virtual void handle_profiling_response(
                      const Realm::ProfilingResponse &response);
      virtual void handle_profiling_update(int count);
      virtual void pack_remote_operation(Serializer &rez,
                                         AddressSpaceID target) const;
    protected:
      bool remap_region;
      ApUserEvent termination_event;
      PhysicalRegion region;
      RegionTreePath privilege_path;
      unsigned parent_req_index;
      VersionInfo version_info;
      std::map<PhysicalManager*,std::pair<unsigned,bool> > acquired_instances;
      std::map<Reservation,bool> atomic_locks;
      std::set<RtEvent> map_applied_conditions;
    protected:
      MapperManager *mapper;
    protected:
      std::vector<ProfilingMeasurementID> profiling_requests;
      int                                 profiling_priority;
      mutable int             outstanding_profiling_requests;
      mutable RtUserEvent                 profiling_reported;
    };

    /**
     * \class ExternalCopy
     * An extension of the external-facing Copy to help 
     * with packing and unpacking them
     */
    class ExternalCopy : public Copy, public ExternalMappable {
    public:
      ExternalCopy(void);
    public:
      virtual void set_context_index(unsigned index) = 0;
    public:
      void pack_external_copy(Serializer &rez, AddressSpaceID target) const;
      void unpack_external_copy(Deserializer &derez, Runtime *runtime);
    };

    /**
     * \class CopyOp
     * The copy operation provides a mechanism for applications
     * to directly copy data between pairs of fields possibly
     * from different region trees in an efficient way by
     * using the low-level runtime copy facilities. 
     */
    class CopyOp : public ExternalCopy, public MemoizableOp<SpeculativeOp>,
                   public LegionHeapify<CopyOp> {
    public:
      static const AllocationType alloc_type = COPY_OP_ALLOC;
    public:
      enum ReqType {
        SRC_REQ = 0,
        DST_REQ = 1,
        GATHER_REQ = 2,
        SCATTER_REQ = 3,
      };
    public:
      struct DeferredCopyAcross : public LgTaskArgs<DeferredCopyAcross> {
      public:
        static const LgTaskID TASK_ID = LG_DEFERRED_COPY_ACROSS_TASK_ID;
      public:
        DeferredCopyAcross(CopyOp *op, unsigned idx, ApEvent pre, ApUserEvent d,
                           PredEvent g, RtUserEvent a, 
                           InstanceSet *src, InstanceSet *dst,
                           InstanceSet *gather, InstanceSet *scatter)
          : LgTaskArgs<DeferredCopyAcross>(op->get_unique_op_id()), copy(op),
            index(idx), precondition(pre), done(d), guard(g), applied(a),
            src_targets(src), dst_targets(dst), gather_targets(gather),
            scatter_targets(scatter) { }
      public:
        CopyOp *const copy;
        const unsigned index;
        const ApEvent precondition;
        const ApUserEvent done;
        const PredEvent guard;
        const RtUserEvent applied;
        InstanceSet *const src_targets;
        InstanceSet *const dst_targets;
        InstanceSet *const gather_targets;
        InstanceSet *const scatter_targets;
      };
    public:
      CopyOp(Runtime *rt);
      CopyOp(const CopyOp &rhs);
      virtual ~CopyOp(void);
    public:
      CopyOp& operator=(const CopyOp &rhs);
    public:
      void initialize(InnerContext *ctx,
                      const CopyLauncher &launcher);
      void activate_copy(void);
      void deactivate_copy(void);
      void log_copy_requirements(void) const;
      void perform_base_dependence_analysis(void);
    public:
      virtual void activate(void);
      virtual void deactivate(void);
      virtual const char* get_logging_name(void) const;
      virtual OpKind get_operation_kind(void) const;
      virtual size_t get_region_count(void) const;
      virtual Mappable* get_mappable(void);
    public:
      virtual bool has_prepipeline_stage(void) const
        { return need_prepipeline_stage; }
      virtual void trigger_prepipeline_stage(void);
      virtual void trigger_dependence_analysis(void);
      virtual void trigger_ready(void);
      virtual void trigger_mapping(void);
      virtual void trigger_commit(void);
      virtual void report_interfering_requirements(unsigned idx1,unsigned idx2);
      virtual ApEvent exchange_indirect_records(const unsigned index,
          const ApEvent local_done, const PhysicalTraceInfo &trace_info,
          const InstanceSet &instances, const IndexSpace space,
          LegionVector<IndirectRecord>::aligned &records, const bool sources);
    public:
      virtual bool query_speculate(bool &value, bool &mapping_only);
      virtual void resolve_true(bool speculated, bool launched);
      virtual void resolve_false(bool speculated, bool launched);
    public:
      virtual unsigned find_parent_index(unsigned idx);
      virtual void select_sources(const InstanceRef &target,
                                  const InstanceSet &sources,
                                  std::vector<unsigned> &ranking);
      virtual std::map<PhysicalManager*,std::pair<unsigned,bool> >*
                   get_acquired_instances_ref(void);
      virtual void update_atomic_locks(Reservation lock, bool exclusive);
      virtual void record_reference_mutation_effect(RtEvent event);
    public:
      virtual UniqueID get_unique_id(void) const;
      virtual unsigned get_context_index(void) const;
      virtual void set_context_index(unsigned index);
      virtual int get_depth(void) const;
    protected:
      void check_copy_privileges(const bool permit_projection);
      void check_copy_privilege(const RegionRequirement &req, unsigned idx,
                                const bool permit_projection);
      void check_compatibility_properties(void) const;
      void compute_parent_indexes(void);
      void perform_copy_across(const unsigned index, 
                               const ApEvent local_init_precondition,
                               const ApUserEvent local_completion,
                               const PredEvent predication_guard,
                               const InstanceSet &src_targets,
                               const InstanceSet &dst_targets,
                               const InstanceSet *gather_targets,
                               const InstanceSet *scatter_targets,
                               const PhysicalTraceInfo &trace_info,
                               std::set<RtEvent> &applied_conditions);
    public:
      static void handle_deferred_across(const void *args);
    public:
      // From MemoizableOp
      virtual void replay_analysis(void);
    public:
      // From Memoizable
      virtual ApEvent compute_sync_precondition(
                      const PhysicalTraceInfo *info) const;
      virtual void complete_replay(ApEvent copy_complete_event);
    protected:
      template<ReqType REQ_TYPE>
      static const char* get_req_type_name(void);
      template<ReqType REQ_TYPE>
      int perform_conversion(unsigned idx, const RegionRequirement &req,
                             std::vector<MappingInstance> &output,
                             InstanceSet &targets, bool is_reduce = false);
      inline void set_mapping_state(unsigned idx) 
        { current_index = idx; }
      virtual void add_copy_profiling_request(
                                      Realm::ProfilingRequestSet &reqeusts);
      virtual void handle_profiling_response(
                                const Realm::ProfilingResponse &response);
      virtual void handle_profiling_update(int count);
      virtual void pack_remote_operation(Serializer &rez,
                                         AddressSpaceID target) const;
      // Separate function for this so it can be called by derived classes
      RtEvent perform_local_versioning_analysis(void);
    public:
      std::vector<RegionTreePath>           src_privilege_paths;
      std::vector<RegionTreePath>           dst_privilege_paths;
      std::vector<unsigned>                 src_parent_indexes;
      std::vector<unsigned>                 dst_parent_indexes;
      LegionVector<VersionInfo>::aligned    src_versions;
      LegionVector<VersionInfo>::aligned    dst_versions;
    public: // These are only used for indirect copies
      std::vector<RegionTreePath>           gather_privilege_paths;
      std::vector<RegionTreePath>           scatter_privilege_paths;
      std::vector<unsigned>                 gather_parent_indexes;
      std::vector<unsigned>                 scatter_parent_indexes;
      LegionVector<VersionInfo>::aligned    gather_versions;
      LegionVector<VersionInfo>::aligned    scatter_versions;
    protected: // for support with mapping
      MapperManager*              mapper;
      unsigned                    current_index;
    protected:
      std::map<PhysicalManager*,std::pair<unsigned,bool> > acquired_instances;
      std::vector<std::map<Reservation,bool> > atomic_locks;
      std::set<RtEvent> map_applied_conditions;
    public:
      PredEvent                   predication_guard;
    protected:
      std::vector<ProfilingMeasurementID> profiling_requests;
      int                                 profiling_priority;
      mutable int             outstanding_profiling_requests;
      mutable RtUserEvent                 profiling_reported;
    };

    /**
     * \class IndexCopyOp
     * An index copy operation is the same as a copy operation
     * except it is an index space operation for performing
     * multiple copies with projection functions
     */
    class IndexCopyOp : public CopyOp {
    public:
      IndexCopyOp(Runtime *rt);
      IndexCopyOp(const IndexCopyOp &rhs);
      virtual ~IndexCopyOp(void);
    public:
      IndexCopyOp& operator=(const IndexCopyOp &rhs);
    public:
      void initialize(InnerContext *ctx,
                      const IndexCopyLauncher &launcher,
                      IndexSpace launch_space);
    public:
      virtual void activate(void);
      virtual void deactivate(void); 
    protected:
      void activate_index_copy(void);
      void deactivate_index_copy(void);
    public:
      virtual void trigger_prepipeline_stage(void);
      virtual void trigger_dependence_analysis(void);
      virtual void trigger_ready(void);
      virtual void trigger_mapping(void);
      virtual void trigger_commit(void);
      virtual void report_interfering_requirements(unsigned idx1,unsigned idx2);
      virtual ApEvent exchange_indirect_records(const unsigned index,
          const ApEvent local_done, const PhysicalTraceInfo &trace_info,
          const InstanceSet &instances, const IndexSpace space,
          LegionVector<IndirectRecord>::aligned &records, const bool sources);
    public:
      void handle_point_commit(RtEvent point_committed);
      void check_point_requirements(void);
    public:
      IndexSpaceNode*                                    launch_space;
    protected:
      std::vector<PointCopyOp*>                          points;
      std::vector<LegionVector<IndirectRecord>::aligned> src_records;
      std::vector<LegionVector<IndirectRecord>::aligned> dst_records;
      std::vector<std::set<ApEvent> >                    src_exchange_events;
      std::vector<std::set<ApEvent> >                    dst_exchange_events;
      std::vector<ApEvent>                               src_merged;
      std::vector<ApEvent>                               dst_merged;
      std::vector<RtUserEvent>                           src_exchanged;
      std::vector<RtUserEvent>                           dst_exchanged;
      unsigned                                           points_committed;
      bool                                               commit_request;
      std::set<RtEvent>                                  commit_preconditions;
    protected:
      // For checking aliasing of points in debug mode only
      std::set<std::pair<unsigned,unsigned> > interfering_requirements;
    };

    /**
     * \class PointCopyOp
     * A point copy operation is used for executing the
     * physical part of the analysis for an index copy
     * operation.
     */
    class PointCopyOp : public CopyOp, public ProjectionPoint {
    public:
      friend class IndexCopyOp;
      PointCopyOp(Runtime *rt);
      PointCopyOp(const PointCopyOp &rhs);
      virtual ~PointCopyOp(void);
    public:
      PointCopyOp& operator=(const PointCopyOp &rhs);
    public:
      void initialize(IndexCopyOp *owner, const DomainPoint &point);
      void launch(void);
    public:
      virtual void activate(void);
      virtual void deactivate(void);
      virtual void trigger_prepipeline_stage(void);
      virtual void trigger_dependence_analysis(void);
      virtual void trigger_ready(void);
      // trigger_mapping same as base class
      virtual void trigger_commit(void);
      virtual ApEvent exchange_indirect_records(const unsigned index,
          const ApEvent local_done, const PhysicalTraceInfo &trace_info,
          const InstanceSet &instances, const IndexSpace space,
          LegionVector<IndirectRecord>::aligned &records, const bool sources);
    public:
      // From ProjectionPoint
      virtual const DomainPoint& get_domain_point(void) const;
      virtual void set_projection_result(unsigned idx,LogicalRegion result);
    protected:
      IndexCopyOp*              owner;
    };

    /**
     * \class FenceOp
     * Fence operations give the application the ability to
     * enforce ordering guarantees between different tasks
     * in the same context which may become important when
     * certain updates to the region tree are desired to be
     * observed before a later operation either maps or 
     * runs. All fences are mapping fences for correctness.
     * Fences all support the optional ability to be an 
     * execution fence.
     */
    class FenceOp : public Operation, public LegionHeapify<FenceOp> {
    public:
      enum FenceKind {
        MAPPING_FENCE,
        EXECUTION_FENCE,
      };
    public:
      static const AllocationType alloc_type = FENCE_OP_ALLOC;
    public:
      FenceOp(Runtime *rt);
      FenceOp(const FenceOp &rhs);
      virtual ~FenceOp(void);
    public:
      FenceOp& operator=(const FenceOp &rhs);
    public:
      void initialize(InnerContext *ctx, FenceKind kind);
    public:
      virtual void activate(void);
      virtual void deactivate(void);
      virtual const char* get_logging_name(void) const;
      virtual OpKind get_operation_kind(void) const;
    public:
      virtual void trigger_dependence_analysis(void);
      virtual void trigger_mapping(void);
    public:
      void deactivate_fence(void);
    protected:
      void perform_fence_analysis(bool update_fence = false);
      void update_current_fence(void);
    protected:
      FenceKind fence_kind;
      ApEvent execution_precondition;
    };

    /**
     * \class FrameOp
     * Frame operations provide a mechanism for grouping 
     * operations within the same context into frames. Frames
     * provide an application directed way of controlling the
     * number of outstanding operations in flight in a context
     * at any given time through the mapper interface.
     */
    class FrameOp : public FenceOp {
    public:
      static const AllocationType alloc_type = FRAME_OP_ALLOC;
    public:
      FrameOp(Runtime *rt);
      FrameOp(const FrameOp &rhs);
      virtual ~FrameOp(void);
    public:
      FrameOp& operator=(const FrameOp &rhs);
    public:
      void initialize(InnerContext *ctx);
      void set_previous(ApEvent previous);
    public:
      virtual void activate(void);
      virtual void deactivate(void);
      virtual const char* get_logging_name(void) const;
      virtual OpKind get_operation_kind(void) const;
    public:
      virtual void trigger_mapping(void);
      virtual void deferred_execute(void); 
    protected:
      ApEvent previous_completion;
    };

    /**
     * \class DeletionOp
     * In keeping with the deferred execution model, deletions
     * must be deferred until all other operations that were
     * issued earlier are done using the regions that are
     * going to be deleted.  Deletion operations defer deletions
     * until they are safe to be committed.
     */
    class DeletionOp : public Operation, public LegionHeapify<DeletionOp> {
    public:
      static const AllocationType alloc_type = DELETION_OP_ALLOC;
    public:
      enum DeletionKind {
        INDEX_SPACE_DELETION,
        INDEX_PARTITION_DELETION,
        FIELD_SPACE_DELETION,
        FIELD_DELETION,
        LOGICAL_REGION_DELETION,
        LOGICAL_PARTITION_DELETION,
      };
    public:
      DeletionOp(Runtime *rt);
      DeletionOp(const DeletionOp &rhs);
      virtual ~DeletionOp(void);
    public:
      DeletionOp& operator=(const DeletionOp &rhs);
    public:
      void initialize_index_space_deletion(InnerContext *ctx, IndexSpace handle,
                                   std::vector<IndexPartition> &sub_partitions);
      void initialize_index_part_deletion(InnerContext *ctx,IndexPartition part,
                                   std::vector<IndexPartition> &sub_partitions);
      void initialize_field_space_deletion(InnerContext *ctx,
                                           FieldSpace handle);
      void initialize_field_deletion(InnerContext *ctx, FieldSpace handle,
                                     FieldID fid);
      void initialize_field_deletions(InnerContext *ctx, FieldSpace handle,
                                      const std::set<FieldID> &to_free);
      void initialize_logical_region_deletion(InnerContext *ctx, 
                                              LogicalRegion handle);
      void initialize_logical_partition_deletion(InnerContext *ctx, 
                                                 LogicalPartition handle);
    public:
      virtual void activate(void);
      virtual void deactivate(void);
      virtual const char* get_logging_name(void) const;
      virtual OpKind get_operation_kind(void) const;
    protected:
      void activate_deletion(void);
      void deactivate_deletion(void);
    public:
      virtual void trigger_dependence_analysis(void);
      virtual void trigger_ready(void);
      virtual void trigger_mapping(void); 
      virtual void trigger_complete(void);
      virtual unsigned find_parent_index(unsigned idx);
      virtual void pack_remote_operation(Serializer &rez,
                                         AddressSpaceID target) const;
    protected:
      DeletionKind kind;
      IndexSpace index_space;
      IndexPartition index_part;
      std::vector<IndexPartition> sub_partitions;
      FieldSpace field_space;
      LogicalRegion logical_region;
      LogicalPartition logical_part;
      std::set<FieldID> free_fields;
      std::vector<FieldID> local_fields;
      std::vector<FieldID> global_fields;
      std::vector<unsigned> local_field_indexes;
      std::vector<unsigned> parent_req_indexes;
      std::vector<unsigned> deletion_req_indexes;
      std::vector<bool> returnable_privileges;
      std::vector<RegionRequirement> deletion_requirements;
      LegionVector<VersionInfo>::aligned version_infos;
    }; 

    /**
     * \class InternalOp
     * The InternalOp class is an abstract intermediate class
     * for detecting when an operation is generated by the 
     * runtime and not one created by the runtime. This
     * distinction is primarily emplyed by the tracing 
     * infrastructure which can memoize analysis overheads
     * for application operations, but must still handle
     * internal operations correctly.
     */
    class InternalOp : public Operation {
    public:
      InternalOp(Runtime *rt);
      virtual ~InternalOp(void);
    public:
      void initialize_internal(Operation *creator, int creator_req_idx,
                               const LogicalTraceInfo &trace_info);
      void activate_internal(void);
      void deactivate_internal(void);
    public:
      virtual bool is_internal_op(void) const { return true; }
      virtual const FieldMask& get_internal_mask(void) const = 0;
    public:
      inline int get_internal_index(void) const { return creator_req_idx; }
      void record_trace_dependence(Operation *target, GenerationID target_gen,
                                   int target_idx, int source_idx, 
                                   DependenceType dtype,
                                   const FieldMask &dependent_mask);
      virtual unsigned find_parent_index(unsigned idx);
    protected:
      // These things are really only needed for tracing
      // Information about the operation that generated
      // this close operation so we don't register dependences on it
      Operation *create_op;
      GenerationID create_gen;
      // The source index of the region requirement from the original 
      // operation that generated this internal operation
      int creator_req_idx;
    };

    /**
     * \class ExternalClose
     * An extension of the external-facing Close to help 
     * with packing and unpacking them
     */
    class ExternalClose : public Close, public ExternalMappable {
    public:
      ExternalClose(void);
    public:
      virtual void set_context_index(unsigned index) = 0;
    public:
      void pack_external_close(Serializer &rez, AddressSpaceID target) const;
      void unpack_external_close(Deserializer &derez, Runtime *runtime);
    };

    /**
     * \class CloseOp
     * Close operations are only visible internally inside
     * the runtime and are issued to help close up the 
     * physical region tree. There are two types of close
     * operations that both inherit from this class:
     * InterCloseOp and PostCloseOp.
     */
    class CloseOp : public ExternalClose, public InternalOp {
    public:
      static const AllocationType alloc_type = CLOSE_OP_ALLOC;
    public:
      CloseOp(Runtime *rt);
      CloseOp(const CloseOp &rhs);
      virtual ~CloseOp(void);
    public:
      CloseOp& operator=(const CloseOp &rhs);
    public:
      virtual UniqueID get_unique_id(void) const;
      virtual unsigned get_context_index(void) const;
      virtual void set_context_index(unsigned index);
      virtual int get_depth(void) const;
      virtual Mappable* get_mappable(void);
    public:
      void activate_close(void);
      void deactivate_close(void);
      // This is for post and virtual close ops
      void initialize_close(InnerContext *ctx,
                            const RegionRequirement &req, bool track);
      // These is for internal close ops
      void initialize_close(Operation *creator, unsigned idx,
                            unsigned parent_req_index,
                            const RegionRequirement &req,
                            const LogicalTraceInfo &trace_info);
      void perform_logging(void);
    public:
      virtual void activate(void) = 0;
      virtual void deactivate(void) = 0;
      virtual const char* get_logging_name(void) const = 0;
      virtual OpKind get_operation_kind(void) const = 0;
      virtual size_t get_region_count(void) const;
      virtual const FieldMask& get_internal_mask(void) const;
    public:
      virtual void trigger_commit(void);
    protected:
      RegionTreePath privilege_path;
      VersionInfo    version_info;
    };

    /**
     * \class MergeCloseOp
     * merge close operations are issued by the runtime
     * for closing up region trees as part of the normal execution
     * of an application.
     */
    class MergeCloseOp : public CloseOp, public LegionHeapify<MergeCloseOp> {
    public:
      MergeCloseOp(Runtime *runtime);
      MergeCloseOp(const MergeCloseOp &rhs);
      virtual ~MergeCloseOp(void);
    public:
      MergeCloseOp& operator=(const MergeCloseOp &rhs);
    public:
      void initialize(InnerContext *ctx, const RegionRequirement &req,
                      const LogicalTraceInfo &trace_info, int close_idx,
                      const FieldMask &close_mask, Operation *create_op);
    public:
      virtual void activate(void);
      virtual void deactivate(void);
      virtual const char* get_logging_name(void) const;
      virtual OpKind get_operation_kind(void) const;
      virtual const FieldMask& get_internal_mask(void) const;
    public:
      virtual unsigned find_parent_index(unsigned idx);
    protected:
      unsigned parent_req_index; 
    protected:
      FieldMask close_mask;
    };

    /**
     * \class PostCloseOp
     * Post close operations are issued by the runtime after a
     * task has finished executing and the region tree contexts
     * need to be closed up to the original physical instance
     * that was mapped by the parent task.
     */
    class PostCloseOp : public CloseOp, public LegionHeapify<PostCloseOp> {
    public:
      PostCloseOp(Runtime *runtime);
      PostCloseOp(const PostCloseOp &rhs);
      virtual ~PostCloseOp(void);
    public:
      PostCloseOp& operator=(const PostCloseOp &rhs);
    public:
      void initialize(InnerContext *ctx, unsigned index, 
                      const InstanceSet &target_instances); 
    public:
      virtual void activate(void);
      virtual void deactivate(void);
      virtual const char* get_logging_name(void) const;
      virtual OpKind get_operation_kind(void) const;
    public:
      virtual void trigger_dependence_analysis(void);
      virtual void trigger_ready(void);
      virtual void trigger_mapping(void);
      virtual void trigger_commit(void);
      virtual unsigned find_parent_index(unsigned idx);
      virtual void select_sources(const InstanceRef &target,
                                  const InstanceSet &sources,
                                  std::vector<unsigned> &ranking);
      virtual std::map<PhysicalManager*,std::pair<unsigned,bool> >*
                   get_acquired_instances_ref(void);
      virtual void record_reference_mutation_effect(RtEvent event);
    protected:
      virtual void add_copy_profiling_request(
                                          Realm::ProfilingRequestSet &reqeusts);
      virtual void handle_profiling_response(
                                    const Realm::ProfilingResponse &response);
      virtual void handle_profiling_update(int count);
      virtual void pack_remote_operation(Serializer &rez,
                                         AddressSpaceID target) const;
    protected:
      unsigned parent_idx;
      InstanceSet target_instances;
      std::map<PhysicalManager*,std::pair<unsigned,bool> > acquired_instances;
      std::set<RtEvent> map_applied_conditions;
    protected:
      MapperManager *mapper;
    protected:
      std::vector<ProfilingMeasurementID> profiling_requests;
      int                                 profiling_priority;
      mutable int             outstanding_profiling_requests;
      mutable RtUserEvent                 profiling_reported;
    };

    /**
     * \class VirtualCloseOp
     * Virtual close operations are issued by the runtime for
     * closing up virtual mappings to a composite instance
     * that can then be propagated back to the enclosing
     * parent task.
     */
    class VirtualCloseOp : public CloseOp, 
                           public LegionHeapify<VirtualCloseOp> {
    public:
      VirtualCloseOp(Runtime *runtime);
      VirtualCloseOp(const VirtualCloseOp &rhs);
      virtual ~VirtualCloseOp(void);
    public:
      VirtualCloseOp& operator=(const VirtualCloseOp &rhs);
    public:
      void initialize(InnerContext *ctx, unsigned index,
                      const RegionRequirement &req);
    public:
      virtual void activate(void);
      virtual void deactivate(void);
      virtual const char* get_logging_name(void) const;
      virtual OpKind get_operation_kind(void) const;
    public:
      virtual void trigger_dependence_analysis(void);
      virtual unsigned find_parent_index(unsigned idx);
    protected:
      unsigned parent_idx;
    };

    /**
     * \class ExternalAcquire
     * An extension of the external-facing Acquire to help 
     * with packing and unpacking them
     */
    class ExternalAcquire : public Acquire, public ExternalMappable {
    public:
      ExternalAcquire(void);
    public:
      virtual void set_context_index(unsigned index) = 0;
    public:
      void pack_external_acquire(Serializer &rez, AddressSpaceID target) const;
      void unpack_external_acquire(Deserializer &derez, Runtime *runtime);
    };

    /**
     * \class AcquireOp
     * Acquire operations are used for performing
     * user-level software coherence when tasks own
     * regions with simultaneous coherence.
     */
    class AcquireOp : public ExternalAcquire,public MemoizableOp<SpeculativeOp>,
                      public LegionHeapify<AcquireOp> {
    public:
      static const AllocationType alloc_type = ACQUIRE_OP_ALLOC;
    public:
      AcquireOp(Runtime *rt);
      AcquireOp(const AcquireOp &rhs);
      virtual ~AcquireOp(void);
    public:
      AcquireOp& operator=(const AcquireOp &rhs);
    public:
      void initialize(InnerContext *ctx, const AcquireLauncher &launcher);
    public:
      virtual void activate(void);
      virtual void deactivate(void);
      virtual const char* get_logging_name(void) const; 
      virtual OpKind get_operation_kind(void) const;
      virtual size_t get_region_count(void) const;
      virtual Mappable* get_mappable(void);
    public:
      virtual bool has_prepipeline_stage(void) const { return true; }
      virtual void trigger_prepipeline_stage(void);
      virtual void trigger_dependence_analysis(void);
      virtual void trigger_ready(void);
      virtual void trigger_mapping(void);
    public:
      virtual bool query_speculate(bool &value, bool &mapping_only);
      virtual void resolve_true(bool speculated, bool launched);
      virtual void resolve_false(bool speculated, bool launched);
    public:
      virtual void trigger_commit(void);
      virtual unsigned find_parent_index(unsigned idx);
      virtual std::map<PhysicalManager*,std::pair<unsigned,bool> >*
                   get_acquired_instances_ref(void);
      virtual void record_reference_mutation_effect(RtEvent event);
    public: 
      virtual UniqueID get_unique_id(void) const;
      virtual unsigned get_context_index(void) const;
      virtual void set_context_index(unsigned index);
      virtual int get_depth(void) const;
    public:
      const RegionRequirement& get_requirement(void) const;
    public:
      // From MemoizableOp
      virtual void replay_analysis(void);
    public:
      // From Memoizable
      virtual ApEvent compute_sync_precondition(
                      const PhysicalTraceInfo *info) const;
      virtual void complete_replay(ApEvent acquire_complete_event);
    protected:
      void check_acquire_privilege(void);
      void compute_parent_index(void);
      void invoke_mapper(void);
      virtual void add_copy_profiling_request(
                                          Realm::ProfilingRequestSet &reqeusts);
      virtual void handle_profiling_response(
                                    const Realm::ProfilingResponse &response);
      virtual void handle_profiling_update(int count);
      virtual void pack_remote_operation(Serializer &rez,
                                         AddressSpaceID target) const;
    protected:
      RegionRequirement requirement;
      RegionTreePath    privilege_path;
      VersionInfo       version_info;
      unsigned          parent_req_index;
      std::map<PhysicalManager*,std::pair<unsigned,bool> > acquired_instances;
      std::set<RtEvent> map_applied_conditions;
    protected:
      MapperManager*    mapper;
    protected:
      std::vector<ProfilingMeasurementID> profiling_requests;
      int                                 profiling_priority;
      mutable int             outstanding_profiling_requests;
      mutable RtUserEvent                 profiling_reported;
    };

    /**
     * \class ExternalRelease
     * An extension of the external-facing Release to help 
     * with packing and unpacking them
     */
    class ExternalRelease: public Release, public ExternalMappable {
    public:
      ExternalRelease(void);
    public:
      virtual void set_context_index(unsigned index) = 0;
    public:
      void pack_external_release(Serializer &rez, AddressSpaceID target) const;
      void unpack_external_release(Deserializer &derez, Runtime *runtime);
    };

    /**
     * \class ReleaseOp
     * Release operations are used for performing
     * user-level software coherence when tasks own
     * regions with simultaneous coherence.
     */
    class ReleaseOp : public ExternalRelease,public MemoizableOp<SpeculativeOp>,
                      public LegionHeapify<ReleaseOp> {
    public:
      static const AllocationType alloc_type = RELEASE_OP_ALLOC;
    public:
      ReleaseOp(Runtime *rt);
      ReleaseOp(const ReleaseOp &rhs);
      virtual ~ReleaseOp(void);
    public:
      ReleaseOp& operator=(const ReleaseOp &rhs);
    public:
      void initialize(InnerContext *ctx, const ReleaseLauncher &launcher);
    public:
      virtual void activate(void);
      virtual void deactivate(void);
      virtual const char* get_logging_name(void) const;
      virtual OpKind get_operation_kind(void) const;
      virtual size_t get_region_count(void) const;
      virtual Mappable* get_mappable(void);
    public:
      virtual bool has_prepipeline_stage(void) const { return true; }
      virtual void trigger_prepipeline_stage(void);
      virtual void trigger_dependence_analysis(void);
      virtual void trigger_ready(void);
      virtual void trigger_mapping(void);
    public:
      virtual bool query_speculate(bool &value, bool &mapping_only);
      virtual void resolve_true(bool speculated, bool launched);
      virtual void resolve_false(bool speculated, bool launched);
    public:
      virtual void trigger_commit(void);
      virtual unsigned find_parent_index(unsigned idx);
      virtual void select_sources(const InstanceRef &target,
                                  const InstanceSet &sources,
                                  std::vector<unsigned> &ranking);
      virtual std::map<PhysicalManager*,std::pair<unsigned,bool> >*
                   get_acquired_instances_ref(void);
      virtual void record_reference_mutation_effect(RtEvent event);
    public:
      virtual UniqueID get_unique_id(void) const;
      virtual unsigned get_context_index(void) const;
      virtual void set_context_index(unsigned index);
      virtual int get_depth(void) const;
    public:
      const RegionRequirement& get_requirement(void) const;
    public:
      // From MemoizableOp
      virtual void replay_analysis(void);
    public:
      // From Memoizable
      virtual ApEvent compute_sync_precondition(
                              const PhysicalTraceInfo *info) const;
      virtual void complete_replay(ApEvent release_complete_event);
    protected:
      void check_release_privilege(void);
      void compute_parent_index(void);
      void invoke_mapper(void);
      virtual void add_copy_profiling_request(
                                          Realm::ProfilingRequestSet &reqeusts);
      virtual void handle_profiling_response(
                                    const Realm::ProfilingResponse &response);
      virtual void handle_profiling_update(int count);
      virtual void pack_remote_operation(Serializer &rez,
                                         AddressSpaceID target) const;
    protected:
      RegionRequirement requirement;
      RegionTreePath    privilege_path;
      VersionInfo       version_info;
      unsigned          parent_req_index;
      std::map<PhysicalManager*,std::pair<unsigned,bool> > acquired_instances;
      std::set<RtEvent> map_applied_conditions;
    protected:
      MapperManager*    mapper;
    protected:
      std::vector<ProfilingMeasurementID> profiling_requests;
      int                                 profiling_priority;
      mutable int             outstanding_profiling_requests;
      mutable RtUserEvent                 profiling_reported;
    };

    /**
     * \class DynamicCollectiveOp
     * A class for getting values from a collective operation
     * and writing them into a future. This will also give
     * us the framework necessary to handle roll backs on 
     * collectives so we can memoize their results.
     */
    class DynamicCollectiveOp : public Mappable,
                                public MemoizableOp<Operation>,
                                public LegionHeapify<DynamicCollectiveOp> {
    public:
      static const AllocationType alloc_type = DYNAMIC_COLLECTIVE_OP_ALLOC;
    public:
      DynamicCollectiveOp(Runtime *rt);
      DynamicCollectiveOp(const DynamicCollectiveOp &rhs);
      virtual ~DynamicCollectiveOp(void);
    public:
      DynamicCollectiveOp& operator=(const DynamicCollectiveOp &rhs);
    public:
      Future initialize(InnerContext *ctx, const DynamicCollective &dc);
    public:
      // From Mappable
      virtual UniqueID get_unique_id(void) const { return unique_op_id; }
      virtual unsigned get_context_index(void) const;
      virtual int get_depth(void) const;
      virtual MappableType get_mappable_type(void) const
        { return DYNAMIC_COLLECTIVE_MAPPABLE; }
      virtual const Task* as_task(void) const { return NULL; }
      virtual const Copy* as_copy(void) const { return NULL; }
      virtual const InlineMapping* as_inline(void) const { return NULL; }
      virtual const Acquire* as_acquire(void) const { return NULL; }
      virtual const Release* as_release(void) const { return NULL; }
      virtual const Close* as_close(void) const { return NULL; }
      virtual const Fill* as_fill(void) const { return NULL; }
      virtual const Partition* as_partition(void) const { return NULL; }
      virtual const DynamicCollective* as_dynamic_collective(void) const
        { return &collective; }
      virtual const MustEpoch* as_must_epoch(void) const { return NULL; }
    public:
      // From MemoizableOp
      virtual void replay_analysis(void);
    public:
      virtual void activate(void);
      virtual void deactivate(void);
      virtual const char* get_logging_name(void) const;
      virtual OpKind get_operation_kind(void) const;
    public:
      virtual void trigger_dependence_analysis(void);
      virtual void trigger_mapping(void);
      virtual void deferred_execute(void);
      virtual void trigger_complete(void);
    protected:
      Future future;
      DynamicCollective collective;
    };

    /**
     * \class FuturePredOp
     * A class for making predicates out of futures.
     */
    class FuturePredOp : public PredicateOp, 
                         public LegionHeapify<FuturePredOp> {
    public:
      static const AllocationType alloc_type = FUTURE_PRED_OP_ALLOC;
    public:
      struct ResolveFuturePredArgs : public LgTaskArgs<ResolveFuturePredArgs> {
      public:
        static const LgTaskID TASK_ID = LG_RESOLVE_FUTURE_PRED_ID;
      public:
        ResolveFuturePredArgs(FuturePredOp *op)
          : LgTaskArgs<ResolveFuturePredArgs>(op->get_unique_op_id()),
            future_pred_op(op) { }
      public:
        FuturePredOp *const future_pred_op;
      };
    public:
      FuturePredOp(Runtime *rt);
      FuturePredOp(const FuturePredOp &rhs);
      virtual ~FuturePredOp(void);
    public:
      FuturePredOp& operator=(const FuturePredOp &rhs);
    public:
      void initialize(InnerContext *ctx, Future f);
      void resolve_future_predicate(void);
    public:
      virtual void activate(void);
      virtual void deactivate(void);
      const char* get_logging_name(void) const;
      OpKind get_operation_kind(void) const;
    public:
      virtual void trigger_dependence_analysis(void);
      virtual void trigger_ready(void);
    protected:
      Future future;
    };

    /**
     * \class NotPredOp
     * A class for negating other predicates
     */
    class NotPredOp : public PredicateOp, PredicateWaiter,
                      public LegionHeapify<NotPredOp> {
    public:
      static const AllocationType alloc_type = NOT_PRED_OP_ALLOC;
    public:
      NotPredOp(Runtime *rt);
      NotPredOp(const NotPredOp &rhs);
      virtual ~NotPredOp(void);
    public:
      NotPredOp& operator=(const NotPredOp &rhs);
    public:
      void initialize(InnerContext *task, const Predicate &p);
    public:
      virtual void activate(void);
      virtual void deactivate(void);
      virtual const char* get_logging_name(void) const;
      virtual OpKind get_operation_kind(void) const;
    public:
      virtual void trigger_dependence_analysis(void);
      virtual void trigger_ready(void);
      virtual void notify_predicate_value(GenerationID gen, bool value);
    protected:
      PredicateOp *pred_op;
    };

    /**
     * \class AndPredOp
     * A class for and-ing other predicates
     */
    class AndPredOp : public PredicateOp, PredicateWaiter,
                      public LegionHeapify<AndPredOp> {
    public:
      static const AllocationType alloc_type = AND_PRED_OP_ALLOC;
    public:
      AndPredOp(Runtime *rt);
      AndPredOp(const AndPredOp &rhs);
      virtual ~AndPredOp(void);
    public:
      AndPredOp& operator=(const AndPredOp &rhs);
    public:
      void initialize(InnerContext *task, 
                      const std::vector<Predicate> &predicates);
    public:
      virtual void activate(void);
      virtual void deactivate(void);
      virtual const char* get_logging_name(void) const;
      virtual OpKind get_operation_kind(void) const;
    public:
      virtual void trigger_dependence_analysis(void);
      virtual void trigger_ready(void);
      virtual void notify_predicate_value(GenerationID pred_gen, bool value);
    protected:
      std::vector<PredicateOp*> previous;
      unsigned                  true_count;
      bool                      false_short;
    };

    /**
     * \class OrPredOp
     * A class for or-ing other predicates
     */
    class OrPredOp : public PredicateOp, PredicateWaiter,
                     public LegionHeapify<OrPredOp> {
    public:
      static const AllocationType alloc_type = OR_PRED_OP_ALLOC;
    public:
      OrPredOp(Runtime *rt);
      OrPredOp(const OrPredOp &rhs);
      virtual ~OrPredOp(void);
    public:
      OrPredOp& operator=(const OrPredOp &rhs);
    public:
      void initialize(InnerContext *task, 
                      const std::vector<Predicate> &predicates);
    public:
      virtual void activate(void);
      virtual void deactivate(void);
      virtual const char* get_logging_name(void) const;
      virtual OpKind get_operation_kind(void) const;
    public:
      virtual void trigger_dependence_analysis(void);
      virtual void trigger_ready(void);
      virtual void notify_predicate_value(GenerationID pred_gen, bool value);
    protected:
      std::vector<PredicateOp*> previous;
      unsigned                  false_count;
      bool                      true_short;
    };

    /**
     * \class MustEpochOp
     * This operation is actually a meta-operation that
     * represents a collection of operations which all
     * must be guaranteed to be run in parallel.  It
     * mediates all the various stages of performing
     * these operations and ensures that they can all
     * be run in parallel or it reports an error.
     */
    class MustEpochOp : public Operation, public MustEpoch,
                        public LegionHeapify<MustEpochOp> {
    public:
      static const AllocationType alloc_type = MUST_EPOCH_OP_ALLOC;
    public:
      struct DependenceRecord {
      public:
        inline void add_entry(unsigned op_idx, unsigned req_idx)
          { op_indexes.push_back(op_idx); req_indexes.push_back(req_idx); }
      public:
        std::vector<unsigned> op_indexes;
        std::vector<unsigned> req_indexes;
      };
    public:
      struct MustEpochIndivArgs : public LgTaskArgs<MustEpochIndivArgs> {
      public:
        static const LgTaskID TASK_ID = LG_MUST_INDIV_ID;
      public:
        MustEpochIndivArgs(Processor p, IndividualTask *t, MustEpochOp *o)
          : LgTaskArgs<MustEpochIndivArgs>(o->get_unique_op_id()),
            current_proc(p), task(t) { }
      public:
        const Processor current_proc;
        IndividualTask *const task;
      };
      struct MustEpochIndexArgs : public LgTaskArgs<MustEpochIndexArgs> {
      public:
        static const LgTaskID TASK_ID = LG_MUST_INDEX_ID;
      public:
        MustEpochIndexArgs(Processor p, IndexTask *t, MustEpochOp *o)
          : LgTaskArgs<MustEpochIndexArgs>(o->get_unique_op_id()),
            current_proc(p), task(t) { }
      public:
        const Processor current_proc;
        IndexTask *const task;
      };
      struct MustEpochMapArgs : public LgTaskArgs<MustEpochMapArgs> {
      public:
        static const LgTaskID TASK_ID = LG_MUST_MAP_ID;
      public:
        MustEpochMapArgs(MustEpochOp *o)
          : LgTaskArgs<MustEpochMapArgs>(o->get_unique_op_id()),
            owner(o), task(NULL) { }
      public:
        MustEpochOp *const owner;
        SingleTask *task;
      };
      struct MustEpochDistributorArgs : 
        public LgTaskArgs<MustEpochDistributorArgs> {
      public:
        static const LgTaskID TASK_ID = LG_MUST_DIST_ID;
      public:
        MustEpochDistributorArgs(MustEpochOp *o)
          : LgTaskArgs<MustEpochDistributorArgs>(o->get_unique_op_id()),
            task(NULL) { }
      public:
        TaskOp *task;
      };
      struct MustEpochLauncherArgs : 
        public LgTaskArgs<MustEpochLauncherArgs> {
      public:
        static const LgTaskID TASK_ID = LG_MUST_LAUNCH_ID;
      public:
        MustEpochLauncherArgs(MustEpochOp *o)
          : LgTaskArgs<MustEpochLauncherArgs>(o->get_unique_op_id()),
            task(NULL) { }
      public:
        TaskOp *task;
      };
    public:
      MustEpochOp(Runtime *rt);
      MustEpochOp(const MustEpochOp &rhs);
      virtual ~MustEpochOp(void);
    public:
      MustEpochOp& operator=(const MustEpochOp &rhs);
    public:
      // From MustEpoch
      virtual UniqueID get_unique_id(void) const;
      virtual unsigned get_context_index(void) const;
      virtual int get_depth(void) const;
    public:
      FutureMap initialize(InnerContext *ctx,
                           const MustEpochLauncher &launcher,
                           IndexSpace launch_space);
      // Make this a virtual method so it can be overridden for
      // control replicated version of must epoch op
      virtual FutureMapImpl* create_future_map(TaskContext *ctx,
                 IndexSpace launch_space, IndexSpace shard_space);
      // Another virtual method to override for control replication
      virtual void instantiate_tasks(InnerContext *ctx,
                                     const MustEpochLauncher &launcher);
      void find_conflicted_regions(
          std::vector<PhysicalRegion> &unmapped); 
    public:
      virtual void activate(void);
      virtual void deactivate(void);
    public:
      void activate_must_epoch_op(void);
      void deactivate_must_epoch_op(void);
    public:
      virtual const char* get_logging_name(void) const;
      virtual size_t get_region_count(void) const;
      virtual OpKind get_operation_kind(void) const;
    public:
      virtual void trigger_dependence_analysis(void);
      virtual void trigger_mapping(void);
      virtual void trigger_complete(void);
      virtual void trigger_commit(void);
    public:
      void verify_dependence(Operation *source_op, GenerationID source_gen,
                             Operation *target_op, GenerationID target_gen);
      bool record_dependence(Operation *source_op, GenerationID source_gen,
                             Operation *target_op, GenerationID target_gen,
                             unsigned source_idx, unsigned target_idx,
                             DependenceType dtype);
      void must_epoch_map_task_callback(SingleTask *task, 
                                        Mapper::MapTaskInput &input,
                                        Mapper::MapTaskOutput &output);
      // Get a reference to our data structure for tracking acquired instances
      virtual std::map<PhysicalManager*,std::pair<unsigned,bool> >*
                                       get_acquired_instances_ref(void);
    public:
      // Make this a virtual method to override it for control replication
      virtual MapperManager* invoke_mapper(void);
    public:
      void add_mapping_dependence(RtEvent precondition);
      void register_single_task(SingleTask *single, unsigned index);
      void register_slice_task(SliceTask *slice);
      void set_future(const DomainPoint &point, 
                      const void *result, size_t result_size, bool owned);
    public:
      // Methods for keeping track of when we can complete and commit
      void register_subop(Operation *op);
      void notify_subop_complete(Operation *op);
      void notify_subop_commit(Operation *op);
    public:
      RtUserEvent find_slice_versioning_event(UniqueID slice_id, bool &first);
    protected:
      int find_operation_index(Operation *op, GenerationID generation);
      TaskOp* find_task_by_index(int index);
    protected:
      static bool single_task_sorter(const Task *t1, const Task *t2);
    public:
      static void trigger_tasks(MustEpochOp *owner,
                         const std::vector<IndividualTask*> &indiv_tasks,
                         std::vector<bool> &indiv_triggered,
                         const std::vector<IndexTask*> &index_tasks,
                         std::vector<bool> &index_triggered);
      static void handle_trigger_individual(const void *args);
      static void handle_trigger_index(const void *args);
    protected:
      // Have a virtual function that we can override to for doing the
      // mapping and distribution of the point tasks, we'll override
      // this for control replication
      virtual void map_and_distribute(std::set<RtEvent> &tasks_mapped,
                                      std::set<ApEvent> &tasks_complete);
      // Make this virtual so we can override it for control replication
      void map_tasks(void) const;
      void map_single_task(SingleTask *task);
    public:
      static void handle_map_task(const void *args);
    protected:
      // Make this virtual so we can override it for control replication
      void distribute_tasks(void) const;
    public:
      static void handle_distribute_task(const void *args);
      static void handle_launch_task(const void *args);
    protected:
      std::vector<IndividualTask*>        indiv_tasks;
      std::vector<bool>                   indiv_triggered;
      std::vector<IndexTask*>             index_tasks;
      std::vector<bool>                   index_triggered;
    protected:
      // The component slices for distribution
      std::set<SliceTask*>         slice_tasks;
      // The actual base operations
      // Use a deque to keep everything in order
      std::vector<SingleTask*>     single_tasks;
    protected:
      Mapper::MapMustEpochInput    input;
      Mapper::MapMustEpochOutput   output;
    protected:
      FutureMap result_map;
      unsigned remaining_subop_completes;
      unsigned remaining_subop_commits;
    protected:
      // Used to know if we successfully triggered everything
      // and therefore have all of the single tasks and a
      // valid set of constraints.
      bool triggering_complete;
      // Used for computing the constraints
      std::vector<std::set<SingleTask*> > task_sets;
      // Track the physical instances that we've acquired
      std::map<PhysicalManager*,std::pair<unsigned,bool> > acquired_instances;
    protected:
      std::map<std::pair<unsigned/*task index*/,unsigned/*req index*/>,
               unsigned/*dependence index*/> dependence_map;
      std::vector<DependenceRecord*> dependences;
      std::map<SingleTask*,unsigned/*single task index*/> single_task_map;
      std::vector<std::set<unsigned/*single task index*/> > mapping_dependences;
    protected:
      std::map<UniqueID,RtUserEvent> slice_version_events;
    };

    /**
     * \class PendingPartitionOp
     * Pending partition operations are ones that must be deferred
     * in order to move the overhead of computing them off the 
     * application cores. In many cases deferring them is also
     * necessary to avoid possible application deadlock with
     * other pending partitions.
     */
    class PendingPartitionOp : public Operation,
                               public LegionHeapify<PendingPartitionOp> {
    public:
      static const AllocationType alloc_type = PENDING_PARTITION_OP_ALLOC;
    protected:
      enum PendingPartitionKind
      {
        EQUAL_PARTITION = 0,
        UNION_PARTITION,
        INTERSECTION_PARTITION,
        INTERSECTION_WITH_REGION,
        DIFFERENCE_PARTITION,
        RESTRICTED_PARTITION,
      };
      // Track pending partition operations as thunks
      class PendingPartitionThunk {
      public:
        virtual ~PendingPartitionThunk(void) { }
      public:
        virtual ApEvent perform(PendingPartitionOp *op,
                                RegionTreeForest *forest) = 0;
        virtual ApEvent perform_shard(PendingPartitionOp *op,
                                      RegionTreeForest *forest,
                                      ShardID shard, size_t total_shards) = 0;
        virtual void perform_logging(PendingPartitionOp* op) = 0;
      };
      class EqualPartitionThunk : public PendingPartitionThunk {
      public:
        EqualPartitionThunk(IndexPartition id, size_t g)
          : pid(id), granularity(g) { }
        virtual ~EqualPartitionThunk(void) { }
      public:
        virtual ApEvent perform(PendingPartitionOp *op,
                                RegionTreeForest *forest)
        { return forest->create_equal_partition(op, pid, granularity); }
        virtual ApEvent perform_shard(PendingPartitionOp *op,
                                      RegionTreeForest *forest,
                                      ShardID shard, size_t total_shards)
        { return forest->create_equal_partition(op, pid, granularity,
                                                shard, total_shards); }
        virtual void perform_logging(PendingPartitionOp* op);
      protected:
        IndexPartition pid;
        size_t granularity;
      };
      class UnionPartitionThunk : public PendingPartitionThunk {
      public:
        UnionPartitionThunk(IndexPartition id, 
                            IndexPartition h1, IndexPartition h2)
          : pid(id), handle1(h1), handle2(h2) { }
        virtual ~UnionPartitionThunk(void) { }
      public:
        virtual ApEvent perform(PendingPartitionOp *op,
                                RegionTreeForest *forest)
        { return forest->create_partition_by_union(op, pid, handle1, handle2); }
        virtual ApEvent perform_shard(PendingPartitionOp *op,
                                      RegionTreeForest *forest,
                                      ShardID shard, size_t total_shards)
        { return forest->create_partition_by_union(op, pid, handle1, handle2,
                                                   shard, total_shards); }
        virtual void perform_logging(PendingPartitionOp* op);
      protected:
        IndexPartition pid;
        IndexPartition handle1;
        IndexPartition handle2;
      };
      class IntersectionPartitionThunk : public PendingPartitionThunk {
      public:
        IntersectionPartitionThunk(IndexPartition id, 
                            IndexPartition h1, IndexPartition h2)
          : pid(id), handle1(h1), handle2(h2) { }
        virtual ~IntersectionPartitionThunk(void) { }
      public:
        virtual ApEvent perform(PendingPartitionOp *op,
                                RegionTreeForest *forest)
        { return forest->create_partition_by_intersection(op, pid, handle1,
                                                          handle2); }
        virtual ApEvent perform_shard(PendingPartitionOp *op,
                                      RegionTreeForest *forest,
                                      ShardID shard, size_t total_shards)
        { return forest->create_partition_by_intersection(op, pid, handle1,
                                              handle2, shard, total_shards); }
        virtual void perform_logging(PendingPartitionOp* op);
      protected:
        IndexPartition pid;
        IndexPartition handle1;
        IndexPartition handle2;
      };
      class IntersectionWithRegionThunk: public PendingPartitionThunk {
      public:
        IntersectionWithRegionThunk(IndexPartition id, IndexPartition p, bool d)
          : pid(id), part(p), dominates(d) { }
        virtual ~IntersectionWithRegionThunk(void) { }
      public:
        virtual ApEvent perform(PendingPartitionOp *op,
                                RegionTreeForest *forest)
        { return forest->create_partition_by_intersection(op, pid, 
                                                          part, dominates); }
        virtual ApEvent perform_shard(PendingPartitionOp *op,
                                      RegionTreeForest *forest,
                                      ShardID shard, size_t total_shards)
        { return forest->create_partition_by_intersection(op, pid, part,
                                              dominates, shard, total_shards); }
        virtual void perform_logging(PendingPartitionOp* op);
      protected:
        IndexPartition pid;
        IndexPartition part;
        const bool dominates;
      };
      class DifferencePartitionThunk : public PendingPartitionThunk {
      public:
        DifferencePartitionThunk(IndexPartition id, 
                            IndexPartition h1, IndexPartition h2)
          : pid(id), handle1(h1), handle2(h2) { }
        virtual ~DifferencePartitionThunk(void) { }
      public:
        virtual ApEvent perform(PendingPartitionOp *op,
                                RegionTreeForest *forest)
        { return forest->create_partition_by_difference(op, pid, handle1,
                                                        handle2); }
        virtual ApEvent perform_shard(PendingPartitionOp *op,
                                      RegionTreeForest *forest,
                                      ShardID shard, size_t total_shards)
        { return forest->create_partition_by_difference(op, pid, handle1, 
                                          handle2, shard, total_shards); }
        virtual void perform_logging(PendingPartitionOp* op);
      protected:
        IndexPartition pid;
        IndexPartition handle1;
        IndexPartition handle2;
      };
      class RestrictedPartitionThunk : public PendingPartitionThunk {
      public:
        RestrictedPartitionThunk(IndexPartition id, const void *tran,
                  size_t tran_size, const void *ext, size_t ext_size)
          : pid(id), transform(malloc(tran_size)), extent(malloc(ext_size))
        { memcpy(transform, tran, tran_size); memcpy(extent, ext, ext_size); }
        virtual ~RestrictedPartitionThunk(void)
          { free(transform); free(extent); }
      public:
        virtual ApEvent perform(PendingPartitionOp *op,
                                RegionTreeForest *forest)
        { return forest->create_partition_by_restriction(pid, 
                                              transform, extent); }
        virtual ApEvent perform_shard(PendingPartitionOp *op,
                                      RegionTreeForest *forest,
                                      ShardID shard, size_t total_shards)
        { return forest->create_partition_by_restriction(pid, transform,
                                            extent, shard, total_shards); }
        virtual void perform_logging(PendingPartitionOp *op);
      protected:
        IndexPartition pid;
        void *const transform;
        void *const extent;
      };
      class CrossProductThunk : public PendingPartitionThunk {
      public:
        CrossProductThunk(IndexPartition b, IndexPartition s, LegionColor c)
          : base(b), source(s), part_color(c) { }
        virtual ~CrossProductThunk(void) { }
      public:
        virtual ApEvent perform(PendingPartitionOp *op,
                                RegionTreeForest *forest)
        { return forest->create_cross_product_partitions(op, base, source, 
                                                         part_color); }
        virtual ApEvent perform_shard(PendingPartitionOp *op,
                                      RegionTreeForest *forest,
                                      ShardID shard, size_t total_shards)
        { return forest->create_cross_product_partitions(op, base, source,
                                        part_color, shard, total_shards); }
        virtual void perform_logging(PendingPartitionOp* op);
      protected:
        IndexPartition base;
        IndexPartition source;
        LegionColor part_color;
      };
      class ComputePendingSpace : public PendingPartitionThunk {
      public:
        ComputePendingSpace(IndexSpace t, bool is,
                            const std::vector<IndexSpace> &h)
          : is_union(is), is_partition(false), target(t), handles(h) { }
        ComputePendingSpace(IndexSpace t, bool is, IndexPartition h)
          : is_union(is), is_partition(true), target(t), handle(h) { }
        virtual ~ComputePendingSpace(void) { }
      public:
        virtual ApEvent perform(PendingPartitionOp *op,
                                RegionTreeForest *forest)
        { if (is_partition)
            return forest->compute_pending_space(op, target, handle, is_union);
          else
            return forest->compute_pending_space(op, target, 
                                                 handles, is_union); }
        virtual ApEvent perform_shard(PendingPartitionOp *op,
                                      RegionTreeForest *forest,
                                      ShardID shard, size_t total_shards)
        { if (is_partition)
            return forest->compute_pending_space(op, target, handle, is_union,
                                                 shard, total_shards);
          else
            return forest->compute_pending_space(op, target, handles, 
                                               is_union, shard, total_shards); }
        virtual void perform_logging(PendingPartitionOp* op);
      protected:
        bool is_union, is_partition;
        IndexSpace target;
        IndexPartition handle;
        std::vector<IndexSpace> handles;
      };
      class ComputePendingDifference : public PendingPartitionThunk {
      public:
        ComputePendingDifference(IndexSpace t, IndexSpace i,
                                 const std::vector<IndexSpace> &h)
          : target(t), initial(i), handles(h) { }
        virtual ~ComputePendingDifference(void) { }
      public:
        virtual ApEvent perform(PendingPartitionOp *op,
                                RegionTreeForest *forest)
        { return forest->compute_pending_space(op, target, initial, handles); }
        virtual ApEvent perform_shard(PendingPartitionOp *op,
                                      RegionTreeForest *forest,
                                      ShardID shard, size_t total_shards)
        { return forest->compute_pending_space(op, target, initial, handles,
                                               shard, total_shards); }
        virtual void perform_logging(PendingPartitionOp* op);
      protected:
        IndexSpace target, initial;
        std::vector<IndexSpace> handles;
      };
    public:
      PendingPartitionOp(Runtime *rt);
      PendingPartitionOp(const PendingPartitionOp &rhs);
      virtual ~PendingPartitionOp(void);
    public:
      PendingPartitionOp& operator=(const PendingPartitionOp &rhs);
    public:
      void initialize_equal_partition(InnerContext *ctx,
                                      IndexPartition pid, size_t granularity);
      void initialize_union_partition(InnerContext *ctx,
                                      IndexPartition pid, 
                                      IndexPartition handle1,
                                      IndexPartition handle2);
      void initialize_intersection_partition(InnerContext *ctx,
                                             IndexPartition pid, 
                                             IndexPartition handle1,
                                             IndexPartition handle2);
      void initialize_intersection_partition(InnerContext *ctx,
                                             IndexPartition pid, 
                                             IndexPartition part,
                                             const bool dominates);
      void initialize_difference_partition(InnerContext *ctx,
                                           IndexPartition pid, 
                                           IndexPartition handle1,
                                           IndexPartition handle2);
      void initialize_restricted_partition(InnerContext *ctx,
                                           IndexPartition pid,
                                           const void *transform,
                                           size_t transform_size,
                                           const void *extent,
                                           size_t extent_size);
      void initialize_cross_product(InnerContext *ctx, IndexPartition base, 
                                    IndexPartition source, LegionColor color);
      void initialize_index_space_union(InnerContext *ctx, IndexSpace target, 
                                        const std::vector<IndexSpace> &handles);
      void initialize_index_space_union(InnerContext *ctx, IndexSpace target, 
                                        IndexPartition handle);
      void initialize_index_space_intersection(InnerContext *ctx, 
                                               IndexSpace target,
                                        const std::vector<IndexSpace> &handles);
      void initialize_index_space_intersection(InnerContext *ctx,
                                              IndexSpace target,
                                              IndexPartition handle);
      void initialize_index_space_difference(InnerContext *ctx, 
                                             IndexSpace target, 
                                             IndexSpace initial,
                                        const std::vector<IndexSpace> &handles);
      void perform_logging(void);
    public:
      void activate_pending(void);
      void deactivate_pending(void);
    public:
      virtual void trigger_ready(void);
      virtual void trigger_mapping(void);
      virtual bool is_partition_op(void) const { return true; } 
    public:
      virtual void activate(void);
      virtual void deactivate(void);
      virtual const char* get_logging_name(void) const;
      virtual OpKind get_operation_kind(void) const;
    protected:
      PendingPartitionThunk *thunk;
    };

    /**
     * \class ExternalPartition
     * An extension of the external-facing Partition to help 
     * with packing and unpacking them
     */
    class ExternalPartition: public Partition, public ExternalMappable {
    public:
      ExternalPartition(void);
    public:
      virtual void set_context_index(unsigned index) = 0;
    public:
      void pack_external_partition(Serializer &rez,AddressSpaceID target) const;
      void unpack_external_partition(Deserializer &derez, Runtime *runtime);
    };

    /**
     * \class DependentPartitionOp
     * An operation for creating different kinds of partitions
     * which are dependent on mapping a region in order to compute
     * the resulting partition.
     */
    class DependentPartitionOp : public ExternalPartition, public Operation,
                                 public LegionHeapify<DependentPartitionOp> {
    public:
      static const AllocationType alloc_type = DEPENDENT_PARTITION_OP_ALLOC;
    protected:
      // Track dependent partition operations as thunks
      class DepPartThunk {
      public:
        virtual ~DepPartThunk(void) { }
      public:
        virtual ApEvent perform(DependentPartitionOp *op,
            RegionTreeForest *forest, ApEvent instances_ready,
            const std::vector<FieldDataDescriptor> &instances) = 0;
        virtual PartitionKind get_kind(void) const = 0;
        virtual IndexPartition get_partition(void) const = 0;
        // This method should only be used by control replication thunks
        virtual void elide_collectives(void) { assert(false); }
      };
      class ByFieldThunk : public DepPartThunk {
      public:
        ByFieldThunk(IndexPartition p)
          : pid(p) { }
      public:
        virtual ApEvent perform(DependentPartitionOp *op,
            RegionTreeForest *forest, ApEvent instances_ready,
            const std::vector<FieldDataDescriptor> &instances);
        virtual PartitionKind get_kind(void) const { return BY_FIELD; }
        virtual IndexPartition get_partition(void) const { return pid; }
      protected:
        IndexPartition pid;
      };
      class ByImageThunk : public DepPartThunk {
      public:
        ByImageThunk(IndexPartition p, IndexPartition proj)
          : pid(p), projection(proj) { }
      public:
        virtual ApEvent perform(DependentPartitionOp *op,
            RegionTreeForest *forest, ApEvent instances_ready,
            const std::vector<FieldDataDescriptor> &instances);
        virtual PartitionKind get_kind(void) const { return BY_IMAGE; }
        virtual IndexPartition get_partition(void) const { return pid; }
      protected:
        IndexPartition pid;
        IndexPartition projection;
      };
      class ByImageRangeThunk : public DepPartThunk {
      public:
        ByImageRangeThunk(IndexPartition p, IndexPartition proj)
          : pid(p), projection(proj) { }
      public:
        virtual ApEvent perform(DependentPartitionOp *op,
            RegionTreeForest *forest, ApEvent instances_ready,
            const std::vector<FieldDataDescriptor> &instances);
        virtual PartitionKind get_kind(void) const { return BY_IMAGE_RANGE; }
        virtual IndexPartition get_partition(void) const { return pid; }
      protected:
        IndexPartition pid;
        IndexPartition projection;
      };
      class ByPreimageThunk : public DepPartThunk {
      public:
        ByPreimageThunk(IndexPartition p, IndexPartition proj)
          : pid(p), projection(proj) { }
      public:
        virtual ApEvent perform(DependentPartitionOp *op,
            RegionTreeForest *forest, ApEvent instances_ready,
            const std::vector<FieldDataDescriptor> &instances);
        virtual PartitionKind get_kind(void) const { return BY_PREIMAGE; }
        virtual IndexPartition get_partition(void) const { return pid; }
      protected:
        IndexPartition pid;
        IndexPartition projection;
      };
      class ByPreimageRangeThunk : public DepPartThunk {
      public:
        ByPreimageRangeThunk(IndexPartition p, IndexPartition proj)
          : pid(p), projection(proj) { }
      public:
        virtual ApEvent perform(DependentPartitionOp *op,
            RegionTreeForest *forest, ApEvent instances_ready,
            const std::vector<FieldDataDescriptor> &instances);
        virtual PartitionKind get_kind(void) const { return BY_PREIMAGE_RANGE; }
        virtual IndexPartition get_partition(void) const { return pid; }
      protected:
        IndexPartition pid;
        IndexPartition projection;
      };
      class AssociationThunk : public DepPartThunk {
      public:
        AssociationThunk(IndexSpace d, IndexSpace r)
          : domain(d), range(r) { }
      public:
        virtual ApEvent perform(DependentPartitionOp *op,
            RegionTreeForest *forest, ApEvent instances_ready,
            const std::vector<FieldDataDescriptor> &instances);
        virtual PartitionKind get_kind(void) const { return BY_ASSOCIATION; }
        virtual IndexPartition get_partition(void) const
          { return IndexPartition::NO_PART; }
      protected:
        IndexSpace domain;
        IndexSpace range;
      };
    public:
      DependentPartitionOp(Runtime *rt);
      DependentPartitionOp(const DependentPartitionOp &rhs);
      virtual ~DependentPartitionOp(void);
    public:
      DependentPartitionOp& operator=(const DependentPartitionOp &rhs);
    public:
      void initialize_by_field(InnerContext *ctx, IndexPartition pid,
                               LogicalRegion handle, LogicalRegion parent,
                               FieldID fid, MapperID id, MappingTagID tag); 
      void initialize_by_image(InnerContext *ctx, IndexPartition pid,
                               LogicalPartition projection,
                               LogicalRegion parent, FieldID fid,
                               MapperID id, MappingTagID tag);
      void initialize_by_image_range(InnerContext *ctx, IndexPartition pid,
                               LogicalPartition projection,
                               LogicalRegion parent, FieldID fid,
                               MapperID id, MappingTagID tag);
      void initialize_by_preimage(InnerContext *ctx, IndexPartition pid,
                               IndexPartition projection, LogicalRegion handle,
                               LogicalRegion parent, FieldID fid,
                               MapperID id, MappingTagID tag);
      void initialize_by_preimage_range(InnerContext *ctx, IndexPartition pid,
                               IndexPartition projection, LogicalRegion handle,
                               LogicalRegion parent, FieldID fid,
                               MapperID id, MappingTagID tag);
      void initialize_by_association(InnerContext *ctx, LogicalRegion domain,
                               LogicalRegion domain_parent, FieldID fid,
                               IndexSpace range, MapperID id, MappingTagID tag);
      void perform_logging(void) const;
      void log_requirement(void) const;
      const RegionRequirement& get_requirement(void) const;
    public:
      virtual bool has_prepipeline_stage(void) const { return true; }
      virtual void trigger_prepipeline_stage(void);
      virtual void trigger_dependence_analysis(void);
      virtual void trigger_ready(void);
      virtual void trigger_mapping(void);
      virtual ApEvent trigger_thunk(IndexSpace handle,
                                    const InstanceSet &mapped_instances,
                                    const PhysicalTraceInfo &info);
      virtual unsigned find_parent_index(unsigned idx);
      virtual bool is_partition_op(void) const { return true; }
    public:
      virtual PartitionKind get_partition_kind(void) const;
      virtual UniqueID get_unique_id(void) const;
      virtual unsigned get_context_index(void) const;
      virtual void set_context_index(unsigned index);
      virtual int get_depth(void) const;
      virtual Mappable* get_mappable(void);
    public:
      virtual void activate(void);
      virtual void deactivate(void);
      virtual const char* get_logging_name(void) const;
      virtual OpKind get_operation_kind(void) const;
      virtual size_t get_region_count(void) const;
      virtual void trigger_commit(void);
    public:
      void activate_dependent(void);
      void deactivate_dependent(void);
    public:
      virtual void select_sources(const InstanceRef &target,
                                  const InstanceSet &sources,
                                  std::vector<unsigned> &ranking);
      virtual std::map<PhysicalManager*,std::pair<unsigned,bool> >*
                   get_acquired_instances_ref(void);
      virtual void record_reference_mutation_effect(RtEvent event);
      virtual void add_copy_profiling_request(
                                        Realm::ProfilingRequestSet &reqeusts);
      // Report a profiling result for this operation
      virtual void handle_profiling_response(
                                  const Realm::ProfilingResponse &result);
      virtual void handle_profiling_update(int count);
      virtual void pack_remote_operation(Serializer &rez,
                                         AddressSpaceID target) const;
    protected:
      void check_privilege(void);
      void compute_parent_index(void);
      void select_partition_projection(void);
      bool invoke_mapper(InstanceSet &mapped_instances);
      void activate_dependent_op(void);
      void deactivate_dependent_op(void);
    public:
      void handle_point_commit(RtEvent point_committed);
    public:
      VersionInfo version_info;
      RegionTreePath privilege_path;
      unsigned parent_req_index;
      std::map<PhysicalManager*,std::pair<unsigned,bool> > acquired_instances;
      std::set<RtEvent> map_applied_conditions;
      DepPartThunk *thunk;
      ApEvent partition_ready;
    protected:
      MapperManager *mapper;
    protected:
      // For index versions of this operation
      IndexSpaceNode*                   launch_space;
      std::vector<FieldDataDescriptor>  instances;
      std::set<ApEvent>                 index_preconditions;
      std::vector<PointDepPartOp*>      points; 
      unsigned                          points_committed;
      bool                              commit_request;
      std::set<RtEvent>                 commit_preconditions;
#ifdef LEGION_SPY
      // Special helper event to make things look right for Legion Spy
      ApUserEvent                       intermediate_index_event;
#endif
    protected:
      std::vector<ProfilingMeasurementID> profiling_requests;
      int                                 profiling_priority;
      mutable int             outstanding_profiling_requests;
      mutable RtUserEvent                 profiling_reported;
    };

    /**
     * \class PointDepPartOp
     * This is a point class for mapping a particular 
     * subregion of a partition for a dependent partitioning
     * operation.
     */
    class PointDepPartOp : public DependentPartitionOp, public ProjectionPoint {
    public:
      PointDepPartOp(Runtime *rt);
      PointDepPartOp(const PointDepPartOp &rhs);
      virtual ~PointDepPartOp(void);
    public:
      PointDepPartOp& operator=(const PointDepPartOp &rhs);
    public:
      void initialize(DependentPartitionOp *owner, const DomainPoint &point);
      void launch(void);
    public:
      virtual void activate(void);
      virtual void deactivate(void);
      virtual void trigger_prepipeline_stage(void);
      virtual void trigger_dependence_analysis(void);
      virtual ApEvent trigger_thunk(IndexSpace handle,
                                    const InstanceSet &mapped_instances,
                                    const PhysicalTraceInfo &trace_info);
      virtual void trigger_commit(void);
      virtual PartitionKind get_partition_kind(void) const;
    public:
      // From ProjectionPoint
      virtual const DomainPoint& get_domain_point(void) const;
      virtual void set_projection_result(unsigned idx, LogicalRegion result);
    public:
      DependentPartitionOp *owner;
    };

    /**
     * \class ExternalFill
     * An extension of the external-facing Fill to help 
     * with packing and unpacking them
     */
    class ExternalFill : public Fill, public ExternalMappable {
    public:
      ExternalFill(void);
    public:
      virtual void set_context_index(unsigned index) = 0;
    public:
      void pack_external_fill(Serializer &rez, AddressSpaceID target) const;
      void unpack_external_fill(Deserializer &derez, Runtime *runtime);
    };

    /**
     * \class FillOp
     * Fill operations are used to initialize a field to a
     * specific value for a particular logical region.
     */
    class FillOp : public MemoizableOp<SpeculativeOp>, public ExternalFill,
                   public LegionHeapify<FillOp> {
    public:
      static const AllocationType alloc_type = FILL_OP_ALLOC;
    public:
      FillOp(Runtime *rt);
      FillOp(const FillOp &rhs);
      virtual ~FillOp(void);
    public:
      FillOp& operator=(const FillOp &rhs);
    public:
      void initialize(InnerContext *ctx, const FillLauncher &launcher);
      inline const RegionRequirement& get_requirement(void) const 
        { return requirement; }
      void activate_fill(void);
      void deactivate_fill(void);
    public:
      virtual void activate(void);
      virtual void deactivate(void);
      virtual const char* get_logging_name(void) const;
      virtual size_t get_region_count(void) const;
      virtual OpKind get_operation_kind(void) const;
      virtual Mappable* get_mappable(void);
      virtual UniqueID get_unique_id(void) const;
      virtual unsigned get_context_index(void) const;
      virtual void set_context_index(unsigned index);
      virtual int get_depth(void) const;
      virtual std::map<PhysicalManager*,std::pair<unsigned,bool> >*
                                       get_acquired_instances_ref(void);
      virtual void add_copy_profiling_request(
                                        Realm::ProfilingRequestSet &reqeusts);
    public:
      virtual bool has_prepipeline_stage(void) const
        { return need_prepipeline_stage; }
      virtual void trigger_prepipeline_stage(void);
      virtual void trigger_dependence_analysis(void);
      virtual void trigger_ready(void);
      virtual void trigger_mapping(void);
      virtual void deferred_execute(void);
    public:
      virtual bool query_speculate(bool &value, bool &mapping_only);
      virtual void resolve_true(bool speculated, bool launched);
      virtual void resolve_false(bool speculated, bool launched);
    public:
      virtual unsigned find_parent_index(unsigned idx);
      virtual void trigger_complete(void);
      virtual void trigger_commit(void);
    public:
      void check_fill_privilege(void);
      void compute_parent_index(void);
      ApEvent compute_sync_precondition(const PhysicalTraceInfo *info) const;
      void log_fill_requirement(void) const;
    public:
      // From MemoizableOp
      virtual void replay_analysis(void);
    public:
      virtual void pack_remote_operation(Serializer &rez,
                                         AddressSpaceID target) const;
    public:
      RegionTreePath privilege_path;
      VersionInfo version_info;
      unsigned parent_req_index;
      void *value;
      size_t value_size;
      Future future;
      FillView *fill_view;
      std::set<RtEvent> map_applied_conditions;
      PredEvent true_guard, false_guard;
    };
    
    /**
     * \class IndexFillOp
     * This is the same as a fill operation except for
     * applying a number of fill operations over an 
     * index space of points with projection functions.
     */
    class IndexFillOp : public FillOp {
    public:
      IndexFillOp(Runtime *rt);
      IndexFillOp(const IndexFillOp &rhs);
      virtual ~IndexFillOp(void);
    public:
      IndexFillOp& operator=(const IndexFillOp &rhs);
    public:
      void initialize(InnerContext *ctx,
                      const IndexFillLauncher &launcher,
                      IndexSpace launch_space);
    public:
      virtual void activate(void);
      virtual void deactivate(void);
    protected:
      void activate_index_fill(void);
      void deactivate_index_fill(void);
    public:
      virtual void trigger_prepipeline_stage(void);
      virtual void trigger_dependence_analysis(void);
      virtual void trigger_ready(void);
      virtual void trigger_mapping(void);
      virtual void trigger_commit(void);
    public:
      void perform_base_dependence_analysis(void);
      void handle_point_commit(void);
      void check_point_requirements(void);
    public:
      IndexSpaceNode*               launch_space;
    protected:
      std::vector<PointFillOp*>     points;
      unsigned                      points_committed;
      bool                          commit_request;
    };

    /**
     * \class PointFillOp
     * A point fill op is used for executing the
     * physical part of the analysis for an index
     * fill operation.
     */
    class PointFillOp : public FillOp, public ProjectionPoint {
    public:
      PointFillOp(Runtime *rt);
      PointFillOp(const PointFillOp &rhs);
      virtual ~PointFillOp(void);
    public:
      PointFillOp& operator=(const PointFillOp &rhs);
    public:
      void initialize(IndexFillOp *owner, const DomainPoint &point);
      void launch(void);
    public:
      virtual void activate(void);
      virtual void deactivate(void);
      virtual void trigger_prepipeline_stage(void);
      virtual void trigger_dependence_analysis(void);
      virtual void trigger_ready(void);
      // trigger_mapping same as base class
      virtual void trigger_commit(void);
    public:
      // From ProjectionPoint
      virtual const DomainPoint& get_domain_point(void) const;
      virtual void set_projection_result(unsigned idx,LogicalRegion result);
    protected:
      IndexFillOp*              owner;
    };

    /**
     * \class AttachOp
     * Operation for attaching a file to a physical instance
     */
    class AttachOp : public Operation, public LegionHeapify<AttachOp> {
    public:
      static const AllocationType alloc_type = ATTACH_OP_ALLOC;
    public:
      AttachOp(Runtime *rt);
      AttachOp(const AttachOp &rhs);
      virtual ~AttachOp(void);
    public:
      AttachOp& operator=(const AttachOp &rhs);
    public:
      PhysicalRegion initialize(InnerContext *ctx,
                                const AttachLauncher &launcher);
      inline const RegionRequirement& get_requirement(void) const 
        { return requirement; }
    public:
      void activate_attach_op(void);
      void deactivate_attach_op(void);
    public:
      virtual void activate(void);
      virtual void deactivate(void);
      virtual const char* get_logging_name(void) const;
      virtual size_t get_region_count(void) const;
      virtual OpKind get_operation_kind(void) const;
    public:
      virtual bool has_prepipeline_stage(void) const { return true; }
      virtual void trigger_prepipeline_stage(void);
      virtual void trigger_dependence_analysis(void);
      virtual void trigger_ready(void);
      virtual void trigger_mapping(void);
      virtual unsigned find_parent_index(unsigned idx);
      virtual void trigger_commit(void);
      virtual void record_reference_mutation_effect(RtEvent event);
      virtual void pack_remote_operation(Serializer &rez,
                                         AddressSpaceID target) const;
    public:
      PhysicalInstance create_instance(IndexSpaceNode *node,
                                       const std::vector<FieldID> &field_set,
                                       const std::vector<size_t> &field_sizes,
                                             LayoutConstraintSet &cons,
                                             ApEvent &ready_event,
                                             size_t &instance_footprint);
    protected:
      void check_privilege(void);
      void compute_parent_index(void);
    public:
      ExternalResource resource;
      RegionRequirement requirement;
      RegionTreePath privilege_path;
      VersionInfo version_info;
      const char *file_name;
      std::map<FieldID,const char*> field_map;
      std::map<FieldID,void*> field_pointers_map;
      LegionFileMode file_mode;
      PhysicalRegion region;
      unsigned parent_req_index;
      std::set<RtEvent> map_applied_conditions;
      LayoutConstraintSet layout_constraint_set;
      size_t footprint;
      bool restricted;
<<<<<<< HEAD
      bool local_files;
=======
      bool mapping;
>>>>>>> 3ddc4fa2
    };

    /**
     * \class DetachOp
     * Operation for detaching a file from a physical instance
     */
    class DetachOp : public Operation, public LegionHeapify<DetachOp> {
    public:
      static const AllocationType alloc_type = DETACH_OP_ALLOC;
    public:
      DetachOp(Runtime *rt);
      DetachOp(const DetachOp &rhs);
      virtual ~DetachOp(void);
    public:
      DetachOp& operator=(const DetachOp &rhs);
    public:
      Future initialize_detach(InnerContext *ctx, 
                               PhysicalRegion region, const bool flush);
    public:
      void activate_detach_op(void);
      void deactivate_detach_op(void);
    public:
      virtual void activate(void);
      virtual void deactivate(void);
      virtual const char* get_logging_name(void) const;
      virtual size_t get_region_count(void) const;
      virtual OpKind get_operation_kind(void) const;
    public:
      virtual bool has_prepipeline_stage(void) const { return true; }
      virtual void trigger_prepipeline_stage(void);
      virtual void trigger_dependence_analysis(void);
      virtual void trigger_ready(void);
      virtual void trigger_mapping(void);
      virtual unsigned find_parent_index(unsigned idx);
      virtual void trigger_complete(void);
      virtual void trigger_commit(void);
      virtual void select_sources(const InstanceRef &target,
                                  const InstanceSet &sources,
                                  std::vector<unsigned> &ranking);
      virtual void add_copy_profiling_request(
                                        Realm::ProfilingRequestSet &reqeusts);
      virtual void pack_remote_operation(Serializer &rez,
                                         AddressSpaceID target) const;
    protected:
      void compute_parent_index(void);
    public:
      PhysicalRegion region;
      RegionRequirement requirement;
      RegionTreePath privilege_path;
      VersionInfo version_info;
      unsigned parent_req_index;
      std::set<RtEvent> map_applied_conditions;
      Future result;
      bool flush;
    };

    /**
     * \class TimingOp
     * Operation for performing timing measurements
     */
    class TimingOp : public Operation {
    public:
      TimingOp(Runtime *rt);
      TimingOp(const TimingOp &rhs);
      virtual ~TimingOp(void);
    public:
      TimingOp& operator=(const TimingOp &rhs);
    public:
      Future initialize(InnerContext *ctx, const TimingLauncher &launcher);
    public:
      virtual void activate(void);
      virtual void deactivate(void);
      virtual const char* get_logging_name(void) const;
      virtual OpKind get_operation_kind(void) const;
    protected:
      void activate_timing(void);
      void deactivate_timing(void);
    public:
      virtual void trigger_dependence_analysis(void);
      virtual void trigger_mapping(void);
      virtual void deferred_execute(void);
      virtual void trigger_complete(void);
    protected:
      TimingMeasurement measurement;
      std::set<Future> preconditions;
      Future result;
    };

    /**
     * \class RemoteOp
     * This operation is a shim for operations on remote nodes
     * and is used by remote physical analysis traversals to handle
     * any requests they might have of the original operation.
     */
    class RemoteOp : public Operation {
    public:
      // If we have to create a remote operation for something that wants
      // profiling responses we use this as an upper bound on how many
      // profiling requests will be issued on the remote node to avoid
      // the count going back to zero too early
      static const int REMOTE_PROFILING_MAX_COUNT = 10000;
    public:
      struct DeferRemoteOpDeletionArgs : 
        public LgTaskArgs<DeferRemoteOpDeletionArgs> {
      public:
        static const LgTaskID TASK_ID = LG_DEFER_REMOTE_OP_DELETION_TASK_ID;
      public:
        DeferRemoteOpDeletionArgs(Operation *o)
          : LgTaskArgs<DeferRemoteOpDeletionArgs>(o->get_unique_op_id()), 
            op(o) { }
      public:
        Operation *const op;
      };
    public:
      RemoteOp(Runtime *rt, Operation *ptr, AddressSpaceID src);
      RemoteOp(const RemoteOp &rhs);
      virtual ~RemoteOp(void);
    public:
      RemoteOp& operator=(const RemoteOp &rhs);
    public:
      virtual void unpack(Deserializer &derez,
                          ReferenceMutator &mutator) = 0;
    public:
      virtual void activate(void);
      virtual void deactivate(void);
      virtual const char* get_logging_name(void) const = 0;
      virtual OpKind get_operation_kind(void) const = 0;
      virtual std::map<PhysicalManager*,std::pair<unsigned,bool> >*
                                       get_acquired_instances_ref(void);
      // This should be the only mapper call that we need to handle
      virtual void select_sources(const InstanceRef &target,
                                  const InstanceSet &sources,
                                  std::vector<unsigned> &ranking) = 0;

      virtual void add_copy_profiling_request(
                            Realm::ProfilingRequestSet &reqeusts);
      virtual void report_uninitialized_usage(const unsigned index,
                                              LogicalRegion handle,
                                              const RegionUsage usage,
                                              const char *field_string,
                                              RtUserEvent reported);
      virtual void pack_remote_operation(Serializer &rez,
                                         AddressSpaceID target) const = 0;
    public:
      void defer_deletion(RtEvent precondition);
      void pack_remote_base(Serializer &rez) const;
      void unpack_remote_base(Deserializer &derez, Runtime *runtime,
                              std::set<RtEvent> &ready_events);
      void pack_profiling_requests(Serializer &rez) const;
      void unpack_profiling_requests(Deserializer &derez);
      static void handle_deferred_deletion(const void *args);
      // Caller takes ownership of this object and must delete it when done
      static RemoteOp* unpack_remote_operation(Deserializer &derez,
                         Runtime *runtime, std::set<RtEvent> &ready_events);
      static void handle_report_uninitialized(Deserializer &derez);
      static void handle_report_profiling_count_update(Deserializer &derez);
    public:
      // This is a pointer to an operation on a remote node
      // it should never be dereferenced
      Operation *const remote_ptr;
      const AddressSpaceID source;
    protected:
      MapperManager *mapper;
    protected:
      std::vector<ProfilingMeasurementID> profiling_requests;
      int                                 profiling_priority;
      mutable int               available_profiling_requests;
      Processor                           profiling_target;
    };

    /**
     * \class RemoteMapOp
     * This is a remote copy of a MapOp to be used
     * for mapper calls and other operations
     */
    class RemoteMapOp : public ExternalMapping, public RemoteOp {
    public:
      RemoteMapOp(Runtime *rt, Operation *ptr, AddressSpaceID src);
      RemoteMapOp(const RemoteMapOp &rhs);
      virtual ~RemoteMapOp(void);
    public:
      RemoteMapOp& operator=(const RemoteMapOp &rhs); 
    public:
      virtual UniqueID get_unique_id(void) const;
      virtual unsigned get_context_index(void) const;
      virtual void set_context_index(unsigned index);
      virtual int get_depth(void) const;
    public:
      virtual const char* get_logging_name(void) const;
      virtual OpKind get_operation_kind(void) const;
      virtual void select_sources(const InstanceRef &target,
                                  const InstanceSet &sources,
                                  std::vector<unsigned> &ranking); 
      virtual void pack_remote_operation(Serializer &rez,
                                         AddressSpaceID target) const;
      virtual void unpack(Deserializer &derez, ReferenceMutator &mutator);
    };

    /**
     * \class RemoteCopyOp
     * This is a remote copy of a CopyOp to be used
     * for mapper calls and other operations
     */
    class RemoteCopyOp : public ExternalCopy, public RemoteOp {
    public:
      RemoteCopyOp(Runtime *rt, Operation *ptr, AddressSpaceID src);
      RemoteCopyOp(const RemoteCopyOp &rhs);
      virtual ~RemoteCopyOp(void);
    public:
      RemoteCopyOp& operator=(const RemoteCopyOp &rhs);
    public:
      virtual UniqueID get_unique_id(void) const;
      virtual unsigned get_context_index(void) const;
      virtual void set_context_index(unsigned index);
      virtual int get_depth(void) const;
    public:
      virtual const char* get_logging_name(void) const;
      virtual OpKind get_operation_kind(void) const;
      virtual void select_sources(const InstanceRef &target,
                                  const InstanceSet &sources,
                                  std::vector<unsigned> &ranking);
      virtual void pack_remote_operation(Serializer &rez,
                                         AddressSpaceID target) const;
      virtual void unpack(Deserializer &derez, ReferenceMutator &mutator);
    };

    /**
     * \class RemoteCloseOp
     * This is a remote copy of a CloseOp to be used
     * for mapper calls and other operations
     */
    class RemoteCloseOp : public ExternalClose, public RemoteOp {
    public:
      RemoteCloseOp(Runtime *rt, Operation *ptr, AddressSpaceID src);
      RemoteCloseOp(const RemoteCloseOp &rhs);
      virtual ~RemoteCloseOp(void);
    public:
      RemoteCloseOp& operator=(const RemoteCloseOp &rhs);
    public:
      virtual UniqueID get_unique_id(void) const;
      virtual unsigned get_context_index(void) const;
      virtual void set_context_index(unsigned index);
      virtual int get_depth(void) const;
    public:
      virtual const char* get_logging_name(void) const;
      virtual OpKind get_operation_kind(void) const;
      virtual void select_sources(const InstanceRef &target,
                                  const InstanceSet &sources,
                                  std::vector<unsigned> &ranking);
      virtual void pack_remote_operation(Serializer &rez,
                                         AddressSpaceID target) const;
      virtual void unpack(Deserializer &derez, ReferenceMutator &mutator);
    };

    /**
     * \class RemoteAcquireOp
     * This is a remote copy of a AcquireOp to be used
     * for mapper calls and other operations
     */
    class RemoteAcquireOp : public ExternalAcquire, public RemoteOp {
    public:
      RemoteAcquireOp(Runtime *rt, Operation *ptr, AddressSpaceID src);
      RemoteAcquireOp(const RemoteAcquireOp &rhs);
      virtual ~RemoteAcquireOp(void);
    public:
      RemoteAcquireOp& operator=(const RemoteAcquireOp &rhs);
    public:
      virtual UniqueID get_unique_id(void) const;
      virtual unsigned get_context_index(void) const;
      virtual void set_context_index(unsigned index);
      virtual int get_depth(void) const;
    public:
      virtual const char* get_logging_name(void) const;
      virtual OpKind get_operation_kind(void) const;
      virtual void select_sources(const InstanceRef &target,
                                  const InstanceSet &sources,
                                  std::vector<unsigned> &ranking);
      virtual void pack_remote_operation(Serializer &rez,
                                         AddressSpaceID target) const;
      virtual void unpack(Deserializer &derez, ReferenceMutator &mutator);
    };

    /**
     * \class RemoteReleaseOp
     * This is a remote copy of a ReleaseOp to be used
     * for mapper calls and other operations
     */
    class RemoteReleaseOp : public ExternalRelease, public RemoteOp {
    public:
      RemoteReleaseOp(Runtime *rt, Operation *ptr, AddressSpaceID src);
      RemoteReleaseOp(const RemoteReleaseOp &rhs);
      virtual ~RemoteReleaseOp(void);
    public:
      RemoteReleaseOp& operator=(const RemoteReleaseOp &rhs);
    public:
      virtual UniqueID get_unique_id(void) const;
      virtual unsigned get_context_index(void) const;
      virtual void set_context_index(unsigned index);
      virtual int get_depth(void) const;
    public:
      virtual const char* get_logging_name(void) const;
      virtual OpKind get_operation_kind(void) const;
      virtual void select_sources(const InstanceRef &target,
                                  const InstanceSet &sources,
                                  std::vector<unsigned> &ranking);
      virtual void pack_remote_operation(Serializer &rez,
                                         AddressSpaceID target) const;
      virtual void unpack(Deserializer &derez, ReferenceMutator &mutator);
    };

    /**
     * \class RemoteFillOp
     * This is a remote copy of a FillOp to be used
     * for mapper calls and other operations
     */
    class RemoteFillOp : public ExternalFill, public RemoteOp {
    public:
      RemoteFillOp(Runtime *rt, Operation *ptr, AddressSpaceID src);
      RemoteFillOp(const RemoteFillOp &rhs);
      virtual ~RemoteFillOp(void);
    public:
      RemoteFillOp& operator=(const RemoteFillOp &rhs);
    public:
      virtual UniqueID get_unique_id(void) const;
      virtual unsigned get_context_index(void) const;
      virtual void set_context_index(unsigned index);
      virtual int get_depth(void) const;
    public:
      virtual const char* get_logging_name(void) const;
      virtual OpKind get_operation_kind(void) const;
      virtual void select_sources(const InstanceRef &target,
                                  const InstanceSet &sources,
                                  std::vector<unsigned> &ranking);
      virtual void pack_remote_operation(Serializer &rez,
                                         AddressSpaceID target) const;
      virtual void unpack(Deserializer &derez, ReferenceMutator &mutator);
    };

    /**
     * \class RemotePartitionOp
     * This is a remote copy of a DependentPartitionOp to be
     * used for mapper calls and other operations
     */
    class RemotePartitionOp : public ExternalPartition, public RemoteOp {
    public:
      RemotePartitionOp(Runtime *rt, Operation *ptr, AddressSpaceID src);
      RemotePartitionOp(const RemotePartitionOp &rhs);
      virtual ~RemotePartitionOp(void);
    public:
      RemotePartitionOp& operator=(const RemotePartitionOp &rhs);
    public:
      virtual UniqueID get_unique_id(void) const;
      virtual unsigned get_context_index(void) const;
      virtual void set_context_index(unsigned index);
      virtual int get_depth(void) const;
      virtual PartitionKind get_partition_kind(void) const;
    public:
      virtual const char* get_logging_name(void) const;
      virtual OpKind get_operation_kind(void) const;
      virtual void select_sources(const InstanceRef &target,
                                  const InstanceSet &sources,
                                  std::vector<unsigned> &ranking);
      virtual void pack_remote_operation(Serializer &rez,
                                         AddressSpaceID target) const;
      virtual void unpack(Deserializer &derez, ReferenceMutator &mutator);
    protected:
      PartitionKind part_kind;
    };

    /**
     * \class RemoteAttachOp
     * This is a remote copy of a DetachOp to be used for 
     * mapper calls and other operations
     */
    class RemoteAttachOp : public RemoteOp {
    public:
      RemoteAttachOp(Runtime *rt, Operation *ptr, AddressSpaceID src);
      RemoteAttachOp(const RemoteAttachOp &rhs);
      virtual ~RemoteAttachOp(void);
    public:
      RemoteAttachOp& operator=(const RemoteAttachOp &rhs);
    public:
      virtual UniqueID get_unique_id(void) const;
      virtual unsigned get_context_index(void) const;
      virtual void set_context_index(unsigned index);
      virtual int get_depth(void) const;
    public:
      virtual const char* get_logging_name(void) const;
      virtual OpKind get_operation_kind(void) const;
      virtual void select_sources(const InstanceRef &target,
                                  const InstanceSet &sources,
                                  std::vector<unsigned> &ranking);
      virtual void pack_remote_operation(Serializer &rez,
                                         AddressSpaceID target) const;
      virtual void unpack(Deserializer &derez, ReferenceMutator &mutator);
    };

    /**
     * \class RemoteDetachOp
     * This is a remote copy of a DetachOp to be used for 
     * mapper calls and other operations
     */
    class RemoteDetachOp : public RemoteOp {
    public:
      RemoteDetachOp(Runtime *rt, Operation *ptr, AddressSpaceID src);
      RemoteDetachOp(const RemoteDetachOp &rhs);
      virtual ~RemoteDetachOp(void);
    public:
      RemoteDetachOp& operator=(const RemoteDetachOp &rhs);
    public:
      virtual UniqueID get_unique_id(void) const;
      virtual unsigned get_context_index(void) const;
      virtual void set_context_index(unsigned index);
      virtual int get_depth(void) const;
    public:
      virtual const char* get_logging_name(void) const;
      virtual OpKind get_operation_kind(void) const;
      virtual void select_sources(const InstanceRef &target,
                                  const InstanceSet &sources,
                                  std::vector<unsigned> &ranking);
      virtual void pack_remote_operation(Serializer &rez,
                                         AddressSpaceID target) const;
      virtual void unpack(Deserializer &derez, ReferenceMutator &mutator);
    };

    /**
     * \class RemoteDeletionOp
     * This is a remote copy of a DeletionOp to be used for 
     * mapper calls and other operations
     */
    class RemoteDeletionOp : public RemoteOp {
    public:
      RemoteDeletionOp(Runtime *rt, Operation *ptr, AddressSpaceID src);
      RemoteDeletionOp(const RemoteDeletionOp &rhs);
      virtual ~RemoteDeletionOp(void);
    public:
      RemoteDeletionOp& operator=(const RemoteDeletionOp &rhs);
    public:
      virtual UniqueID get_unique_id(void) const;
      virtual unsigned get_context_index(void) const;
      virtual void set_context_index(unsigned index);
      virtual int get_depth(void) const;
    public:
      virtual const char* get_logging_name(void) const;
      virtual OpKind get_operation_kind(void) const;
      virtual void select_sources(const InstanceRef &target,
                                  const InstanceSet &sources,
                                  std::vector<unsigned> &ranking);
      virtual void pack_remote_operation(Serializer &rez,
                                         AddressSpaceID target) const;
      virtual void unpack(Deserializer &derez, ReferenceMutator &mutator);
    };

  }; //namespace Internal 
}; // namespace Legion 

#include "legion_ops.inl"

#endif // __LEGION_OPERATIONS_H__<|MERGE_RESOLUTION|>--- conflicted
+++ resolved
@@ -3011,11 +3011,8 @@
       LayoutConstraintSet layout_constraint_set;
       size_t footprint;
       bool restricted;
-<<<<<<< HEAD
+      bool mapping;
       bool local_files;
-=======
-      bool mapping;
->>>>>>> 3ddc4fa2
     };
 
     /**
