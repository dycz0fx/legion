--- conflicted
+++ resolved
@@ -131,17 +131,10 @@
                                  const UniqueID creator_op_id,
                                  const unsigned index,
                                  const FieldMask &mask, bool reading) = 0;
-<<<<<<< HEAD
       virtual Event add_user(const RegionUsage &user, Event term_event,
-                             const FieldMask &user_mask, Operation *op,
+                             const FieldMask &user_mask, 
+                             Operation *op, const unsigned index,
                              const VersionInfo &version_info) = 0;
-=======
-      virtual InstanceRef add_user(const RegionUsage &user, Event term_event,
-                                   const FieldMask &user_mask,
-                                   const VersionInfo &version_info,
-                                   const UniqueID op_id,
-                                   const unsigned index) = 0;
->>>>>>> df274ceb
       virtual void add_initial_user(Event term_event,
                                     const RegionUsage &usage,
                                     const FieldMask &user_mask,
@@ -261,17 +254,10 @@
                                  const UniqueID creator_op_id,
                                  const unsigned index,
                                  const FieldMask &mask, bool reading);
-<<<<<<< HEAD
       virtual Event add_user(const RegionUsage &user, Event term_event,
-                             const FieldMask &user_mask, Operation *op,
+                             const FieldMask &user_mask, 
+                             Operation *op, const unsigned index,
                              const VersionInfo &version_info);
-=======
-      virtual InstanceRef add_user(const RegionUsage &user, Event term_event,
-                                   const FieldMask &user_mask,
-                                   const VersionInfo &version_info,
-                                   const UniqueID op_id,
-                                   const unsigned index);
->>>>>>> df274ceb
       virtual void add_initial_user(Event term_event,
                                     const RegionUsage &usage,
                                     const FieldMask &user_mask,
@@ -482,45 +468,24 @@
       ReductionView& operator=(const ReductionView&rhs);
     public:
       void perform_reduction(InstanceView *target, const FieldMask &copy_mask, 
-<<<<<<< HEAD
-                             const VersionInfo &version_info, 
-                             Operation *op, CopyTracker *tracker = NULL);
-=======
-                             const VersionInfo &version_info,
-                             Processor local_proc, Operation *op, 
+                             const VersionInfo &version_info, Operation *op, 
                              unsigned index, CopyTracker *tracker = NULL);
->>>>>>> df274ceb
       Event perform_deferred_reduction(MaterializedView *target,
                                         const FieldMask &copy_mask,
                                         const VersionInfo &version_info,
                                         const std::set<Event> &preconditions,
-<<<<<<< HEAD
-                                        Operation *op, CopyAcrossHelper *helper,
+                                        Operation *op, unsigned index,
+                                        CopyAcrossHelper *helper,
                                         RegionTreeNode *intersect);
-=======
-                                        const std::set<Domain> &reduce_domains,
-                                        Event domain_precondition,
-                                        Operation *op, unsigned index);
->>>>>>> df274ceb
       Event perform_deferred_across_reduction(MaterializedView *target,
                                               FieldID dst_field,
                                               FieldID src_field,
                                               unsigned src_index,
                                        const VersionInfo &version_info,
                                        const std::set<Event> &preconditions,
-<<<<<<< HEAD
-                                       Operation *op,RegionTreeNode *intersect);
-    public:
-=======
-                                       const std::set<Domain> &reduce_domains,
-                                       Event domain_precondition,
-                                       Operation *op, unsigned index);
-    public:
-      virtual bool is_materialized_view(void) const;
-      virtual bool is_reduction_view(void) const;
-      virtual MaterializedView* as_materialized_view(void) const;
-      virtual ReductionView* as_reduction_view(void) const;
->>>>>>> df274ceb
+                                       Operation *op, unsigned index,
+                                       RegionTreeNode *intersect);
+    public:
       virtual bool has_manager(void) const { return true; } 
       virtual PhysicalManager* get_manager(void) const;
       virtual bool has_parent(void) const { return false; }
@@ -542,17 +507,10 @@
                                  const UniqueID creator_op_id,
                                  const unsigned index,
                                  const FieldMask &mask, bool reading);
-<<<<<<< HEAD
       virtual Event add_user(const RegionUsage &user, Event term_event,
-                             const FieldMask &user_mask, Operation *op,
+                             const FieldMask &user_mask, 
+                             Operation *op, const unsigned index,
                              const VersionInfo &version_info);
-=======
-      virtual InstanceRef add_user(const RegionUsage &user, Event term_event,
-                                   const FieldMask &user_mask,
-                                   const VersionInfo &version_info,
-                                   const UniqueID op_id,
-                                   const unsigned index);
->>>>>>> df274ceb
       virtual void add_initial_user(Event term_event,
                                     const RegionUsage &usage,
                                     const FieldMask &user_mask,
@@ -662,13 +620,13 @@
                                   const RegionUsage &usage,
                                   const FieldMask &user_mask,
                                   FieldID field_id, Operation *op,
+                                  const unsigned index,
                           std::vector<FieldDataDescriptor> &field_data,
                                   std::set<Event> &preconditions);
     public:
       virtual void issue_deferred_copies(const TraversalInfo &info,
                                          MaterializedView *dst,
                                          const FieldMask &copy_mask,
-<<<<<<< HEAD
                     const LegionMap<Event,FieldMask>::aligned &preconditions,
                           LegionMap<Event,FieldMask>::aligned &postconditions,
                                          CopyTracker *tracker = NULL,
@@ -685,50 +643,6 @@
       CompositeVersionInfo(void);
       CompositeVersionInfo(const CompositeVersionInfo &rhs);
       ~CompositeVersionInfo(void);
-=======
-                                         CopyTracker *tracker = NULL) = 0;
-      virtual void issue_deferred_copies(const MappableInfo &info,
-                                         MaterializedView *dst,
-                                         const FieldMask &copy_mask,
-             const LegionMap<Event,FieldMask>::aligned &preconditions,
-                   LegionMap<Event,FieldMask>::aligned &postconditions,
-                                         CopyTracker *tracker = NULL) = 0;
-    public:
-      virtual void issue_deferred_copies_across(const MappableInfo &info,
-                                                MaterializedView *dst,
-                                                FieldID src_field,
-                                                FieldID dst_field,
-                                                Event precondition,
-                                          std::set<Event> &postconditions) = 0;
-    public:
-      virtual void find_field_descriptors(Event term_event,
-                                          const RegionUsage &usage,
-                                          const FieldMask &user_mask,
-                                          const UniqueID reading_op_id,
-                                          const unsigned index,
-                                          unsigned fid_idx,
-                                          Processor local_proc,
-                                  std::vector<FieldDataDescriptor> &field_data,
-                                          std::set<Event> &preconditions) = 0;
-      virtual bool find_field_descriptors(Event term_event,
-                                          const RegionUsage &usage,
-                                          const FieldMask &user_mask,
-                                          const UniqueID reading_op_id,
-                                          const unsigned index,
-                                          unsigned fid_idx,
-                                          Processor local_proc,
-                                          Realm::IndexSpace target,
-                                          Event target_precondition,
-                                  std::vector<FieldDataDescriptor> &field_data,
-                                  std::set<Event> &preconditions,
-                             std::vector<Realm::IndexSpace> &already_handled,
-                             std::set<Event> &already_preconditions) = 0;
-    protected:
-      void send_deferred_view_updates(AddressSpaceID target, 
-                                      const FieldMask &update_mask);
-      void process_deferred_view_update(Deserializer &derez, 
-                                        AddressSpaceID source);
->>>>>>> df274ceb
     public:
       CompositeVersionInfo& operator=(const CompositeVersionInfo &rhs);
     public:
@@ -774,58 +688,10 @@
                                      const FieldMask &update_mask);
       void make_local(std::set<Event> &preconditions);
     public:
-<<<<<<< HEAD
       virtual DeferredView* simplify(CompositeCloser &closer, 
                                      const FieldMask &capture_mask);
     public:
       virtual void issue_deferred_copies(const TraversalInfo &info,
-=======
-      virtual bool is_composite_view(void) const { return true; }
-      virtual bool is_fill_view(void) const { return false; }
-      virtual FillView* as_fill_view(void) const
-        { return NULL; }
-      virtual CompositeView* as_composite_view(void) const
-        { return const_cast<CompositeView*>(this); }
-    public:
-      void update_valid_mask(const FieldMask &mask);
-      void flatten_composite_view(FieldMask &global_dirt,
-              const FieldMask &flatten_mask, CompositeCloser &closer,
-              CompositeNode *target);
-    public:
-      virtual void find_field_descriptors(Event term_event,
-                                          const RegionUsage &usage,
-                                          const FieldMask &user_mask,
-                                          const UniqueID reading_op_id,
-                                          const unsigned index,
-                                          unsigned fid_idx,
-                                          Processor local_proc,
-                                  std::vector<FieldDataDescriptor> &field_data,
-                                          std::set<Event> &preconditions);
-      virtual bool find_field_descriptors(Event term_event,
-                                          const RegionUsage &usage,
-                                          const FieldMask &user_mask,
-                                          const UniqueID reading_op_id,
-                                          const unsigned index,
-                                          unsigned fid_idx,
-                                          Processor local_proc,
-                                          Realm::IndexSpace target,
-                                          Event target_precondition,
-                                  std::vector<FieldDataDescriptor> &field_data,
-                                          std::set<Event> &preconditions,
-                             std::vector<Realm::IndexSpace> &already_handled,
-                                       std::set<Event> &already_preconditions);
-    public:
-      void add_root(CompositeNode *root, const FieldMask &valid, bool top);
-      virtual void update_child_reduction_views(ReductionView *view,
-                                                const FieldMask &valid_mask,
-                                                DeferredView *skip = NULL);
-    public:
-      virtual void issue_deferred_copies(const MappableInfo &info,
-                                         MaterializedView *dst,
-                                         const FieldMask &copy_mask,
-                                         CopyTracker *tracker = NULL);
-      virtual void issue_deferred_copies(const MappableInfo &info,
->>>>>>> df274ceb
                                          MaterializedView *dst,
                                          const FieldMask &copy_mask,
                     const LegionMap<Event,FieldMask>::aligned &preconditions,
@@ -858,7 +724,6 @@
       void* operator new(size_t count);
       void operator delete(void *ptr);
     public:
-<<<<<<< HEAD
       void add_child(CompositeNode *child);
       void update_child(CompositeNode *child, const FieldMask &mask);
       void finalize(FieldMask &final_mask);
@@ -902,65 +767,6 @@
                       const LegionMap<Event,FieldMask>::aligned &preconditions,
                             LegionMap<Event,FieldMask>::aligned &postconditions,
                          CopyTracker *tracker, CopyAcrossHelper *helper) const;
-=======
-      void capture_physical_state(RegionTreeNode *tree_node,
-                                  PhysicalState *state,
-                                  const FieldMask &capture_mask,
-                                  CompositeCloser &closer,
-                                  FieldMask &global_dirty,
-                                  const FieldMask &other_dirty_mask,
-                const LegionMap<LogicalView*,FieldMask,
-                        VALID_VIEW_ALLOC>::track_aligned &other_valid_views);
-      CompositeNode* flatten(const FieldMask &flatten_mask, 
-                             CompositeCloser &closer,
-                             CompositeNode *parent,
-                             FieldMask &global_dirt,
-                             CompositeNode *target);
-      CompositeNode* create_clone_node(CompositeNode *parent,
-                                       CompositeCloser &closer);
-      void update_parent_info(const FieldMask &mask);
-      void update_child_info(CompositeNode *child, const FieldMask &mask);
-      void update_instance_views(LogicalView *view,
-                                 const FieldMask &valid_mask);
-    public:
-      void issue_update_copies(const MappableInfo &info,
-                               MaterializedView *dst,
-                               FieldMask traversal_mask,
-                               const FieldMask &copy_mask,
-                       const LegionMap<Event,FieldMask>::aligned &preconditions,
-                           LegionMap<Event,FieldMask>::aligned &postconditions,
-                               CopyTracker *tracker = NULL);
-      void issue_across_copies(const MappableInfo &info,
-                               MaterializedView *dst,
-                               unsigned src_index,
-                               FieldID  src_field,
-                               FieldID  dst_field,
-                               bool    need_field,
-                               std::set<Event> &preconditions,
-                               std::set<Event> &postconditions);
-    public:
-      bool intersects_with(RegionTreeNode *dst);
-      const std::set<Domain>& find_intersection_domains(RegionTreeNode *dst);
-    public:
-      void find_bounding_roots(CompositeView *target, const FieldMask &mask);
-      void set_owner_did(DistributedID owner_did);
-    public:
-      bool find_field_descriptors(Event term_event, const RegionUsage &usage,
-                                  const FieldMask &user_mask,
-                                  const UniqueID reading_op_id,
-                                  const unsigned index,
-                                  unsigned fid_idx, Processor local_proc, 
-                                  Realm::IndexSpace target, Event target_pre,
-                                  std::vector<FieldDataDescriptor> &field_data,
-                                  std::set<Event> &preconditions,
-                             std::vector<Realm::IndexSpace> &already_handled,
-                                  std::set<Event> &already_preconditions);
-    public:
-      void add_gc_references(void);
-      void remove_gc_references(void);
-      void add_valid_references(void);
-      void remove_valid_references(void);
->>>>>>> df274ceb
     public:
       void pack_composite_tree(Serializer &rez, AddressSpaceID target);
       void unpack_composite_tree(Deserializer &derez, AddressSpaceID source,
@@ -1037,50 +843,12 @@
       virtual void issue_deferred_copies(const TraversalInfo &info,
                                          MaterializedView *dst,
                                          const FieldMask &copy_mask,
-<<<<<<< HEAD
                     const LegionMap<Event,FieldMask>::aligned &preconditions,
                           LegionMap<Event,FieldMask>::aligned &postconditions,
                                          CopyTracker *tracker = NULL,
                                          CopyAcrossHelper *helper = NULL);
     public:
       static void handle_send_fill_view(Runtime *runtime, Deserializer &derez,
-=======
-             const LegionMap<Event,FieldMask>::aligned &preconditions,
-                   LegionMap<Event,FieldMask>::aligned &postconditions,
-                                         CopyTracker *tracker = NULL);
-    public:
-      virtual void issue_deferred_copies_across(const MappableInfo &info,
-                                                MaterializedView *dst,
-                                                FieldID src_field,
-                                                FieldID dst_field,
-                                                Event precondition,
-                                          std::set<Event> &postconditions);
-    public:
-      virtual void find_field_descriptors(Event term_event, 
-                                          const RegionUsage &usage,
-                                          const FieldMask &user_mask,
-                                          const UniqueID reading_op_id,
-                                          const unsigned index,
-                                          unsigned fid_idx,
-                                          Processor local_proc,
-                                  std::vector<FieldDataDescriptor> &field_data,
-                                          std::set<Event> &preconditions);
-      virtual bool find_field_descriptors(Event term_event,
-                                          const RegionUsage &usage,
-                                          const FieldMask &user_mask,
-                                          const UniqueID reading_op_id,
-                                          const unsigned index,
-                                          unsigned fid_idx,
-                                          Processor local_proc,
-                                          Realm::IndexSpace target,
-                                          Event target_precondition,
-                                  std::vector<FieldDataDescriptor> &field_data,
-                                          std::set<Event> &preconditions,
-                             std::vector<Realm::IndexSpace> &already_handled,
-                                       std::set<Event> &already_preconditions);
-    public:
-      static void handle_send_fill_view(Internal *runtime, Deserializer &derez,
->>>>>>> df274ceb
                                         AddressSpaceID source);
     public:
       FillViewValue *const value;
