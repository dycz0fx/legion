--- conflicted
+++ resolved
@@ -2965,11 +2965,8 @@
       static unsigned superscalar_width;
       static unsigned max_message_size;
       static unsigned gc_epoch_size;
-<<<<<<< HEAD
       static unsigned max_control_replication_contexts;
-=======
       static unsigned max_local_fields;
->>>>>>> f88f5162
       static bool runtime_started;
       static bool runtime_backgrounded;
       static bool runtime_warnings;
