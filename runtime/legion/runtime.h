--- conflicted
+++ resolved
@@ -2297,7 +2297,6 @@
                                        ProjectionFunctor *func);
       ProjectionFunction* find_projection_function(ProjectionID pid);
     public:
-<<<<<<< HEAD
       ShardingID generate_dynamic_sharding_id(void);
       ShardingID generate_library_sharding_ids(const char *name, size_t count);
       static ShardingID& get_current_static_sharding_id(void);
@@ -2310,7 +2309,7 @@
       static void preregister_sharding_functor(ShardingID sid,
                                      ShardingFunctor *func);
       ShardingFunctor* find_sharding_functor(ShardingID sid);
-=======
+    public:
       void register_reduction(ReductionOpID redop_id,
                               ReductionOp *redop,
                               SerdezInitFnptr init_fnptr,
@@ -2322,7 +2321,6 @@
       const ReductionOp* get_reduction(ReductionOpID redop_id);
       const SerdezOp* get_serdez(CustomSerdezID serdez_id);
       const SerdezRedopFns* get_serdez_redop(ReductionOpID redop_id);
->>>>>>> e9a81ac0
     public:
       void attach_semantic_information(TaskID task_id, SemanticTag,
                                    const void *buffer, size_t size, 
@@ -3288,12 +3286,9 @@
       unsigned unique_task_id;
       unsigned unique_mapper_id;
       unsigned unique_projection_id;
-<<<<<<< HEAD
       unsigned unique_sharding_id;
-=======
       unsigned unique_redop_id;
       unsigned unique_serdez_id;
->>>>>>> e9a81ac0
     protected:
       mutable LocalLock library_lock;
       struct LibraryMapperIDs {
