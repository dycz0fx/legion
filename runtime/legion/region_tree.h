/* Copyright 2018 Stanford University, NVIDIA Corporation
 *
 * Licensed under the Apache License, Version 2.0 (the "License");
 * you may not use this file except in compliance with the License.
 * You may obtain a copy of the License at
 *
 *     http://www.apache.org/licenses/LICENSE-2.0
 *
 * Unless required by applicable law or agreed to in writing, software
 * distributed under the License is distributed on an "AS IS" BASIS,
 * WITHOUT WARRANTIES OR CONDITIONS OF ANY KIND, either express or implied.
 * See the License for the specific language governing permissions and
 * limitations under the License.
 */


#ifndef __LEGION_REGION_TREE_H__
#define __LEGION_REGION_TREE_H__

#include "legion/legion_types.h"
#include "legion/legion_utilities.h"
#include "legion/legion_allocation.h"
#include "legion/legion_analysis.h"
#include "legion/garbage_collection.h"
#include "legion/field_tree.h"

namespace Legion {
  namespace Internal {

    /**
     * \struct FieldDataDescriptor
     * A small helper class for performing dependent
     * partitioning operations
     */
    struct FieldDataDescriptor {
    public:
      IndexSpace index_space;
      PhysicalInstance inst;
      size_t field_offset;
    };
    
    /**
     * \class RegionTreeForest
     * "In the darkness of the forest resides the one true magic..."
     * Most of the magic in Legion is encoded in the RegionTreeForest
     * class and its children.  This class manages both the shape and 
     * states of the region tree.  We use fine-grained locking on 
     * individual nodes and the node look-up tables to enable easy 
     * updates to the shape of the tree.  Each node has a lock that 
     * protects the pointers to its child nodes.  There is a creation 
     * lock that protects the look-up tables.  The logical and physical
     * states of each of the nodes are stored using deques which can
     * be appended to without worrying about resizing so we don't 
     * require any locks for accessing state.  Each logical and physical
     * task context must maintain its own external locking mechanism
     * for serializing access to its logical and physical states.
     *
     * Modifications to the region tree shape are accompanied by a 
     * runtime mask which says which nodes have seen the update.  The
     * forest will record which nodes have sent updates and then 
     * tell the runtime to send updates to the other nodes which
     * have not observed the updates.
     */
<<<<<<< HEAD
    class RegionTreeForest {   
=======
    class RegionTreeForest {
    public:
      struct DisjointnessArgs : public LgTaskArgs<DisjointnessArgs> {
      public:
        static const LgTaskID TASK_ID = LG_DISJOINTNESS_TASK_ID;
      public:
        DisjointnessArgs(IndexPartition h, RtUserEvent r)
          : LgTaskArgs<DisjointnessArgs>(implicit_provenance),
            handle(h), ready(r) { }
      public:
        const IndexPartition handle;
        const RtUserEvent ready;
      };   
      struct DeferPhysicalRegistrationArgs : 
        public LgTaskArgs<DeferPhysicalRegistrationArgs> {
      public:
        static const LgTaskID TASK_ID = LG_DEFER_PHYSICAL_REGISTRATION_TASK_ID;
      public:
        DeferPhysicalRegistrationArgs(IndexSpaceExpression *expr,
                                 const RegionRequirement &r, VersionInfo &v,
                                 Operation *o, UniqueID uid, unsigned idx,
                                 ApEvent term, InstanceSet &t,
                                 const PhysicalTraceInfo &info,
                                 CopyFillAggregator *&output,
                                 const std::set<ApEvent> &remote,
                                 std::vector<InstanceView*> &views, 
                                 std::set<RtEvent> &map_applied,
                                 ApEvent &res)
          : LgTaskArgs<DeferPhysicalRegistrationArgs>(uid),
            local_expr(expr), req(r), version_info(v), op(o), index(idx), 
            term_event(term), targets(t), trace_info(info),
            output_aggregator(output), remote_ready(remote), 
            target_views(views), map_applied_events(map_applied),
            result(res) { }
      public:
        IndexSpaceExpression *const local_expr;
        const RegionRequirement &req;
        VersionInfo &version_info;
        Operation *const op; 
        const unsigned index;
        const ApEvent term_event;
        InstanceSet &targets;
        const PhysicalTraceInfo &trace_info;
        CopyFillAggregator *const output_aggregator;
        const std::set<ApEvent> &remote_ready;
        std::vector<InstanceView*> &target_views;
        std::set<RtEvent> &map_applied_events;
        ApEvent &result;
      };
>>>>>>> fdcb57db
    public:
      RegionTreeForest(Runtime *rt);
      RegionTreeForest(const RegionTreeForest &rhs);
      ~RegionTreeForest(void);
    public:
      RegionTreeForest& operator=(const RegionTreeForest &rhs);
    public:
      void prepare_for_shutdown(void);
    public:
      IndexSpaceNode* create_index_space(IndexSpace handle, 
                              const void *realm_is,
                              DistributedID did, 
                              const bool notify_remote = true);
      IndexSpace find_or_create_union_space(InnerContext *ctx,
                              const std::vector<IndexSpace> &sources,
                              const bool notify_remote = true);
      IndexSpace find_or_create_intersection_space(InnerContext *ctx,
                              const std::vector<IndexSpace> &sources,
                              const bool notify_remote = true);
      IndexSpace find_or_create_difference_space(InnerContext *ctx,
                              IndexSpace left, IndexSpace right,
                              const bool notify_remote = true);
      void find_or_create_sharded_index_space(InnerContext *ctx,
                              IndexSpace handle, IndexSpace local,
                              DistributedID did);
      RtEvent create_pending_partition(IndexPartition pid,
                                       IndexSpace parent,
                                       IndexSpace color_space,
                                       LegionColor partition_color,
                                       PartitionKind part_kind,
                                       DistributedID did,
                                       ApEvent partition_ready,
                  ApBarrier partial_pending = ApBarrier::NO_AP_BARRIER);
      void create_pending_cross_product(IndexPartition handle1,
                                        IndexPartition handle2,
                  std::map<IndexSpace,IndexPartition> &user_handles,
                                           PartitionKind kind,
                                           LegionColor &part_color,
                                           ApEvent domain_ready,
                                           ShardID shard = 0,
                                           size_t total_shards = 1);
      // For control replication contexts
      RtEvent create_pending_partition_shard(ShardID owner_shard,
                                             ReplicateContext *ctx,
                                             IndexPartition pid,
                                             IndexSpace parent,
                                             IndexSpace color_space,
                                             LegionColor &partition_color,
                                             PartitionKind part_kind,
                                             DistributedID did,
                                             ValueBroadcast<bool> *part_result,
                                             ApEvent partition_ready,
                                             ShardMapping &mapping,
                                             RtEvent creation_ready,
                   ApBarrier partial_pending = ApBarrier::NO_AP_BARRIER);
      void destroy_index_space(IndexSpace handle, AddressSpaceID source);
      void destroy_index_partition(IndexPartition handle, 
                                   AddressSpaceID source);
    public:
      ApEvent create_equal_partition(Operation *op, 
                                     IndexPartition pid, 
                                     size_t granularity,
                                     ShardID shard = 0,
                                     size_t total_shards = 1);
      ApEvent create_partition_by_union(Operation *op,
                                        IndexPartition pid,
                                        IndexPartition handle1,
                                        IndexPartition handle2,
                                        ShardID shard = 0, 
                                        size_t total_shards = 1);
      ApEvent create_partition_by_intersection(Operation *op,
                                               IndexPartition pid,
                                               IndexPartition handle1,
                                               IndexPartition handle2,
                                               ShardID shard = 0,
                                               size_t total_shards = 1);
      ApEvent create_partition_by_difference(Operation *op,
                                           IndexPartition pid,
                                           IndexPartition handle1,
                                           IndexPartition handle2,
                                           ShardID shard = 0,
                                           size_t total_shards = 1);
      ApEvent create_partition_by_restriction(IndexPartition pid,
                                              const void *transform,
                                              const void *extent,
                                              ShardID shard = 0,
                                              size_t total_shards = 1);
      ApEvent create_cross_product_partitions(Operation *op,
                                              IndexPartition base,
                                              IndexPartition source,
                                              LegionColor part_color,
                                              ShardID shard = 0,
                                              size_t total_shards = 1);
    public:  
      ApEvent create_partition_by_field(Operation *op,
                                        IndexPartition pending,
                    const std::vector<FieldDataDescriptor> &instances,
                                        ApEvent instances_ready);
      ApEvent create_partition_by_image(Operation *op,
                                        IndexPartition pending,
                                        IndexPartition projection,
                    const std::vector<FieldDataDescriptor> &instances,
                                        ApEvent instances_ready,
                                        ShardID shard = 0,
                                        size_t total_shards = 1);
      ApEvent create_partition_by_image_range(Operation *op,
                                              IndexPartition pending,
                                              IndexPartition projection,
                    const std::vector<FieldDataDescriptor> &instances,
                                              ApEvent instances_ready,
                                              ShardID shard = 0,
                                              size_t total_shards = 1);
      ApEvent create_partition_by_preimage(Operation *op,
                                           IndexPartition pending,
                                           IndexPartition projection,
                    const std::vector<FieldDataDescriptor> &instances,
                                           ApEvent instances_ready);
      ApEvent create_partition_by_preimage_range(Operation *op,
                                                 IndexPartition pending,
                                                 IndexPartition projection,
                    const std::vector<FieldDataDescriptor> &instances,
                                                 ApEvent instances_ready);
      ApEvent create_association(Operation *op, 
                                 IndexSpace domain, IndexSpace range,
                    const std::vector<FieldDataDescriptor> &instances,
                                 ApEvent instances_ready);
    public:
      bool check_partition_by_field_size(IndexPartition pid,
                                         FieldSpace fspace, FieldID fid,
                                         bool is_range,
                                         bool use_color_space = false);
      bool check_association_field_size(IndexSpace is,
                                        FieldSpace fspace, FieldID fid);
    public:
      ApEvent compute_pending_space(Operation *op, IndexSpace result,
                                    const std::vector<IndexSpace> &handles,
                                    bool is_union, ShardID shard = 0,
                                    size_t total_shards = 1);
      ApEvent compute_pending_space(Operation *op, IndexSpace result,
                                    IndexPartition handle,
                                    bool is_union, ShardID shard = 0,
                                    size_t total_shards = 1);
      ApEvent compute_pending_space(Operation *op, IndexSpace result,
                                    IndexSpace initial,
                                    const std::vector<IndexSpace> &handles,
                                    ShardID shard = 0, size_t total_shards = 1);
    public:
      IndexPartition get_index_partition(IndexSpace parent, Color color); 
      bool has_index_subspace(IndexPartition parent,
                              const void *realm_color, TypeTag type_tag);
      IndexSpace get_index_subspace(IndexPartition parent, 
                                    const void *realm_color,
                                    TypeTag type_tag);
      void get_index_space_domain(IndexSpace handle, 
                                  void *realm_is, TypeTag type_tag);
      IndexSpace get_index_partition_color_space(IndexPartition p);
      void get_index_space_partition_colors(IndexSpace sp,
                                            std::set<Color> &colors);
      void get_index_space_color(IndexSpace handle, 
                                 void *realm_color, TypeTag type_tag); 
      Color get_index_partition_color(IndexPartition handle);
      IndexSpace get_parent_index_space(IndexPartition handle);
      bool has_parent_index_partition(IndexSpace handle);
      IndexPartition get_parent_index_partition(IndexSpace handle);
      unsigned get_index_space_depth(IndexSpace handle);
      unsigned get_index_partition_depth(IndexPartition handle);
      size_t get_domain_volume(IndexSpace handle);
      bool is_index_partition_disjoint(IndexPartition p);
      bool is_index_partition_complete(IndexPartition p);
      bool has_index_partition(IndexSpace parent, Color color);
    public:
      FieldSpaceNode* create_field_space(FieldSpace handle, DistributedID did,
                                         const bool notify_remote = true);
      void destroy_field_space(FieldSpace handle, AddressSpaceID source);
      // Return true if local is set to true and we actually performed the 
      // allocation.  It is an error if the field already existed and the
      // allocation was not local.
      bool allocate_field(FieldSpace handle, size_t field_size, 
                          FieldID fid, CustomSerdezID serdez_id);
      void free_field(FieldSpace handle, FieldID fid);
      void allocate_fields(FieldSpace handle, const std::vector<size_t> &sizes,
                           const std::vector<FieldID> &resulting_fields,
                           CustomSerdezID serdez_id);
      void free_fields(FieldSpace handle, const std::vector<FieldID> &to_free);
    public:
      bool allocate_local_fields(FieldSpace handle, 
                                 const std::vector<FieldID> &resulting_fields,
                                 const std::vector<size_t> &sizes,
                                 CustomSerdezID serdez_id,
                                 const std::set<unsigned> &allocated_indexes,
                                 std::vector<unsigned> &new_indexes);
      void free_local_fields(FieldSpace handle,
                             const std::vector<FieldID> &to_free,
                             const std::vector<unsigned> &indexes);
      void update_local_fields(FieldSpace handle,
                               const std::vector<FieldID> &fields,
                               const std::vector<size_t> &sizes,
                               const std::vector<CustomSerdezID> &serdez_ids,
                               const std::vector<unsigned> &indexes);
      void remove_local_fields(FieldSpace handle,
                               const std::vector<FieldID> &to_remove);
    public:
      void get_all_fields(FieldSpace handle, std::set<FieldID> &fields);
      void get_all_regions(FieldSpace handle, std::set<LogicalRegion> &regions);
      size_t get_field_size(FieldSpace handle, FieldID fid);
      void get_field_space_fields(FieldSpace handle, 
                                  std::vector<FieldID> &fields);
    public:
      RegionNode* create_logical_region(LogicalRegion handle,
                                        const bool notify_remote = true);
      void destroy_logical_region(LogicalRegion handle, 
                                  AddressSpaceID source);
      void destroy_logical_partition(LogicalPartition handle,
                                     AddressSpaceID source);
    public:
      LogicalPartition get_logical_partition(LogicalRegion parent, 
                                             IndexPartition handle);
      LogicalPartition get_logical_partition_by_color(LogicalRegion parent, 
                                                      Color color);
      bool has_logical_partition_by_color(LogicalRegion parent, Color color);
      LogicalPartition get_logical_partition_by_tree(
          IndexPartition handle, FieldSpace space, RegionTreeID tid);
      LogicalRegion get_logical_subregion(LogicalPartition parent,
                                          IndexSpace handle);
      LogicalRegion get_logical_subregion_by_color(LogicalPartition parent,
                                  const void *realm_color, TypeTag type_tag);
      bool has_logical_subregion_by_color(LogicalPartition parent,
                                  const void *realm_color, TypeTag type_tag);
      LogicalRegion get_logical_subregion_by_tree(
            IndexSpace handle, FieldSpace space, RegionTreeID tid);
      void get_logical_region_color(LogicalRegion handle, 
                                    void *realm_color, TypeTag type_tag);
      Color get_logical_partition_color(LogicalPartition handle);
      LogicalRegion get_parent_logical_region(LogicalPartition handle);
      bool has_parent_logical_partition(LogicalRegion handle);
      LogicalPartition get_parent_logical_partition(LogicalRegion handle);
      size_t get_domain_volume(LogicalRegion handle);
    public:
      // Index space operation methods
      void find_launch_space_domain(IndexSpace handle, Domain &launch_domain);
      void validate_slicing(IndexSpace input_space,
                            const std::vector<IndexSpace> &slice_spaces,
                            MultiTask *task, MapperManager *mapper);
      void log_launch_space(IndexSpace handle, UniqueID op_id);
    public:
      // Logical analysis methods
      void perform_dependence_analysis(Operation *op, unsigned idx,
                                       RegionRequirement &req,
                                       const ProjectionInfo &projection_info,
                                       RegionTreePath &path);
      void perform_deletion_analysis(DeletionOp *op, unsigned idx,
                                     RegionRequirement &req,
                                     RegionTreePath &path);
      // Used by dependent partition operations
      void find_open_complete_partitions(Operation *op, unsigned idx,
                                         const RegionRequirement &req,
                                     std::vector<LogicalPartition> &partitions);
      // For privileges flowing back across node boundaries
      void send_back_logical_state(RegionTreeContext context,
                                   UniqueID context_uid,
                                   const RegionRequirement &req,
                                   AddressSpaceID target);
    public:
      void perform_versioning_analysis(Operation *op, unsigned idx,
                                       const RegionRequirement &req,
                                       VersionInfo &version_info,
<<<<<<< HEAD
                                       std::set<RtEvent> &ready_events,
                                       const bool defer_make_ready = false,
                                       FieldMask *defer_mask = NULL,
                                       const bool runtime_relaxed = false);
=======
                                       std::set<RtEvent> &ready_events);
>>>>>>> fdcb57db
      void invalidate_versions(RegionTreeContext ctx, LogicalRegion handle);
      void invalidate_all_versions(RegionTreeContext ctx);
    public:
      void initialize_current_context(RegionTreeContext ctx,
                    const RegionRequirement &req, const bool restricted,
                    const InstanceSet &sources, ApEvent term_event, 
                    InnerContext *context, unsigned index,
                    std::map<PhysicalManager*,InstanceView*> &top_views,
                    std::set<RtEvent> &applied_events);
      void invalidate_current_context(RegionTreeContext ctx, bool users_only,
                                      LogicalRegion handle);
      bool match_instance_fields(const RegionRequirement &req1,
                                 const RegionRequirement &req2,
                                 const InstanceSet &inst1,
                                 const InstanceSet &inst2);
    public: // Physical analysis methods
      void physical_premap_region(Operation *op, unsigned index,
                                  RegionRequirement &req,
                                  VersionInfo &version_info,
                                  InstanceSet &valid_instances);
      // Return a runtime event for when it's safe to perform
      // the registration for this equivalence set
      RtEvent physical_perform_updates(const RegionRequirement &req,
                                  VersionInfo &version_info,
                                  Operation *op, unsigned index,
                                  ApEvent precondition, ApEvent term_event,
                                  const InstanceSet &targets,
                                  const PhysicalTraceInfo &trace_info,
                                  CopyFillAggregator *&output_aggregator,
                                  std::set<RtEvent> &map_applied_events,
                                  std::set<ApEvent> &remote_events,
                                  std::set<ApEvent> &effects_events,
                                  std::vector<InstanceView*> &target_views,
                                  IndexSpaceExpression *&local_expr,
#ifdef DEBUG_LEGION
                                  const char *log_name,
                                  UniqueID uid,
#endif
                                  const bool track_effects,
                                  const bool check_initialized = true,
                                  const bool defer_copies = true);
      // Return an event for when the copy-out effects of the 
      // registration are done (e.g. for restricted coherence)
      ApEvent physical_perform_registration(IndexSpaceExpression *local_expr,
                                 const RegionRequirement &req,
                                 VersionInfo &version_info,
                                 Operation *op, unsigned index,
                                 ApEvent term_event, InstanceSet &targets,
                                 const PhysicalTraceInfo &trace_info,
                                 CopyFillAggregator *output_aggregator,
                                 const std::set<ApEvent> &remote_events,
                                 std::vector<InstanceView*> &target_views,
                                 std::set<RtEvent> &map_applied_events);
      // Same as the two above merged together
      ApEvent physical_perform_updates_and_registration(
                                   const RegionRequirement &req,
                                   VersionInfo &version_info,
                                   Operation *op, unsigned index,
                                   ApEvent precondition, ApEvent term_event,
                                   InstanceSet &targets,
                                   const PhysicalTraceInfo &trace_info,
                                   std::set<RtEvent> &map_applied_events,
#ifdef DEBUG_LEGION
                                   const char *log_name,
                                   UniqueID uid,
#endif
<<<<<<< HEAD
                                     const bool check_initialized = true,
                                     RtBarrier *sync_add_users = NULL);
      void acquire_restrictions(const RegionRequirement &req,
                                VersionInfo &version_info,
                                Operation *op, unsigned index,
                                ApEvent term_event,
                                InstanceSet &restricted_instances,
                                const PhysicalTraceInfo &trace_info
=======
                                   const bool track_effects,
                                   const bool check_initialized = true);
      // A helper method for deferring the computation of registration
      RtEvent defer_physical_perform_registration(RtEvent register_pre,
                                   IndexSpaceExpression *local_expr,
                                   const RegionRequirement &req,
                                   VersionInfo &version_info,
                                   Operation *op, unsigned index,
                                   ApEvent term_event, InstanceSet &targets,
                                   const PhysicalTraceInfo &trace_info,
                                   CopyFillAggregator *output_aggregator,
                                   const std::set<ApEvent> &remote_ready,
                                   std::vector<InstanceView*> &target_views,
                                   std::set<RtEvent> &map_applied_events,
                                   ApEvent &result);
      void handle_defer_registration(const void *args);
      ApEvent acquire_restrictions(const RegionRequirement &req,
                                   VersionInfo &version_info,
                                   Operation *op, unsigned index,
                                   ApEvent term_event,
                                   InstanceSet &restricted_instances,
                                   const PhysicalTraceInfo &trace_info,
                                   std::set<RtEvent> &map_applied_events,
>>>>>>> fdcb57db
#ifdef DEBUG_LEGION
                                   const char *log_name,
                                   UniqueID uid,
#endif
                                   const bool need_restricted_insts);
      ApEvent release_restrictions(const RegionRequirement &req,
                                   VersionInfo &version_info,
                                   Operation *op, unsigned index,
                                   ApEvent precondition, ApEvent term_event,
                                   InstanceSet &restricted_instances,
                                   const PhysicalTraceInfo &trace_info,
                                   std::set<RtEvent> &map_applied_events,
#ifdef DEBUG_LEGION
                                   const char *log_name,
                                   UniqueID uid,
#endif
                                   const bool need_restricted_insts);
      ApEvent copy_across(const RegionRequirement &src_req,
                          const RegionRequirement &dst_req,
                          VersionInfo &src_version_info,
                          VersionInfo &dst_version_info,
                          const InstanceSet &src_targets,
                          const InstanceSet &dst_targets, Operation *op,
                          unsigned src_index, unsigned dst_index,
                          ApEvent precondition, PredEvent pred_guard,
                          const PhysicalTraceInfo &trace_info,
                          std::set<RtEvent> &map_applied_events);
      // This takes ownership of the value buffer
      ApEvent fill_fields(Operation *op,
                          const RegionRequirement &req,
                          const unsigned index,
                          const void *value, size_t value_size,
                          VersionInfo &version_info, ApEvent precondition,
                          PredEvent true_guard,
                          const PhysicalTraceInfo &trace_info,
                          std::set<RtEvent> &map_applied_events);
      InstanceRef create_external_instance(AttachOp *attach_op,
                                const RegionRequirement &req,
                                const std::vector<FieldID> &field_set);
      ApEvent attach_external(AttachOp *attach_op, unsigned index,
                              const RegionRequirement &req,
                              const InstanceRef &ext_instance,
                              VersionInfo &version_info,
                              const PhysicalTraceInfo &trace_info,
                              std::set<RtEvent> &map_applied_events,
                              const bool restricted);
      ApEvent detach_external(const RegionRequirement &req, DetachOp *detach_op,
                              unsigned index, VersionInfo &version_info, 
                              const InstanceRef &ref,
                              const PhysicalTraceInfo &trace_info,
<<<<<<< HEAD
                              const bool register_user = true); 
=======
                              std::set<RtEvent> &map_applied_events); 
>>>>>>> fdcb57db
    public:
      int physical_convert_mapping(Operation *op,
                               const RegionRequirement &req,
                               const std::vector<MappingInstance> &chosen,
                               InstanceSet &result, RegionTreeID &bad_tree,
                               std::vector<FieldID> &missing_fields,
                               std::map<PhysicalManager*,
                                    std::pair<unsigned,bool> > *acquired,
                               std::vector<PhysicalManager*> &unacquired,
                               const bool do_acquire_checks);
      bool physical_convert_postmapping(Operation *op,
                               const RegionRequirement &req,
                               const std::vector<MappingInstance> &chosen,
                               InstanceSet &result, RegionTreeID &bad_tree,
                               std::map<PhysicalManager*,
                                    std::pair<unsigned,bool> > *acquired,
                               std::vector<PhysicalManager*> &unacquired,
                               const bool do_acquire_checks);
      void log_mapping_decision(UniqueID uid, unsigned index,
                                const RegionRequirement &req,
                                const InstanceSet &targets,
                                bool postmapping = false);
    public: // helper method for the above two methods
      void perform_missing_acquires(Operation *op,
                 std::map<PhysicalManager*,std::pair<unsigned,bool> > &acquired,
                               const std::vector<PhysicalManager*> &unacquired);
    public:
      bool are_colocated(const std::vector<InstanceSet*> &instances,
                         FieldSpace handle, const std::set<FieldID> &fields,
                         unsigned &idx1, unsigned &idx2);
    public:
      // Debugging method for checking context state
      void check_context_state(RegionTreeContext ctx);
    public:
      // We know the domain of the index space
      IndexSpaceNode* create_node(IndexSpace is, const void *realm_is, 
                                  IndexPartNode *par, LegionColor color,
                                  DistributedID did,
                                  ApEvent is_ready = ApEvent::NO_AP_EVENT,
                                  IndexSpaceExprID expr_id = 0,
                                  const bool notify_remote = true);
      IndexSpaceNode* create_node(IndexSpace is, const void *realm_is, 
                                  IndexPartNode *par, LegionColor color,
                                  DistributedID did,
                                  ApUserEvent is_ready,
                                  const bool notify_remote = true);
      // We know the disjointness of the index partition
      IndexPartNode*  create_node(IndexPartition p, IndexSpaceNode *par,
                                  IndexSpaceNode *color_space, 
                                  LegionColor color, bool disjoint,int complete,
                                  DistributedID did, ApEvent partition_ready, 
                                  ApBarrier partial_pending,
                                  ShardMapping *shard_mapping = NULL);
      // Give the event for when the disjointness information is ready
      IndexPartNode*  create_node(IndexPartition p, IndexSpaceNode *par,
                                  IndexSpaceNode *color_space,LegionColor color,
                                  RtEvent disjointness_ready_event,int complete,
                                  DistributedID did, ApEvent partition_ready, 
                                  ApBarrier partial_pending,
                                  ShardMapping *shard_mapping = NULL);
      FieldSpaceNode* create_node(FieldSpace space, DistributedID did,
                                  const bool notify_remote = true);
      FieldSpaceNode* create_node(FieldSpace space, DistributedID did,
                                  Deserializer &derez);
      RegionNode*     create_node(LogicalRegion r, PartitionNode *par,
                                  const bool notify_remote = true);
      PartitionNode*  create_node(LogicalPartition p, RegionNode *par);
    public:
      IndexSpaceNode* get_node(IndexSpace space);
      IndexPartNode*  get_node(IndexPartition part, RtEvent *defer = NULL);
      FieldSpaceNode* get_node(FieldSpace space);
      RegionNode*     get_node(LogicalRegion handle, bool need_check = true);
      PartitionNode*  get_node(LogicalPartition handle, bool need_check = true);
      RegionNode*     get_tree(RegionTreeID tid);
      // Request but don't block
      RtEvent request_node(IndexSpace space);
      // Find a local node if it exists and return it with reference
      // otherwise return NULL
      RegionNode*     find_local_node(LogicalRegion handle);
      PartitionNode*  find_local_node(LogicalPartition handle);
    public:
      bool has_node(IndexSpace space);
      bool has_node(IndexPartition part);
      bool has_node(FieldSpace space);
      bool has_node(LogicalRegion handle);
      bool has_node(LogicalPartition handle);
      bool has_tree(RegionTreeID tid);
      bool has_field(FieldSpace space, FieldID fid);
    public:
      void remove_node(IndexSpace space);
      void remove_node(IndexPartition part);
      void remove_node(FieldSpace space);
      void remove_node(LogicalRegion handle, bool top);
      void remove_node(LogicalPartition handle);
    public:
      bool is_top_level_index_space(IndexSpace handle);
      bool is_top_level_region(LogicalRegion handle);
    public:
      bool is_subregion(LogicalRegion child, LogicalRegion parent);
      bool is_subregion(LogicalRegion child, LogicalPartition parent);
      bool is_disjoint(IndexPartition handle);
      bool is_disjoint(LogicalPartition handle);
    public:
      bool are_disjoint(IndexSpace one, IndexSpace two);
      bool are_disjoint(IndexSpace one, IndexPartition two);
      bool are_disjoint(IndexPartition one, IndexPartition two); 
      // Can only use the region tree for proving disjointness here
      bool are_disjoint_tree_only(IndexTreeNode *one, IndexTreeNode *two,
                                  IndexTreeNode *&common_ancestor);
    public:
      bool are_compatible(IndexSpace left, IndexSpace right);
      bool is_dominated(IndexSpace src, IndexSpace dst);
    public:
      bool compute_index_path(IndexSpace parent, IndexSpace child,
                              std::vector<LegionColor> &path);
      bool compute_partition_path(IndexSpace parent, IndexPartition child,
                                  std::vector<LegionColor> &path); 
    public:
      void initialize_path(IndexSpace child, IndexSpace parent,
                           RegionTreePath &path);
      void initialize_path(IndexPartition child, IndexSpace parent,
                           RegionTreePath &path);
      void initialize_path(IndexSpace child, IndexPartition parent,
                           RegionTreePath &path);
      void initialize_path(IndexPartition child, IndexPartition parent,
                           RegionTreePath &path);
      void initialize_path(IndexTreeNode* child, IndexTreeNode *parent,
                           RegionTreePath &path);
#ifdef DEBUG_LEGION
    public:
      unsigned get_projection_depth(LogicalRegion result, LogicalRegion upper);
      unsigned get_projection_depth(LogicalRegion result, 
                                    LogicalPartition upper);
    public:
      // These are debugging methods and are never called from
      // actual code, therefore they never take locks
      void dump_logical_state(LogicalRegion region, ContextID ctx);
      void dump_physical_state(LogicalRegion region, ContextID ctx);
#endif
    public:
      void attach_semantic_information(IndexSpace handle, SemanticTag tag,
                                       AddressSpaceID source,
                                       const void *buffer, size_t size,
                                       bool is_mutable);
      void attach_semantic_information(IndexPartition handle, SemanticTag tag,
                                       AddressSpaceID source,
                                       const void *buffer, size_t size,
                                       bool is_mutable);
      void attach_semantic_information(FieldSpace handle, SemanticTag tag,
                                       AddressSpaceID source,
                                       const void *buffer, size_t size,
                                       bool is_mutable);
      void attach_semantic_information(FieldSpace handle, FieldID fid,
                                       SemanticTag tag, AddressSpaceID source,
                                       const void *buffer, size_t size,
                                       bool is_mutable);
      void attach_semantic_information(LogicalRegion handle, SemanticTag tag,
                                       AddressSpaceID source,
                                       const void *buffer, size_t size,
                                       bool is_mutable);
      void attach_semantic_information(LogicalPartition handle, SemanticTag tag,
                                       AddressSpaceID source,
                                       const void *buffer, size_t size,
                                       bool is_mutable);
    public:
      bool retrieve_semantic_information(IndexSpace handle, SemanticTag tag,
                                         const void *&result, size_t &size,
                                         bool can_fail, bool wait_until);
      bool retrieve_semantic_information(IndexPartition handle, SemanticTag tag,
                                         const void *&result, size_t &size,
                                         bool can_fail, bool wait_until);
      bool retrieve_semantic_information(FieldSpace handle, SemanticTag tag,
                                         const void *&result, size_t &size,
                                         bool can_fail, bool wait_until);
      bool retrieve_semantic_information(FieldSpace handle, FieldID fid,
                                         SemanticTag tag,
                                         const void *&result, size_t &size,
                                         bool can_fail, bool wait_until);
      bool retrieve_semantic_information(LogicalRegion handle, SemanticTag tag,
                                         const void *&result, size_t &size,
                                         bool can_fail, bool wait_until);
      bool retrieve_semantic_information(LogicalPartition part, SemanticTag tag,
                                         const void *&result, size_t &size,
                                         bool can_fail, bool wait_until);
    public:
      // These three methods a something pretty awesome and crazy
      // We want to do common sub-expression elimination on index space
      // unions, intersections, and difference operations to avoid repeating
      // expensive Realm dependent partition calls where possible, by 
      // running everything through this interface we first check to see
      // if these operations have been requested before and if so will 
      // return the common sub-expression, if not we will actually do 
      // the computation and memoize it for the future
      IndexSpaceExpression* union_index_spaces(IndexSpaceExpression *lhs,
                                               IndexSpaceExpression *rhs);
      IndexSpaceExpression* union_index_spaces(
                                 const std::set<IndexSpaceExpression*> &exprs);
    protected:
      // Internal version
      IndexSpaceExpression* union_index_spaces(
                               const std::vector<IndexSpaceExpression*> &exprs);
    public:
      IndexSpaceExpression* intersect_index_spaces(
                                               IndexSpaceExpression *lhs,
                                               IndexSpaceExpression *rhs);
      IndexSpaceExpression* intersect_index_spaces(
                                 const std::set<IndexSpaceExpression*> &exprs);
    protected:
      IndexSpaceExpression* intersect_index_spaces(
                               const std::vector<IndexSpaceExpression*> &exprs);
    public:
      IndexSpaceExpression* subtract_index_spaces(IndexSpaceExpression *lhs, 
                                                  IndexSpaceExpression *rhs);
    public:
      // Methods for removing index space expression when they are done
      void invalidate_index_space_expression(
                            const std::vector<IndexSpaceOperation*> &parents);
      void remove_union_operation(IndexSpaceOperation *expr, 
                            const std::vector<IndexSpaceExpression*> &exprs);
      void remove_intersection_operation(IndexSpaceOperation *expr, 
                            const std::vector<IndexSpaceExpression*> &exprs);
      void remove_subtraction_operation(IndexSpaceOperation *expr,
                       IndexSpaceExpression *lhs, IndexSpaceExpression *rhs);
    public:
      // Remote expression methods
      IndexSpaceExpression* find_or_request_remote_expression(
              IndexSpaceExprID remote_expr_id, IndexSpaceExpression *origin);
      IndexSpaceExpression* find_remote_expression(
              IndexSpaceExprID remote_expr_id);
      void unregister_remote_expression(IndexSpaceExprID remote_expr_id);
      void handle_remote_expression_request(Deserializer &derez,
                                            AddressSpaceID source);
      void handle_remote_expression_response(Deserializer &derez);
    public:
      Runtime *const runtime;
    protected:
      mutable LocalLock lookup_lock;
      mutable LocalLock lookup_is_op_lock;
    private:
      // The lookup lock must be held when accessing these
      // data structures
      std::map<IndexSpace,IndexSpaceNode*>     index_nodes;
      std::map<IndexPartition,IndexPartNode*>  index_parts;
      std::map<FieldSpace,FieldSpaceNode*>     field_nodes;
      std::map<LogicalRegion,RegionNode*>     region_nodes;
      std::map<LogicalPartition,PartitionNode*> part_nodes;
      std::map<RegionTreeID,RegionNode*>        tree_nodes;
    private:
      // pending events for requested nodes
      std::map<IndexSpace,RtEvent>       index_space_requests;
      std::map<IndexPartition,RtEvent>    index_part_requests;
      std::map<FieldSpace,RtEvent>       field_space_requests;
      std::map<RegionTreeID,RtEvent>     region_tree_requests;
    private:
      // Index space operations
      std::map<IndexSpaceExprID/*first*/,ExpressionTrieNode*> union_ops;
      std::map<IndexSpaceExprID/*first*/,ExpressionTrieNode*> intersection_ops;
      std::map<IndexSpaceExprID/*lhs*/,ExpressionTrieNode*> difference_ops;
      // Remote expressions
      std::map<IndexSpaceExprID,IndexSpaceExpression*> remote_expressions;
      std::map<IndexSpaceExprID,RtEvent> pending_remote_expressions;
    };

    /**
     * \class IndexSpaceExpression
     * An IndexSpaceExpression represents a set computation
     * one on or more index spaces. IndexSpaceExpressions
     * currently are either IndexSpaceNodes at the leaves
     * or have intermeidate set operations that are either
     * set union, intersection, or difference.
     */
    class IndexSpaceExpression {
    public:
      struct TightenIndexSpaceArgs : public LgTaskArgs<TightenIndexSpaceArgs> {
      public:
        static const LgTaskID TASK_ID = 
          LG_TIGHTEN_INDEX_SPACE_TASK_ID;
      public:
        TightenIndexSpaceArgs(IndexSpaceExpression *proxy)
          : LgTaskArgs<TightenIndexSpaceArgs>(implicit_provenance),
            proxy_this(proxy) { proxy->add_expression_reference(); }
      public:
        IndexSpaceExpression *const proxy_this;
      };
    public:
      IndexSpaceExpression(LocalLock &lock);
      IndexSpaceExpression(TypeTag tag, Runtime *runtime, LocalLock &lock); 
      IndexSpaceExpression(TypeTag tag, IndexSpaceExprID id, LocalLock &lock);
      virtual ~IndexSpaceExpression(void);
    public:
      virtual ApEvent get_expr_index_space(void *result, TypeTag tag, 
                                           bool need_tight_result) = 0;
      virtual Domain get_domain(ApEvent &ready, bool need_tight) = 0;
      virtual void tighten_index_space(void) = 0;
      virtual bool check_empty(void) = 0;
      virtual size_t get_volume(void) = 0;
      virtual void pack_expression(Serializer &rez, AddressSpaceID target) = 0;
      virtual void pack_full(Serializer &rez, AddressSpaceID target) = 0;
      virtual void add_expression_reference(void) = 0;
      virtual bool remove_expression_reference(void) = 0;
      virtual bool test_intersection_nonblocking(IndexSpaceExpression *expr,
         RegionTreeForest *context, ApEvent &precondition, bool second = false);
      virtual IndexSpaceNode* find_or_create_node(InnerContext *ctx,
                                           const bool notify_remote = true) = 0;
    public:
      virtual ApEvent issue_fill(const PhysicalTraceInfo &trace_info,
                                 const std::vector<CopySrcDstField> &dst_fields,
                                 const void *fill_value, size_t fill_size,
#ifdef LEGION_SPY
                                 UniqueID fill_uid,
                                 FieldSpace handle,
                                 RegionTreeID tree_id,
#endif
                                 ApEvent precondition) = 0;
      virtual ApEvent issue_copy(const PhysicalTraceInfo &trace_info,
                                 const std::vector<CopySrcDstField> &dst_fields,
                                 const std::vector<CopySrcDstField> &src_fields,
#ifdef LEGION_SPY
                                 FieldSpace handle,
                                 RegionTreeID src_tree_id,
                                 RegionTreeID dst_tree_id,
#endif
                                 ApEvent precondition,
                                 ReductionOpID redop, bool reduction_fold) = 0;
      virtual Realm::InstanceLayoutGeneric*
                   create_layout(const Realm::InstanceLayoutConstraints &ilc,
                                 const OrderingConstraint &constraint) = 0;
    public:
      static void handle_tighten_index_space(const void *args);
      static AddressSpaceID get_owner_space(IndexSpaceExprID id, Runtime *rt);
    public:
      void add_parent_operation(IndexSpaceOperation *op);
      void remove_parent_operation(IndexSpaceOperation *op);
    public:
      inline bool is_empty(void)
      {
        if (!has_empty)
        {
          empty = check_empty();
          __sync_synchronize();
          has_empty = true;
        }
        return empty;
      }
      inline size_t get_num_dims(void) const
        { return NT_TemplateHelper::get_dim(type_tag); }
    protected:
      template<int DIM, typename T>
      inline ApEvent issue_fill_internal(RegionTreeForest *forest,
                                 const Realm::IndexSpace<DIM,T> &space,
                                 const PhysicalTraceInfo &trace_info,
                                 const std::vector<CopySrcDstField> &dst_fields,
                                 const void *fill_value, size_t fill_size,
#ifdef LEGION_SPY
                                 UniqueID fill_uid,
                                 FieldSpace handle,
                                 RegionTreeID tree_id,
#endif
                                 ApEvent precondition);
      template<int DIM, typename T>
      inline ApEvent issue_copy_internal(RegionTreeForest *forest,
                                 const Realm::IndexSpace<DIM,T> &space,
                                 const PhysicalTraceInfo &trace_info,
                                 const std::vector<CopySrcDstField> &dst_fields,
                                 const std::vector<CopySrcDstField> &src_fields,
#ifdef LEGION_SPY
                                 FieldSpace handle,
                                 RegionTreeID src_tree_id,
                                 RegionTreeID dst_tree_id,
#endif
                                 ApEvent precondition,
                                 ReductionOpID redop, bool reduction_fold);
      template<int DIM, typename T>
      inline Realm::InstanceLayoutGeneric* create_layout_internal(
                                    const Realm::IndexSpace<DIM,T> &space,
                                    const Realm::InstanceLayoutConstraints &ilc,
                                    const OrderingConstraint &constraint) const;
    public:
      static IndexSpaceExpression* unpack_expression(Deserializer &derez,
                         RegionTreeForest *forest, AddressSpaceID source);
    public:
      const TypeTag type_tag;
      const IndexSpaceExprID expr_id;
    private:
      LocalLock &expr_lock;
    protected:
      std::set<IndexSpaceOperation*> parent_operations;
      size_t volume;
      bool has_volume;
      bool empty, has_empty;
    };

    // Shared functionality between index space operation and
    // remote expressions
    class IntermediateExpression : 
      public IndexSpaceExpression, public Collectable {
    public:
      IntermediateExpression(TypeTag tag, RegionTreeForest *ctx);
      IntermediateExpression(TypeTag tag, RegionTreeForest *ctx, 
                             IndexSpaceExprID expr_id);
      virtual ~IntermediateExpression(void);
    public:
      virtual ApEvent get_expr_index_space(void *result, TypeTag tag, 
                                           bool need_tight_result) = 0;
      virtual Domain get_domain(ApEvent &ready, bool need_tight) = 0;
      virtual void tighten_index_space(void) = 0;
      virtual bool check_empty(void) = 0;
      virtual size_t get_volume(void) = 0;
      virtual void pack_expression(Serializer &rez, AddressSpaceID target) = 0; 
      virtual void pack_full(Serializer &rez, AddressSpaceID target) = 0;
      virtual void add_expression_reference(void);
      virtual bool remove_expression_reference(void);
<<<<<<< HEAD
      virtual IndexSpaceNode* find_or_create_node(InnerContext *ctx,
                                          const bool notify_remote = true) = 0;
=======
      virtual IndexSpaceNode* find_or_create_node(InnerContext *ctx) = 0; 
>>>>>>> fdcb57db
    public:
      static void handle_expression_invalidation(Deserializer &derez,
                                                 RegionTreeForest *forest);
    public:
      RegionTreeForest *const context;
    protected:
      mutable LocalLock inter_lock;
    protected:
      // An equivalent index space node with the same IndexSpaceExprID as this
      // We only make this if we actually need to since IndexSpaceNodes
      // are more expensive to maintain
      IndexSpaceNode *node; 
    };

    class IndexSpaceOperation : public IntermediateExpression {
    public:
      enum OperationKind {
        UNION_OP_KIND,
        INTERSECT_OP_KIND,
        DIFFERENCE_OP_KIND,
      };
    public:
      struct DestructionFunctor {
      public:
        DestructionFunctor(Runtime *rt, Serializer &r)
          : runtime(rt), rez(r) { }
      public:
        void apply(AddressSpaceID target);
      public:
        Runtime *const runtime;
        Serializer &rez;
      };
    public:
      IndexSpaceOperation(TypeTag tag, OperationKind kind,
                          RegionTreeForest *ctx);
      virtual ~IndexSpaceOperation(void);
    public:
      virtual ApEvent get_expr_index_space(void *result, TypeTag tag, 
                                           bool need_tight_result) = 0;
      virtual Domain get_domain(ApEvent &ready, bool need_tight) = 0;
      virtual void tighten_index_space(void) = 0;
      virtual bool check_empty(void) = 0;
      virtual size_t get_volume(void) = 0;
      virtual void pack_expression(Serializer &rez, AddressSpaceID target) = 0; 
      virtual void pack_full(Serializer &rez, AddressSpaceID target) = 0;
      virtual bool remove_operation(RegionTreeForest *forest) = 0;
      virtual bool remove_expression_reference(void);
      virtual IndexSpaceNode* find_or_create_node(InnerContext *ctx,
                                          const bool notify_remote = true) = 0;
    public:
      void invalidate_operation(std::deque<IndexSpaceOperation*> &to_remove);
    protected:
      void record_remote_instance(AddressSpaceID target);
    public:
      const OperationKind op_kind;
    private:
      NodeSet remote_instances;
      int invalidated;
    };

    template<int DIM, typename T>
    class IndexSpaceOperationT : public IndexSpaceOperation {
    public:
      IndexSpaceOperationT(OperationKind kind, RegionTreeForest *ctx);
      virtual ~IndexSpaceOperationT(void);
    public:
      virtual ApEvent get_expr_index_space(void *result, TypeTag tag,
                                           bool need_tight_result);
      virtual Domain get_domain(ApEvent &ready, bool need_tight);
      virtual void tighten_index_space(void);
      virtual bool check_empty(void);
      virtual size_t get_volume(void);
      virtual void pack_expression(Serializer &rez, AddressSpaceID target);
      virtual void pack_full(Serializer &rez, AddressSpaceID target);
      virtual bool remove_operation(RegionTreeForest *forest) = 0;
      virtual IndexSpaceNode* find_or_create_node(InnerContext *ctx,
                                          const bool notify_remote = true);
    public:
      virtual ApEvent issue_fill(const PhysicalTraceInfo &trace_info,
                                 const std::vector<CopySrcDstField> &dst_fields,
                                 const void *fill_value, size_t fill_size,
#ifdef LEGION_SPY
                                 UniqueID fill_uid,
                                 FieldSpace handle,
                                 RegionTreeID tree_id,
#endif
                                 ApEvent precondition);
      virtual ApEvent issue_copy(const PhysicalTraceInfo &trace_info,
                                 const std::vector<CopySrcDstField> &dst_fields,
                                 const std::vector<CopySrcDstField> &src_fields,
#ifdef LEGION_SPY
                                 FieldSpace handle,
                                 RegionTreeID src_tree_id,
                                 RegionTreeID dst_tree_id,
#endif
                                 ApEvent precondition,
                                 ReductionOpID redop, bool reduction_fold);
      virtual Realm::InstanceLayoutGeneric*
                   create_layout(const Realm::InstanceLayoutConstraints &ilc,
                                 const OrderingConstraint &constraint);
    public:
      ApEvent get_realm_index_space(Realm::IndexSpace<DIM,T> &space,
                                    bool need_tight_result);
    protected:
      Realm::IndexSpace<DIM,T> realm_index_space, tight_index_space;
      ApEvent realm_index_space_ready; 
      RtEvent tight_index_space_ready;
      bool is_index_space_tight;
    };

    template<int DIM, typename T>
    class IndexSpaceUnion : public IndexSpaceOperationT<DIM,T> {
    public:
      IndexSpaceUnion(const std::vector<IndexSpaceExpression*> &to_union,
                      RegionTreeForest *context);
      IndexSpaceUnion(const IndexSpaceUnion<DIM,T> &rhs);
      virtual ~IndexSpaceUnion(void);
    public:
      IndexSpaceUnion& operator=(const IndexSpaceUnion &rhs);
    public:
      virtual bool remove_operation(RegionTreeForest *forest);
    protected:
      const std::vector<IndexSpaceExpression*> sub_expressions;
    };

    class OperationCreator {
    public:
      OperationCreator(void);
      virtual ~OperationCreator(void); 
    public:
      void produce(IndexSpaceOperation *op);
      IndexSpaceOperation* consume(void);
    private:
      IndexSpaceOperation *result;
    };

    class UnionOpCreator : public OperationCreator {
    public:
      UnionOpCreator(RegionTreeForest *f, TypeTag t,
                     const std::vector<IndexSpaceExpression*> &e)
        : forest(f), type_tag(t), exprs(e) 
        { NT_TemplateHelper::demux<UnionOpCreator>(type_tag, this); }
    public:
      template<typename N, typename T>
      static inline void demux(UnionOpCreator *creator)
      {
        creator->produce(new IndexSpaceUnion<N::N,T>(creator->exprs,
                                                     creator->forest));
      }
    public:
      RegionTreeForest *const forest;
      const TypeTag type_tag;
      const std::vector<IndexSpaceExpression*> &exprs;
    };

    template<int DIM, typename T>
    class IndexSpaceIntersection : public IndexSpaceOperationT<DIM,T> {
    public:
      IndexSpaceIntersection(const std::vector<IndexSpaceExpression*> &to_inter,
                             RegionTreeForest *context);
      IndexSpaceIntersection(const IndexSpaceIntersection &rhs);
      virtual ~IndexSpaceIntersection(void);
    public:
      IndexSpaceIntersection& operator=(const IndexSpaceIntersection &rhs);
    public:
      virtual bool remove_operation(RegionTreeForest *forest);
    protected:
      const std::vector<IndexSpaceExpression*> sub_expressions;
    };

    class IntersectionOpCreator : public OperationCreator {
    public:
      IntersectionOpCreator(RegionTreeForest *f, TypeTag t,
                            const std::vector<IndexSpaceExpression*> &e)
        : forest(f), type_tag(t), exprs(e) 
        { NT_TemplateHelper::demux<IntersectionOpCreator>(type_tag, this); }
    public:
      template<typename N, typename T>
      static inline void demux(IntersectionOpCreator *creator)
      {
        creator->produce(new IndexSpaceIntersection<N::N,T>(creator->exprs,
                                                            creator->forest));
      }
    public:
      RegionTreeForest *const forest;
      const TypeTag type_tag;
      const std::vector<IndexSpaceExpression*> &exprs;
    };

    template<int DIM, typename T>
    class IndexSpaceDifference : public IndexSpaceOperationT<DIM,T> {
    public:
      IndexSpaceDifference(IndexSpaceExpression *lhs,IndexSpaceExpression *rhs,
                           RegionTreeForest *context);
      IndexSpaceDifference(const IndexSpaceDifference &rhs);
      virtual ~IndexSpaceDifference(void);
    public:
      IndexSpaceDifference& operator=(const IndexSpaceDifference &rhs);
    public:
      virtual bool remove_operation(RegionTreeForest *forest);
    protected:
      IndexSpaceExpression *const lhs;
      IndexSpaceExpression *const rhs;
    };

    class DifferenceOpCreator : public OperationCreator {
    public:
      DifferenceOpCreator(RegionTreeForest *f, TypeTag t,
                          IndexSpaceExpression *l, IndexSpaceExpression *r)
        : forest(f), type_tag(t), lhs(l), rhs(r) 
        { NT_TemplateHelper::demux<DifferenceOpCreator>(type_tag, this); }
    public:
      template<typename N, typename T>
      static inline void demux(DifferenceOpCreator *creator)
      {
        creator->produce(new IndexSpaceDifference<N::N,T>(creator->lhs,
                                          creator->rhs, creator->forest));
      }
    public:
      RegionTreeForest *const forest;
      const TypeTag type_tag;
      IndexSpaceExpression *const lhs;
      IndexSpaceExpression *const rhs;
    };

    template<int DIM, typename T>
    class RemoteExpression : public IntermediateExpression {
    public:
      RemoteExpression(Deserializer &derez, RegionTreeForest *ctx,
                       IndexSpaceExprID id);
      RemoteExpression(const RemoteExpression &rhs);
      virtual ~RemoteExpression(void);
    public:
      RemoteExpression& operator=(const RemoteExpression &rhs);
    public:
      virtual ApEvent get_expr_index_space(void *result, TypeTag tag, 
                                           bool need_tight_result);
      virtual Domain get_domain(ApEvent &ready, bool need_tight);
      virtual void tighten_index_space(void);
      virtual bool check_empty(void);
      virtual size_t get_volume(void);
      virtual void pack_expression(Serializer &rez, AddressSpaceID target);
<<<<<<< HEAD
      virtual IndexSpaceNode* find_or_create_node(InnerContext *ctx,
                                          const bool notify_remote = true);
=======
      virtual void pack_full(Serializer &rez, AddressSpaceID target);
      virtual IndexSpaceNode* find_or_create_node(InnerContext *ctx);
>>>>>>> fdcb57db
    public:
      virtual ApEvent issue_fill(const PhysicalTraceInfo &trace_info,
                                 const std::vector<CopySrcDstField> &dst_fields,
                                 const void *fill_value, size_t fill_size,
#ifdef LEGION_SPY
                                 UniqueID fill_uid,
                                 FieldSpace handle,
                                 RegionTreeID tree_id,
#endif
                                 ApEvent precondition);
      virtual ApEvent issue_copy(const PhysicalTraceInfo &trace_info,
                                 const std::vector<CopySrcDstField> &dst_fields,
                                 const std::vector<CopySrcDstField> &src_fields,
#ifdef LEGION_SPY
                                 FieldSpace handle,
                                 RegionTreeID src_tree_id,
                                 RegionTreeID dst_tree_id,
#endif
                                 ApEvent precondition,
                                 ReductionOpID redop, bool reduction_fold);
      virtual Realm::InstanceLayoutGeneric*
                   create_layout(const Realm::InstanceLayoutConstraints &ilc,
                                 const OrderingConstraint &constraint);
    public:
      Realm::IndexSpace<DIM,T> realm_index_space;
      ApEvent realm_index_space_ready;
      IndexSpaceExpression *origin;
    };

    struct RemoteExpressionCreator {
    public:
      RemoteExpressionCreator(Deserializer &d, RegionTreeForest *ctx,
                              IndexSpaceExprID id)
        : derez(d), context(ctx), remote_expr_id(id) { }
    public:
      template<typename N, typename T>
      static inline void demux(RemoteExpressionCreator *creator)
      {
        creator->result = new RemoteExpression<N::N,T>(creator->derez,
            creator->context, creator->remote_expr_id);
      }
    public:
      Deserializer &derez;
      RegionTreeForest *const context;
      const IndexSpaceExprID remote_expr_id;
      IndexSpaceExpression *result;
    };

    /**
     * \class PendingIndexSpaceExpression
     * This class is a thunk that is used to represent index space
     * expressions that haven't been computed yet. It allows for 
     * partial specification of an upper bound expression that
     * allows us to do partial intersection testing.
     */
    class PendingIndexSpaceExpression : public IntermediateExpression {
    public:
      struct PendingIntersectionTest {
      public:
        PendingIntersectionTest(void) : other(NULL), 
          original_precondition(ApEvent::NO_AP_EVENT), second(false) { }
        PendingIntersectionTest(IndexSpaceExpression *o, ApEvent e, bool s)
          : other(o), original_precondition(e), second(s) { }
      public:
        inline bool operator<(const PendingIntersectionTest &rhs) const
        {
          if (other->expr_id < rhs.other->expr_id)
            return true;
          if (other->expr_id > rhs.other->expr_id)
            return false;
          if (original_precondition.id < rhs.original_precondition.id)
            return true;
          if (original_precondition.id > rhs.original_precondition.id)
            return false;
          return second < rhs.second;
        }
        inline bool operator==(const PendingIntersectionTest &rhs) const
        {
          if (other->expr_id != rhs.other->expr_id)
            return false;
          if (original_precondition.id != rhs.original_precondition.id)
            return false;
          return second == rhs.second;
        }
      public:
        IndexSpaceExpression *other;
        ApEvent original_precondition;
        bool second;
      };
    public:
      PendingIndexSpaceExpression(IndexSpaceExpression *upper_bound, 
                                  RegionTreeForest *ctx); 
      PendingIndexSpaceExpression(const PendingIndexSpaceExpression &rhs);
      virtual ~PendingIndexSpaceExpression(void);
    public:
      PendingIndexSpaceExpression& operator=(
                                  const PendingIndexSpaceExpression &rhs);
    public:
      virtual ApEvent get_expr_index_space(void *result, TypeTag tag, 
                                           bool need_tight_result);
      virtual Domain get_domain(ApEvent &ready, bool need_tight);
      virtual void tighten_index_space(void);
      virtual bool check_empty(void);
      virtual size_t get_volume(void);
      virtual void pack_expression(Serializer &rez, AddressSpaceID target);
<<<<<<< HEAD
      virtual bool test_intersection_nonblocking(IndexSpaceExpression *expr,
         RegionTreeForest *context, ApEvent &precondition, bool second = false);
      virtual IndexSpaceNode* find_or_create_node(InnerContext *ctx,
                                               const bool notify_remote = true);
=======
      virtual void pack_full(Serializer &rez, AddressSpaceID target);
      virtual IndexSpaceNode* find_or_create_node(InnerContext *ctx);
>>>>>>> fdcb57db
    public:
      virtual ApEvent issue_fill(const PhysicalTraceInfo &trace_info,
                                 const std::vector<CopySrcDstField> &dst_fields,
                                 const void *fill_value, size_t fill_size,
#ifdef LEGION_SPY
                                 UniqueID fill_uid,
                                 FieldSpace handle,
                                 RegionTreeID tree_id,
#endif
                                 ApEvent precondition);
      virtual ApEvent issue_copy(const PhysicalTraceInfo &trace_info,
                                 const std::vector<CopySrcDstField> &dst_fields,
                                 const std::vector<CopySrcDstField> &src_fields,
#ifdef LEGION_SPY
                                 FieldSpace handle,
                                 RegionTreeID src_tree_id,
                                 RegionTreeID dst_tree_id,
#endif
                                 ApEvent precondition,
                                 ReductionOpID redop, bool reduction_fold);
      virtual Realm::InstanceLayoutGeneric*
                   create_layout(const Realm::InstanceLayoutConstraints &ilc,
                                 const OrderingConstraint &constraint);
    public:
      void set_result(IndexSpaceExpression *result);
      // This can be racy but in a good way
      inline IndexSpaceExpression* get_ready_expression(void)
      {
        if (result != NULL)
          return result;
        else
          return this;
      }
    public:
      IndexSpaceExpression *const upper_bound;
      RegionTreeForest *const context;
    protected:
      RtUserEvent ready_event;
      IndexSpaceExpression *result;
      // Pending intersection tests
      std::map<PendingIntersectionTest,ApUserEvent> intersection_tests;
    };

    /**
     * \class ExpressionTrieNode
     * This is a class for constructing a trie for index space
     * expressions so we can quickly detect commmon subexpression
     * in O(log N)^M time where N is the number of expressions
     * in total and M is the number of expression in the operation
     */
    class ExpressionTrieNode {
    public:
      ExpressionTrieNode(unsigned depth, IndexSpaceExprID expr_id, 
                         IndexSpaceOperation *op = NULL);
      ExpressionTrieNode(const ExpressionTrieNode &rhs);
      ~ExpressionTrieNode(void);
    public:
      ExpressionTrieNode& operator=(const ExpressionTrieNode &rhs);
    public:
      bool find_operation(
          const std::vector<IndexSpaceExpression*> &expressions,
          IndexSpaceOperation *&result, ExpressionTrieNode *&last);
      IndexSpaceOperation* find_or_create_operation( 
          const std::vector<IndexSpaceExpression*> &expressions,
          OperationCreator &creator);
      bool remove_operation(const std::vector<IndexSpaceExpression*> &exprs);
    public:
      const unsigned depth;
      const IndexSpaceExprID expr;
    protected:
      IndexSpaceOperation *local_operation;
      std::map<IndexSpaceExprID,IndexSpaceOperation*> operations;
      std::map<IndexSpaceExprID,ExpressionTrieNode*> nodes;
    protected:
      mutable LocalLock trie_lock;
    };

    /**
     * \class IndexTreeNode
     * The abstract base class for nodes in the index space trees.
     */
    class IndexTreeNode : public DistributedCollectable {
    public:
      IndexTreeNode(RegionTreeForest *ctx, unsigned depth,
                    LegionColor color, DistributedID did,
                    AddressSpaceID owner); 
      virtual ~IndexTreeNode(void);
    public:
      virtual void notify_active(ReferenceMutator *mutator) { }
      virtual void notify_inactive(ReferenceMutator *mutator) { }
      virtual void notify_valid(ReferenceMutator *mutator) = 0;
      virtual void notify_invalid(ReferenceMutator *mutator) = 0;
    public:
      virtual IndexTreeNode* get_parent(void) const = 0;
      virtual void get_colors(std::vector<LegionColor> &colors) = 0;
      virtual void send_node(AddressSpaceID target, bool up) = 0;
    public:
      virtual bool is_index_space_node(void) const = 0;
#ifdef DEBUG_LEGION
      virtual IndexSpaceNode* as_index_space_node(void) = 0;
      virtual IndexPartNode* as_index_part_node(void) = 0;
#else
      inline IndexSpaceNode* as_index_space_node(void);
      inline IndexPartNode* as_index_part_node(void);
#endif
      virtual AddressSpaceID get_owner_space(void) const = 0;
    public:
      void attach_semantic_information(SemanticTag tag, AddressSpaceID source,
                             const void *buffer, size_t size, bool is_mutable);
      bool retrieve_semantic_information(SemanticTag tag,
                                         const void *&result, size_t &size,
                                         bool can_fail, bool wait_until);
      virtual void send_semantic_request(AddressSpaceID target, 
        SemanticTag tag, bool can_fail, bool wait_until, RtUserEvent ready) = 0;
      virtual void send_semantic_info(AddressSpaceID target, SemanticTag tag,
                        const void *buffer, size_t size, bool is_mutable,
                        RtUserEvent ready = RtUserEvent::NO_RT_USER_EVENT) = 0;
    public:
      void update_creation_set(const ShardMapping &mapping);
    public:
      RegionTreeForest *const context;
      const unsigned depth;
      const LegionColor color;
    public:
      NodeSet child_creation;
      bool destroyed;
    protected:
      mutable LocalLock node_lock;
    protected:
      std::map<IndexTreeNode*,bool> dominators;
    protected:
      LegionMap<SemanticTag,SemanticInfo>::aligned semantic_info;
    protected:
      std::map<std::pair<LegionColor,LegionColor>,RtEvent> pending_tests;
    };

    /**
     * \class IndexSpaceNode
     * A class for representing a generic index space node.
     */
    class IndexSpaceNode : 
      public IndexTreeNode, public IndexSpaceExpression {
    public:
      struct DynamicIndependenceArgs : 
        public LgTaskArgs<DynamicIndependenceArgs> {
      public:
        static const LgTaskID TASK_ID = LG_PART_INDEPENDENCE_TASK_ID;
      public:
        DynamicIndependenceArgs(IndexSpaceNode *par, 
                                IndexPartNode *l, IndexPartNode *r)
          : LgTaskArgs<DynamicIndependenceArgs>(implicit_provenance),
            parent(par), left(l), right(r) { }
      public:
        IndexSpaceNode *const parent;
        IndexPartNode *const left, *const right;
      };
      struct SemanticRequestArgs : public LgTaskArgs<SemanticRequestArgs> {
      public:
        static const LgTaskID TASK_ID = 
          LG_INDEX_SPACE_SEMANTIC_INFO_REQ_TASK_ID;
      public:
        SemanticRequestArgs(IndexSpaceNode *proxy, 
                            SemanticTag t, AddressSpaceID src)
          : LgTaskArgs<SemanticRequestArgs>(implicit_provenance),
            proxy_this(proxy), tag(t), source(src) { }
      public:
        IndexSpaceNode *const proxy_this;
        const SemanticTag tag;
        const AddressSpaceID source;
      };
      struct DeferChildArgs : public LgTaskArgs<DeferChildArgs> {
      public:
        static const LgTaskID TASK_ID = LG_INDEX_SPACE_DEFER_CHILD_TASK_ID;
      public:
        DeferChildArgs(IndexSpaceNode *proxy, LegionColor child, 
                       IndexPartNode *tar, RtUserEvent trig, AddressSpaceID src)
          : LgTaskArgs<DeferChildArgs>(implicit_provenance),
            proxy_this(proxy), child_color(child), target(tar), 
            to_trigger(trig), source(src) { }
      public:
        IndexSpaceNode *const proxy_this;
        const LegionColor child_color;
        IndexPartNode *const target;
        const RtUserEvent to_trigger;
        const AddressSpaceID source;
      };
      class IndexSpaceSetFunctor {
      public:
        IndexSpaceSetFunctor(Runtime *rt, AddressSpaceID src, Serializer &r)
          : runtime(rt), source(src), rez(r) { }
      public:
        void apply(AddressSpaceID target);
      public:
        Runtime *const runtime;
        const AddressSpaceID source;
        Serializer &rez;
      };
      class DestroyNodeFunctor {
      public:
        DestroyNodeFunctor(IndexSpace h, AddressSpaceID src, Runtime *rt)
          : handle(h), source(src), runtime(rt) { }
      public:
        void apply(AddressSpaceID target);
      public:
        const IndexSpace handle;
        const AddressSpaceID source;
        Runtime *const runtime;
      };
      class DestructionFunctor {
      public:
        DestructionFunctor(IndexSpaceNode *n, ReferenceMutator *m)
          : node(n), mutator(m) { }
      public:
        void apply(AddressSpaceID target);
      public:
        IndexSpaceNode *const node;
        ReferenceMutator *const mutator;
      };
    public:
      IndexSpaceNode(RegionTreeForest *ctx, IndexSpace handle,
                     IndexPartNode *parent, LegionColor color,
                     DistributedID did, ApEvent index_space_ready,
                     IndexSpaceExprID expr_id);
      IndexSpaceNode(const IndexSpaceNode &rhs);
      virtual ~IndexSpaceNode(void);
    public:
      IndexSpaceNode& operator=(const IndexSpaceNode &rhs);
    public:
      virtual void notify_valid(ReferenceMutator *mutator);
      virtual void notify_invalid(ReferenceMutator *mutator);
    public:
      virtual bool is_index_space_node(void) const;
#ifdef DEBUG_LEGION
      virtual IndexSpaceNode* as_index_space_node(void);
      virtual IndexPartNode* as_index_part_node(void);
#endif
      virtual AddressSpaceID get_owner_space(void) const;
      static AddressSpaceID get_owner_space(IndexSpace handle, Runtime *rt);
    public:
      virtual IndexTreeNode* get_parent(void) const;
      virtual void get_colors(std::vector<LegionColor> &colors);
    public:
      virtual void send_semantic_request(AddressSpaceID target, 
           SemanticTag tag, bool can_fail, bool wait_until, RtUserEvent ready);
      virtual void send_semantic_info(AddressSpaceID target, SemanticTag tag,
                           const void *buffer, size_t size, bool is_mutable,
                           RtUserEvent ready = RtUserEvent::NO_RT_USER_EVENT);
      void process_semantic_request(SemanticTag tag, AddressSpaceID source,
                            bool can_fail, bool wait_until, RtUserEvent ready);
      static void handle_semantic_request(RegionTreeForest *forest,
                                 Deserializer &derez, AddressSpaceID source);
      static void handle_semantic_info(RegionTreeForest *forest,
                                 Deserializer &derez, AddressSpaceID source);
    public:
      bool has_color(const LegionColor c);
      IndexPartNode* get_child(const LegionColor c, 
                               RtEvent *defer = NULL, bool can_fail = false);
      void add_child(IndexPartNode *child);
      void remove_child(const LegionColor c);
      size_t get_num_children(void) const;
    public:
      bool are_disjoint(const LegionColor c1, const LegionColor c2); 
      void record_disjointness(bool disjoint, 
                               const LegionColor c1, const LegionColor c2);
      LegionColor generate_color(void);
      void record_remote_child(IndexPartition pid, LegionColor part_color);
    public:
      void add_instance(RegionNode *inst);
      bool has_instance(RegionTreeID tid);
      void remove_instance(RegionNode *inst);
    public:
      static void handle_disjointness_test(IndexSpaceNode *parent,
                                           IndexPartNode *left,
                                           IndexPartNode *right); 
    public:
      virtual void send_node(AddressSpaceID target, bool up);
      static void handle_node_creation(RegionTreeForest *context,
                                       Deserializer &derez, 
                                       AddressSpaceID source);
    public:
      static void handle_node_request(RegionTreeForest *context,
                                      Deserializer &derez,
                                      AddressSpaceID source);
      static void handle_node_return(Deserializer &derez);
      static void handle_node_child_request(RegionTreeForest *context,
                            Deserializer &derez, AddressSpaceID source);
      static void defer_node_child_request(const void *args);
      static void handle_node_child_response(Deserializer &derez);
      static void handle_colors_request(RegionTreeForest *context,
                            Deserializer &derez, AddressSpaceID source);
      static void handle_colors_response(Deserializer &derez);
      static void handle_index_space_set(RegionTreeForest *forest,
                           Deserializer &derez, AddressSpaceID source);
    public:
      // From IndexSpaceExpression
      virtual ApEvent get_expr_index_space(void *result, TypeTag tag,
                                           bool need_tight_result) = 0;
      virtual Domain get_domain(ApEvent &ready, bool need_tight) = 0;
      virtual void tighten_index_space(void) = 0;
      virtual bool check_empty(void) = 0;
      virtual void pack_expression(Serializer &rez, AddressSpaceID target) = 0;
      virtual void pack_full(Serializer &rez, AddressSpaceID target) = 0;
      virtual void add_expression_reference(void);
      virtual bool remove_expression_reference(void);
      virtual IndexSpaceNode* find_or_create_node(InnerContext *ctx,
                                                const bool notify_remote = true)
        { return this; }
      virtual void create_sharded_alias(IndexSpace alias,DistributedID did) = 0;
    public:
      virtual void log_index_space_points(void) = 0;
      virtual ApEvent compute_pending_space(Operation *op,
            const std::vector<IndexSpace> &handles, bool is_union) = 0;
      virtual ApEvent compute_pending_space(Operation *op,
                              IndexPartition handle, bool is_union) = 0;
      virtual ApEvent compute_pending_difference(Operation *op, 
          IndexSpace initial, const std::vector<IndexSpace> &handles) = 0;
      virtual void get_index_space_domain(void *realm_is, TypeTag type_tag) = 0;
      virtual size_t get_volume(void) = 0;
      virtual size_t get_num_dims(void) const = 0;
      virtual bool contains_point(const void *realm_point,TypeTag type_tag) = 0;
      virtual bool destroy_node(AddressSpaceID source) = 0;
    public:
      virtual LegionColor get_max_linearized_color(void) = 0;
      virtual LegionColor linearize_color(const void *realm_color,
                                          TypeTag type_tag) = 0;
      virtual void delinearize_color(LegionColor color, 
                                     void *realm_color, TypeTag type_tag) = 0;
      virtual bool contains_color(LegionColor color, 
                                  bool report_error = false) = 0;
      virtual void instantiate_colors(std::vector<LegionColor> &colors) = 0;
      virtual Domain get_color_space_domain(void) = 0;
      virtual DomainPoint get_domain_point_color(void) const = 0;
      virtual DomainPoint delinearize_color_to_point(LegionColor c) = 0;
    public:
      bool intersects_with(IndexSpaceNode *rhs,bool compute = true);
      bool intersects_with(IndexPartNode *rhs, bool compute = true);
      bool dominates(IndexSpaceNode *rhs);
      bool dominates(IndexPartNode *rhs);
    public:
      virtual void pack_index_space(Serializer &rez, 
                                    bool include_size) const = 0;
      virtual void unpack_index_space(Deserializer &derez,
                                      AddressSpaceID source) = 0;
    public:
      virtual ApEvent create_equal_children(Operation *op,
                                            IndexPartNode *partition, 
                                            size_t granularity) = 0;
      virtual ApEvent create_equal_children(Operation *op,
                                            IndexPartNode *partition, 
                                            size_t granularity,
                                            ShardID shard,
                                            size_t total_shards) = 0;
      virtual ApEvent create_by_union(Operation *op,
                                      IndexPartNode *partition,
                                      IndexPartNode *left,
                                      IndexPartNode *right) = 0;
      virtual ApEvent create_by_union(Operation *op,
                                      IndexPartNode *partition,
                                      IndexPartNode *left,
                                      IndexPartNode *right,
                                      ShardID shard,
                                      size_t total_shards) = 0;
      virtual ApEvent create_by_intersection(Operation *op,
                                             IndexPartNode *partition,
                                             IndexPartNode *left,
                                             IndexPartNode *right) = 0;
      virtual ApEvent create_by_intersection(Operation *op,
                                             IndexPartNode *partition,
                                             IndexPartNode *left,
                                             IndexPartNode *right,
                                             ShardID shard,
                                             size_t total_shards) = 0;
      virtual ApEvent create_by_intersection(Operation *op,
                                             IndexPartNode *partition,
                                             // Left is implicit "this"
                                             IndexPartNode *right) = 0;
      virtual ApEvent create_by_difference(Operation *op,
                                           IndexPartNode *partition,
                                           IndexPartNode *left,
                                           IndexPartNode *right) = 0;
      virtual ApEvent create_by_difference(Operation *op,
                                           IndexPartNode *partition,
                                           IndexPartNode *left,
                                           IndexPartNode *right,
                                           ShardID shard,
                                           size_t total_shards) = 0;
      // Called on color space and not parent
      virtual ApEvent create_by_restriction(IndexPartNode *partition,
                                            const void *transform,
                                            const void *extent,
                                            int partition_dim,
                                            ShardID shard,
                                            size_t total_shards) = 0;
      virtual ApEvent create_by_field(Operation *op,
                                      IndexPartNode *partition,
                const std::vector<FieldDataDescriptor> &instances,
                                      ApEvent instances_ready) = 0;
      virtual ApEvent create_by_image(Operation *op,
                                      IndexPartNode *partition,
                                      IndexPartNode *projection,
                const std::vector<FieldDataDescriptor> &instances,
                                      ApEvent instances_ready,
                                      ShardID shard,
                                      size_t total_shards) = 0;
      virtual ApEvent create_by_image_range(Operation *op,
                                      IndexPartNode *partition,
                                      IndexPartNode *projection,
                const std::vector<FieldDataDescriptor> &instances,
                                      ApEvent instances_ready,
                                      ShardID shard,
                                      size_t total_shards) = 0;
      virtual ApEvent create_by_preimage(Operation *op,
                                      IndexPartNode *partition,
                                      IndexPartNode *projection,
                const std::vector<FieldDataDescriptor> &instances,
                                      ApEvent instances_ready) = 0;
      virtual ApEvent create_by_preimage_range(Operation *op,
                                      IndexPartNode *partition,
                                      IndexPartNode *projection,
                const std::vector<FieldDataDescriptor> &instances,
                                      ApEvent instances_ready) = 0;
      virtual ApEvent create_association(Operation *op,
                                      IndexSpaceNode *range,
                const std::vector<FieldDataDescriptor> &instances,
                                      ApEvent instances_ready) = 0;
      virtual bool check_field_size(size_t field_size, bool range) = 0;
    public:
      virtual PhysicalInstance create_file_instance(const char *file_name,
				   const std::vector<Realm::FieldID> &field_ids,
                                   const std::vector<size_t> &field_sizes,
                                   legion_file_mode_t file_mode,
                                   ApEvent &ready_event) = 0;
      virtual PhysicalInstance create_hdf5_instance(const char *file_name,
                                   const std::vector<Realm::FieldID> &field_ids,
                                   const std::vector<size_t> &field_sizes,
                                   const std::vector<const char*> &field_files,
                                   bool read_only, ApEvent &ready_event) = 0;
      virtual PhysicalInstance create_external_instance(Memory memory,
                             uintptr_t base, Realm::InstanceLayoutGeneric *ilg,
                             ApEvent &ready_event) = 0;
    public:
      virtual void get_launch_space_domain(Domain &launch_domain) = 0;
      virtual void validate_slicing(const std::vector<IndexSpace> &slice_spaces,
                                    MultiTask *task, MapperManager *mapper) = 0;
      virtual void log_launch_space(UniqueID op_id) = 0;
      virtual IndexSpace create_shard_space(ShardingFunction *func, 
                                            ShardID shard,
                                            IndexSpace shard_space) = 0;
      virtual void destroy_shard_domain(const Domain &domain) = 0;
    public:
      const IndexSpace handle;
      IndexPartNode *const parent;
      const ApEvent index_space_ready;
    protected:
      // On the owner node track when the index space is set
      RtUserEvent               realm_index_space_set;
      // Keep track of whether we've tightened these bounds
      RtUserEvent               tight_index_space_set;
      bool                      tight_index_space;
      // Must hold the node lock when accessing the
      // remaining data structures
      std::map<LegionColor,IndexPartNode*> color_map;
      std::map<LegionColor,IndexPartition> remote_colors;
      std::set<RegionNode*> logical_nodes;
      std::set<std::pair<LegionColor,LegionColor> > disjoint_subsets;
      std::set<std::pair<LegionColor,LegionColor> > aliased_subsets;
    };

    /**
     * \class IndexSpaceNodeT
     * A templated class for handling any templated realm calls
     * associated with realm index spaces
     */
    template<int DIM, typename T>
    class IndexSpaceNodeT : public IndexSpaceNode,
                            public LegionHeapify<IndexSpaceNodeT<DIM,T> > {
    public:
      IndexSpaceNodeT(RegionTreeForest *ctx, IndexSpace handle,
                      IndexPartNode *parent, LegionColor color, 
                      const Realm::IndexSpace<DIM,T> *realm_is,
                      DistributedID did, ApEvent ready_event,
                      IndexSpaceExprID expr_id);
      IndexSpaceNodeT(const IndexSpaceNodeT &rhs);
      virtual ~IndexSpaceNodeT(void);
    public:
      IndexSpaceNodeT& operator=(const IndexSpaceNodeT &rhs);
    public:
      inline ApEvent get_realm_index_space(Realm::IndexSpace<DIM,T> &result,
                                           bool need_tight_result);
      inline void set_realm_index_space(AddressSpaceID source,
                                        const Realm::IndexSpace<DIM,T> &value);
    public:
      // From IndexSpaceExpression
      virtual ApEvent get_expr_index_space(void *result, TypeTag tag,
                                           bool need_tight_result);
      virtual Domain get_domain(ApEvent &ready, bool need_tight);
      virtual void tighten_index_space(void);
      virtual bool check_empty(void);
      virtual void pack_expression(Serializer &rez, AddressSpaceID target);
<<<<<<< HEAD
      virtual void create_sharded_alias(IndexSpace alias, DistributedID did);
=======
      virtual void pack_full(Serializer &rez, AddressSpaceID target);
>>>>>>> fdcb57db
    public:
      virtual void log_index_space_points(void);
      void log_index_space_points(const Realm::IndexSpace<DIM,T> &space) const;
    public:
      virtual ApEvent compute_pending_space(Operation *op,
            const std::vector<IndexSpace> &handles, bool is_union);
      virtual ApEvent compute_pending_space(Operation *op,
                             IndexPartition handle, bool is_union);
      virtual ApEvent compute_pending_difference(Operation *op,
          IndexSpace initial, const std::vector<IndexSpace> &handles);
      virtual void get_index_space_domain(void *realm_is, TypeTag type_tag);
      virtual size_t get_volume(void);
      virtual size_t get_num_dims(void) const;
      virtual bool contains_point(const void *realm_point, TypeTag type_tag);
      virtual bool destroy_node(AddressSpaceID source);
    public:
      virtual LegionColor get_max_linearized_color(void);
      virtual LegionColor linearize_color(const void *realm_color,
                                          TypeTag type_tag);
      virtual void delinearize_color(LegionColor color, 
                                     void *realm_color, TypeTag type_tag);
      virtual bool contains_color(LegionColor color,
                                  bool report_error = false);
      virtual void instantiate_colors(std::vector<LegionColor> &colors);
      virtual Domain get_color_space_domain(void);
      virtual DomainPoint get_domain_point_color(void) const;
      virtual DomainPoint delinearize_color_to_point(LegionColor c);
    public:
      virtual void pack_index_space(Serializer &rez, bool include_size) const;
      virtual void unpack_index_space(Deserializer &derez,
                                      AddressSpaceID source);
    public:
      virtual ApEvent create_equal_children(Operation *op,
                                            IndexPartNode *partition, 
                                            size_t granularity);
      virtual ApEvent create_equal_children(Operation *op,
                                            IndexPartNode *partition, 
                                            size_t granularity,
                                            ShardID shard,
                                            size_t total_shards);
      virtual ApEvent create_by_union(Operation *op,
                                      IndexPartNode *partition,
                                      IndexPartNode *left,
                                      IndexPartNode *right);
      virtual ApEvent create_by_union(Operation *op,
                                      IndexPartNode *partition,
                                      IndexPartNode *left,
                                      IndexPartNode *right,
                                      ShardID shard, 
                                      size_t total_shards);
      virtual ApEvent create_by_intersection(Operation *op,
                                             IndexPartNode *partition,
                                             IndexPartNode *left,
                                             IndexPartNode *right);
      virtual ApEvent create_by_intersection(Operation *op,
                                             IndexPartNode *partition,
                                             IndexPartNode *left,
                                             IndexPartNode *right,
                                             ShardID shard,
                                             size_t total_shards);
      virtual ApEvent create_by_intersection(Operation *op,
                                             IndexPartNode *partition,
                                             // Left is implicit "this"
                                             IndexPartNode *right);
      virtual ApEvent create_by_difference(Operation *op,
                                           IndexPartNode *partition,
                                           IndexPartNode *left,
                                           IndexPartNode *right);
      virtual ApEvent create_by_difference(Operation *op,
                                           IndexPartNode *partition,
                                           IndexPartNode *left,
                                           IndexPartNode *right,
                                           ShardID shard,
                                           size_t total_shards);
      // Called on color space and not parent
      virtual ApEvent create_by_restriction(IndexPartNode *partition,
                                            const void *transform,
                                            const void *extent,
                                            int partition_dim,
                                            ShardID shard,
                                            size_t total_shards);
      template<int N>
      ApEvent create_by_restriction_helper(IndexPartNode *partition,
                                   const Realm::Matrix<N,DIM,T> &transform,
                                   const Realm::Rect<N,T> &extent,
                                   ShardID shard, size_t total_shards);
      virtual ApEvent create_by_field(Operation *op,
                                      IndexPartNode *partition,
                const std::vector<FieldDataDescriptor> &instances,
                                      ApEvent instances_ready);
      template<int COLOR_DIM, typename COLOR_T>
      ApEvent create_by_field_helper(Operation *op,
                                     IndexPartNode *partition,
                const std::vector<FieldDataDescriptor> &instances,
                                     ApEvent instances_ready);
      virtual ApEvent create_by_image(Operation *op,
                                      IndexPartNode *partition,
                                      IndexPartNode *projection,
                const std::vector<FieldDataDescriptor> &instances,
                                      ApEvent instances_ready,
                                      ShardID shard,
                                      size_t total_shards);
      template<int DIM2, typename T2>
      ApEvent create_by_image_helper(Operation *op,
                                      IndexPartNode *partition,
                                      IndexPartNode *projection,
                const std::vector<FieldDataDescriptor> &instances,
                                      ApEvent instances_ready,
                                      ShardID shard,
                                      size_t total_shards);
      virtual ApEvent create_by_image_range(Operation *op,
                                      IndexPartNode *partition,
                                      IndexPartNode *projection,
                const std::vector<FieldDataDescriptor> &instances,
                                      ApEvent instances_ready,
                                      ShardID shard,
                                      size_t total_shards);
      template<int DIM2, typename T2>
      ApEvent create_by_image_range_helper(Operation *op,
                                      IndexPartNode *partition,
                                      IndexPartNode *projection,
                const std::vector<FieldDataDescriptor> &instances,
                                      ApEvent instances_ready,
                                      ShardID shard,
                                      size_t total_shards);
      virtual ApEvent create_by_preimage(Operation *op,
                                      IndexPartNode *partition,
                                      IndexPartNode *projection,
                const std::vector<FieldDataDescriptor> &instances,
                                      ApEvent instances_ready);
      template<int DIM2, typename T2>
      ApEvent create_by_preimage_helper(Operation *op,
                                      IndexPartNode *partition,
                                      IndexPartNode *projection,
                const std::vector<FieldDataDescriptor> &instances,
                                      ApEvent instances_ready);
      virtual ApEvent create_by_preimage_range(Operation *op,
                                      IndexPartNode *partition,
                                      IndexPartNode *projection,
                const std::vector<FieldDataDescriptor> &instances,
                                      ApEvent instances_ready);
      template<int DIM2, typename T2>
      ApEvent create_by_preimage_range_helper(Operation *op,
                                      IndexPartNode *partition,
                                      IndexPartNode *projection,
                const std::vector<FieldDataDescriptor> &instances,
                                      ApEvent instances_ready);
      virtual ApEvent create_association(Operation *op,
                                      IndexSpaceNode *range,
                const std::vector<FieldDataDescriptor> &instances,
                                      ApEvent instances_ready);
      template<int DIM2, typename T2>
      ApEvent create_association_helper(Operation *op,
                                      IndexSpaceNode *range,
                const std::vector<FieldDataDescriptor> &instances,
                                      ApEvent instances_ready);
      virtual bool check_field_size(size_t field_size, bool range);
    public:
      virtual PhysicalInstance create_file_instance(const char *file_name,
                                   const std::vector<Realm::FieldID> &field_ids,
                                   const std::vector<size_t> &field_sizes,
                                   legion_file_mode_t file_mode, 
                                   ApEvent &ready_event);
      virtual PhysicalInstance create_hdf5_instance(const char *file_name,
                                   const std::vector<Realm::FieldID> &field_ids,
                                   const std::vector<size_t> &field_sizes,
                                   const std::vector<const char*> &field_files,
                                   bool read_only, ApEvent &ready_event);
      virtual PhysicalInstance create_external_instance(Memory memory,
                             uintptr_t base, Realm::InstanceLayoutGeneric *ilg,
                             ApEvent &ready_event);
    public:
      virtual ApEvent issue_fill(const PhysicalTraceInfo &trace_info,
                                 const std::vector<CopySrcDstField> &dst_fields,
                                 const void *fill_value, size_t fill_size,
#ifdef LEGION_SPY
                                 UniqueID fill_uid,
                                 FieldSpace handle,
                                 RegionTreeID tree_id,
#endif
                                 ApEvent precondition);
      virtual ApEvent issue_copy(const PhysicalTraceInfo &trace_info,
                                 const std::vector<CopySrcDstField> &dst_fields,
                                 const std::vector<CopySrcDstField> &src_fields,
#ifdef LEGION_SPY
                                 FieldSpace handle,
                                 RegionTreeID src_tree_id,
                                 RegionTreeID dst_tree_id,
#endif
                                 ApEvent precondition,
                                 ReductionOpID redop, bool reduction_fold);
      virtual Realm::InstanceLayoutGeneric*
                   create_layout(const Realm::InstanceLayoutConstraints &ilc,
                                 const OrderingConstraint &constraint);
    public:
      virtual void get_launch_space_domain(Domain &launch_domain);
      virtual void validate_slicing(const std::vector<IndexSpace> &slice_spaces,
                                    MultiTask *task, MapperManager *mapper);
      virtual void log_launch_space(UniqueID op_id);
      virtual IndexSpace create_shard_space(ShardingFunction *func, 
                                            ShardID shard, 
                                            IndexSpace shard_space);
      virtual void destroy_shard_domain(const Domain &domain);
    public:
      bool contains_point(const Realm::Point<DIM,T> &point);
    protected:
      void compute_linearization_metadata(void);
    protected:
      Realm::IndexSpace<DIM,T> realm_index_space;
    protected: // linearization meta-data, computed on demand
      Realm::Point<DIM,long long> strides;
      Realm::Point<DIM,long long> offset;
      bool linearization_ready;
    public:
      struct CreateByFieldHelper {
      public:
        CreateByFieldHelper(IndexSpaceNodeT<DIM,T> *n,
                            Operation *o, IndexPartNode *p,
                            const std::vector<FieldDataDescriptor> &i,
                            ApEvent r)
          : node(n), op(o), partition(p), instances(i), ready(r) { }
      public:
        template<typename COLOR_DIM, typename COLOR_T>
        static inline void demux(CreateByFieldHelper *creator)
        {
          creator->result = 
           creator->node->template create_by_field_helper<COLOR_DIM::N,COLOR_T>(
                         creator->op, creator->partition, creator->instances,
                         creator->ready);
        }
      public:
        IndexSpaceNodeT<DIM,T> *node;
        Operation *op;
        IndexPartNode *partition;
        const std::vector<FieldDataDescriptor> &instances;
        ApEvent ready, result;
      };
      struct CreateByImageHelper {
      public:
        CreateByImageHelper(IndexSpaceNodeT<DIM,T> *n,
                            Operation *o, IndexPartNode *p, IndexPartNode *j,
                            const std::vector<FieldDataDescriptor> &i,
                            ApEvent r, ShardID s, size_t t)
          : node(n), op(o), partition(p), projection(j), 
            instances(i), ready(r), shard(s), total_shards(t) { }
      public:
        template<typename DIM2, typename T2>
        static inline void demux(CreateByImageHelper *creator)
        {
          creator->result = 
           creator->node->template create_by_image_helper<DIM2::N,T2>(
               creator->op, creator->partition, creator->projection,
               creator->instances, creator->ready, creator->shard,
               creator->total_shards);
        }
      public:
        IndexSpaceNodeT<DIM,T> *node;
        Operation *op;
        IndexPartNode *partition;
        IndexPartNode *projection;
        const std::vector<FieldDataDescriptor> &instances;
        ApEvent ready, result;
        ShardID shard;
        size_t total_shards;
      };
      struct CreateByImageRangeHelper {
      public:
        CreateByImageRangeHelper(IndexSpaceNodeT<DIM,T> *n,
                            Operation *o, IndexPartNode *p, IndexPartNode *j,
                            const std::vector<FieldDataDescriptor> &i,
                            ApEvent r, ShardID s, size_t t)
          : node(n), op(o), partition(p), projection(j), 
            instances(i), ready(r), shard(s), total_shards(t) { }
      public:
        template<typename DIM2, typename T2>
        static inline void demux(CreateByImageRangeHelper *creator)
        {
          creator->result = creator->node->template 
            create_by_image_range_helper<DIM2::N,T2>(
               creator->op, creator->partition, creator->projection,
               creator->instances, creator->ready, creator->shard,
               creator->total_shards);
        }
      public:
        IndexSpaceNodeT<DIM,T> *node;
        Operation *op;
        IndexPartNode *partition;
        IndexPartNode *projection;
        const std::vector<FieldDataDescriptor> &instances;
        ApEvent ready, result;
        ShardID shard;
        size_t total_shards;
      };
      struct CreateByPreimageHelper {
      public:
        CreateByPreimageHelper(IndexSpaceNodeT<DIM,T> *n,
                            Operation *o, IndexPartNode *p, IndexPartNode *j,
                            const std::vector<FieldDataDescriptor> &i,
                            ApEvent r)
          : node(n), op(o), partition(p), projection(j), 
            instances(i), ready(r) { }
      public:
        template<typename DIM2, typename T2>
        static inline void demux(CreateByPreimageHelper *creator)
        {
          creator->result = 
           creator->node->template create_by_preimage_helper<DIM2::N,T2>(
               creator->op, creator->partition, creator->projection,
               creator->instances, creator->ready);
        }
      public:
        IndexSpaceNodeT<DIM,T> *node;
        Operation *op;
        IndexPartNode *partition;
        IndexPartNode *projection;
        const std::vector<FieldDataDescriptor> &instances;
        ApEvent ready, result;
      };
      struct CreateByPreimageRangeHelper {
      public:
        CreateByPreimageRangeHelper(IndexSpaceNodeT<DIM,T> *n,
                            Operation *o, IndexPartNode *p, IndexPartNode *j,
                            const std::vector<FieldDataDescriptor> &i,
                            ApEvent r)
          : node(n), op(o), partition(p), projection(j), 
            instances(i), ready(r) { }
      public:
        template<typename DIM2, typename T2>
        static inline void demux(CreateByPreimageRangeHelper *creator)
        {
          creator->result = creator->node->template 
            create_by_preimage_range_helper<DIM2::N,T2>(
               creator->op, creator->partition, creator->projection,
               creator->instances, creator->ready);
        }
      public:
        IndexSpaceNodeT<DIM,T> *node;
        Operation *op;
        IndexPartNode *partition;
        IndexPartNode *projection;
        const std::vector<FieldDataDescriptor> &instances;
        ApEvent ready, result;
      };
      struct CreateAssociationHelper {
      public:
        CreateAssociationHelper(IndexSpaceNodeT<DIM,T> *n,
                            Operation *o, IndexSpaceNode *g,
                            const std::vector<FieldDataDescriptor> &i,
                            ApEvent r)
          : node(n), op(o), range(g), instances(i), ready(r) { }
      public:
        template<typename DIM2, typename T2>
        static inline void demux(CreateAssociationHelper *creator)
        {
          creator->result = creator->node->template 
            create_association_helper<DIM2::N,T2>(
               creator->op, creator->range, creator->instances, creator->ready);
        }
      public:
        IndexSpaceNodeT<DIM,T> *node;
        Operation *op;
        IndexSpaceNode *range;
        const std::vector<FieldDataDescriptor> &instances;
        ApEvent ready, result;
      };
    };

    /**
     * \class IndexSpaceCreator
     * A small helper class for creating templated index spaces
     */
    class IndexSpaceCreator {
    public:
      IndexSpaceCreator(RegionTreeForest *f, IndexSpace s, const void *i,
                        IndexPartNode *p, LegionColor c, DistributedID d, 
                        ApEvent r, IndexSpaceExprID e)
        : forest(f), space(s), realm_is(i), parent(p), 
          color(c), did(d), ready(r), expr_id(e), result(NULL) { }
    public:
      template<typename N, typename T>
      static inline void demux(IndexSpaceCreator *creator)
      {
        const Realm::IndexSpace<N::N,T> *is = 
          (const Realm::IndexSpace<N::N,T>*)creator->realm_is;
        creator->result = new IndexSpaceNodeT<N::N,T>(creator->forest,
            creator->space, creator->parent, creator->color, is,
            creator->did, creator->ready, creator->expr_id);
      }
    public:
      RegionTreeForest *const forest;
      const IndexSpace space; 
      const void *const realm_is;
      IndexPartNode *const parent;
      const LegionColor color;
      const DistributedID did;
      const ApEvent ready;
      const IndexSpaceExprID expr_id;
      IndexSpaceNode *result;
    };

    /**
     * \class IndexPartNode
     * A node for representing a generic index partition.
     */
    class IndexPartNode : public IndexTreeNode {
    public:
      struct DisjointnessArgs : public LgTaskArgs<DisjointnessArgs> {
      public:
        static const LgTaskID TASK_ID = LG_DISJOINTNESS_TASK_ID;
      public:
        DisjointnessArgs(IndexPartition p, ValueBroadcast<bool> *c, bool own)
          : LgTaskArgs<DisjointnessArgs>(implicit_provenance),
            pid(p), disjointness_collective(c), owner(own) { }
      public:
        const IndexPartition pid;
        ValueBroadcast<bool> *const disjointness_collective;
        const bool owner;
      };
    public:
      struct DynamicIndependenceArgs : 
        public LgTaskArgs<DynamicIndependenceArgs> {
      public:
        static const LgTaskID TASK_ID = LG_SPACE_INDEPENDENCE_TASK_ID;
      public:
        DynamicIndependenceArgs(IndexPartNode *par, 
                                IndexSpaceNode *l, IndexSpaceNode *r)
          : LgTaskArgs<DynamicIndependenceArgs>(implicit_provenance),
            parent(par), left(l), right(r) { }
      public:
        IndexPartNode *const parent;
        IndexSpaceNode *const left, *const right;
      };
      struct SemanticRequestArgs : public LgTaskArgs<SemanticRequestArgs> {
      public:
        static const LgTaskID TASK_ID = LG_INDEX_PART_SEMANTIC_INFO_REQ_TASK_ID;
      public:
        SemanticRequestArgs(IndexPartNode *proxy, 
                            SemanticTag t, AddressSpaceID src)
          : LgTaskArgs<SemanticRequestArgs>(implicit_provenance),
            proxy_this(proxy), tag(t), source(src) { }
      public:
        IndexPartNode *const proxy_this;
        const SemanticTag tag;
        const AddressSpaceID source;
      };
      struct DeferChildArgs : public LgTaskArgs<DeferChildArgs> {
      public:
        static const LgTaskID TASK_ID = LG_INDEX_PART_DEFER_CHILD_TASK_ID;
      public:
        DeferChildArgs(IndexPartNode *proxy, LegionColor child,
                       IndexSpace *tar, RtUserEvent trig, AddressSpaceID src)
          : LgTaskArgs<DeferChildArgs>(implicit_provenance),
            proxy_this(proxy), child_color(child), target(tar),
            to_trigger(trig), source(src) { }
      public:
        IndexPartNode *const proxy_this;
        const LegionColor child_color;
        IndexSpace *const target;
        const RtUserEvent to_trigger;
        const AddressSpaceID source;
      };
      class DestructionFunctor {
      public:
        DestructionFunctor(IndexPartNode *n, ReferenceMutator *m)
          : node(n), mutator(m) { }
      public:
        void apply(AddressSpaceID target);
      public:
        IndexPartNode *const node;
        ReferenceMutator *const mutator;
      }; 
    public:
      IndexPartNode(RegionTreeForest *ctx, IndexPartition p,
                    IndexSpaceNode *par, IndexSpaceNode *color_space,
                    LegionColor c, bool disjoint, int complete,
                    DistributedID did, ApEvent partition_ready, 
                    ApBarrier partial_pending, ShardMapping *mapping);
      IndexPartNode(RegionTreeForest *ctx, IndexPartition p,
                    IndexSpaceNode *par, IndexSpaceNode *color_space,
                    LegionColor c, RtEvent disjointness_ready,
                    int complete, DistributedID did,
                    ApEvent partition_ready, ApBarrier partial_pending,
                    ShardMapping *mapping);
      IndexPartNode(const IndexPartNode &rhs);
      virtual ~IndexPartNode(void);
    public:
      IndexPartNode& operator=(const IndexPartNode &rhs);
    public:
      virtual void notify_valid(ReferenceMutator *mutator);
      virtual void notify_invalid(ReferenceMutator *mutator);
    public:
      virtual bool is_index_space_node(void) const;
#ifdef DEBUG_LEGION
      virtual IndexSpaceNode* as_index_space_node(void);
      virtual IndexPartNode* as_index_part_node(void);
#endif
      virtual AddressSpaceID get_owner_space(void) const;
      static AddressSpaceID get_owner_space(IndexPartition handle, Runtime *rt);
    public:
      virtual IndexTreeNode* get_parent(void) const;
      virtual void get_colors(std::vector<LegionColor> &colors);
    public:
      virtual void send_semantic_request(AddressSpaceID target, 
           SemanticTag tag, bool can_fail, bool wait_until, RtUserEvent ready);
      virtual void send_semantic_info(AddressSpaceID target, SemanticTag tag,
                             const void *buffer, size_t size, bool is_mutable,
                             RtUserEvent ready = RtUserEvent::NO_RT_USER_EVENT);
      void process_semantic_request(SemanticTag tag, AddressSpaceID source,
                            bool can_fail, bool wait_until, RtUserEvent ready);
      static void handle_semantic_request(RegionTreeForest *forest,
                                   Deserializer &derez, AddressSpaceID source);
      static void handle_semantic_info(RegionTreeForest *forest,
                                   Deserializer &derez, AddressSpaceID source);
    public:
      bool has_color(const LegionColor c);
      IndexSpaceNode* get_child(const LegionColor c, RtEvent *defer = NULL);
      void add_child(IndexSpaceNode *child);
      void remove_child(const LegionColor c);
      size_t get_num_children(void) const;
      void compute_disjointness(ValueBroadcast<bool> *collective, bool owner);
      void get_subspace_preconditions(std::set<ApEvent> &preconditions);
    public:
      bool is_disjoint(bool from_app = false);
      bool are_disjoint(const LegionColor c1, const LegionColor c2,
                        bool force_compute = false);
      void record_disjointness(bool disjoint,
                               const LegionColor c1, const LegionColor c2);
      bool is_complete(bool from_app = false);
      IndexSpaceExpression* get_union_expression(bool check_complete=true);
    public:
      void add_instance(PartitionNode *inst);
      bool has_instance(RegionTreeID tid);
      void remove_instance(PartitionNode *inst);
    public:
      ApEvent create_equal_children(Operation *op, size_t granularity,
                                    ShardID shard, size_t total_shards);
      ApEvent create_by_union(Operation *Op,
                              IndexPartNode *left, IndexPartNode *right,
                              ShardID shard, size_t total_shards);
      ApEvent create_by_intersection(Operation *op,
                              IndexPartNode *left, IndexPartNode *right,
                              ShardID shard, size_t total_shards);
      ApEvent create_by_difference(Operation *op,
                              IndexPartNode *left, IndexPartNode *right,
                              ShardID shard, size_t total_shards);
      ApEvent create_by_restriction(const void *transform, const void *extent,
                                    ShardID shard, size_t total_shards);
    public:
      bool compute_complete(void);
      bool intersects_with(IndexSpaceNode *other, bool compute = true);
      bool intersects_with(IndexPartNode *other, bool compute = true); 
      bool dominates(IndexSpaceNode *other);
      bool dominates(IndexPartNode *other);
      virtual bool destroy_node(AddressSpaceID source) = 0;
    public:
      static void handle_disjointness_computation(const void *args, 
                                                  RegionTreeForest *forest);
      static void handle_disjointness_test(IndexPartNode *parent,
                                           IndexSpaceNode *left,
                                           IndexSpaceNode *right);
    public:
      virtual void send_node(AddressSpaceID target, bool up);
      static void handle_node_creation(RegionTreeForest *context,
                                       Deserializer &derez, 
                                       AddressSpaceID source);
    public:
      static void handle_node_request(RegionTreeForest *context,
                                      Deserializer &derez,
                                      AddressSpaceID source);
      static void handle_node_return(Deserializer &derez);
      static void handle_node_child_request(
          RegionTreeForest *forest, Deserializer &derez, AddressSpaceID source);
      static void defer_node_child_request(const void *args);
      static void handle_node_child_response(Deserializer &derez);
      static void handle_notification(RegionTreeForest *context, 
                                      Deserializer &derez);
    public:
      const IndexPartition handle;
      IndexSpaceNode *const parent;
      IndexSpaceNode *const color_space;
      const LegionColor total_children;
      const LegionColor max_linearized_color;
      const ApEvent partition_ready;
      const ApBarrier partial_pending;
      ShardMapping *const shard_mapping;
    protected:
      RtEvent disjoint_ready;
      bool disjoint;
    protected:
      bool has_complete, complete;
      volatile IndexSpaceExpression *union_expr;
    protected:
      // Must hold the node lock when accessing
      // the remaining data structures
      std::map<LegionColor,IndexSpaceNode*> color_map;
      std::map<LegionColor,RtUserEvent> pending_child_map;
      std::set<PartitionNode*> logical_nodes;
      std::set<std::pair<LegionColor,LegionColor> > disjoint_subspaces;
      std::set<std::pair<LegionColor,LegionColor> > aliased_subspaces;
    }; 

    /**
     * \class IndexPartNodeT
     * A template class for handling any templated realm calls
     * associated with realm index spaces
     */
    template<int DIM, typename T>
    class IndexPartNodeT : public IndexPartNode,
                           public LegionHeapify<IndexPartNodeT<DIM,T> > {
    public:
      IndexPartNodeT(RegionTreeForest *ctx, IndexPartition p,
                     IndexSpaceNode *par, IndexSpaceNode *color_space,
                     LegionColor c, bool disjoint, int complete,
                     DistributedID did, ApEvent partition_ready, 
                     ApBarrier pending, ShardMapping *shard_mapping);
      IndexPartNodeT(RegionTreeForest *ctx, IndexPartition p,
                     IndexSpaceNode *par, IndexSpaceNode *color_space,
                     LegionColor c, RtEvent disjointness_ready,
                     int complete, DistributedID did,
                     ApEvent partition_ready, ApBarrier pending,
                     ShardMapping *shard_mapping);
      IndexPartNodeT(const IndexPartNodeT &rhs);
      virtual ~IndexPartNodeT(void);
    public:
      IndexPartNodeT& operator=(const IndexPartNodeT &rhs);
    public:
      virtual bool destroy_node(AddressSpaceID source); 
    };

    /**
     * \class IndexPartCreator
     * A msall helper class for creating templated index partitions
     */
    class IndexPartCreator {
    public:
      IndexPartCreator(RegionTreeForest *f, IndexPartition p,
                       IndexSpaceNode *par, IndexSpaceNode *cs,
                       LegionColor c, bool d, int k, DistributedID id,
                       ApEvent r, ApBarrier pend, ShardMapping *m)
        : forest(f), partition(p), parent(par), color_space(cs),
          color(c), disjoint(d), complete(k), did(id), ready(r), 
          pending(pend), mapping(m) { }
      IndexPartCreator(RegionTreeForest *f, IndexPartition p,
                       IndexSpaceNode *par, IndexSpaceNode *cs,
                       LegionColor c, RtEvent d, int k, DistributedID id,
                       ApEvent r, ApBarrier pend, ShardMapping *m)
        : forest(f), partition(p), parent(par), color_space(cs),
          color(c), disjoint(false), complete(k), disjoint_ready(d),
          did(id), ready(r), pending(pend), mapping(m) { }
    public:
      template<typename N, typename T>
      static inline void demux(IndexPartCreator *creator)
      {
        if (creator->disjoint_ready.exists()) 
          creator->result = new IndexPartNodeT<N::N,T>(creator->forest,
              creator->partition, creator->parent, creator->color_space,
              creator->color, creator->disjoint_ready, creator->complete, 
              creator->did, creator->ready, creator->pending, creator->mapping);
        else
          creator->result = new IndexPartNodeT<N::N,T>(creator->forest,
              creator->partition, creator->parent, creator->color_space,
              creator->color, creator->disjoint, creator->complete, 
              creator->did, creator->ready, creator->pending, creator->mapping);
      }
    public:
      RegionTreeForest *const forest;
      const IndexPartition partition;
      IndexSpaceNode *const parent;
      IndexSpaceNode *const color_space;
      const LegionColor color;
      const bool disjoint;
      const int complete;
      const RtEvent disjoint_ready;
      const DistributedID did;
      const ApEvent ready;
      const ApBarrier pending;
      ShardMapping *const mapping;
      IndexPartNode *result;
    };

    /**
     * \class FieldSpaceNode
     * Represent a generic field space that can be
     * pointed at by nodes in the region trees.
     */
    class FieldSpaceNode : 
      public LegionHeapify<FieldSpaceNode>, public DistributedCollectable {
    public:
      struct FieldInfo {
      public:
        FieldInfo(void) : field_size(0), idx(0), serdez_id(0),
                          destroyed(false) { }
        FieldInfo(size_t size, unsigned id, CustomSerdezID sid)
          : field_size(size), idx(id), serdez_id(sid), destroyed(false) { }
      public:
        size_t field_size;
        unsigned idx;
        CustomSerdezID serdez_id;
        bool destroyed;
      };
      struct LocalFieldInfo {
      public:
        LocalFieldInfo(void)
          : size(0), count(0) { }
        LocalFieldInfo(size_t s)
          : size(s), count(0) { }
      public:
        size_t size;
        unsigned count;
      };
      struct FindTargetsFunctor {
      public:
        FindTargetsFunctor(std::deque<AddressSpaceID> &t)
          : targets(t) { }
      public:
        void apply(AddressSpaceID target);
      private:
        std::deque<AddressSpaceID> &targets;
      };
      struct SemanticRequestArgs : public LgTaskArgs<SemanticRequestArgs> {
      public:
        static const LgTaskID TASK_ID = 
          LG_FIELD_SPACE_SEMANTIC_INFO_REQ_TASK_ID;
      public:
        SemanticRequestArgs(FieldSpaceNode *proxy, 
                            SemanticTag t, AddressSpaceID src)
          : LgTaskArgs<SemanticRequestArgs>(implicit_provenance),
            proxy_this(proxy), tag(t), source(src) { }
      public:
        FieldSpaceNode *const proxy_this;
        const SemanticTag tag;
        const AddressSpaceID source;
      };
      struct SemanticFieldRequestArgs : 
        public LgTaskArgs<SemanticFieldRequestArgs> {
      public:
        static const LgTaskID TASK_ID = 
          LG_FIELD_SEMANTIC_INFO_REQ_TASK_ID;
      public:
        SemanticFieldRequestArgs(FieldSpaceNode *proxy, FieldID f,
                                 SemanticTag t, AddressSpaceID src)
          : LgTaskArgs<SemanticFieldRequestArgs>(implicit_provenance),
            proxy_this(proxy), fid(f), tag(t), source(src) { }
      public:
        FieldSpaceNode *const proxy_this;
        const FieldID fid;
        const SemanticTag tag;
        const AddressSpaceID source;
      };
      class DestructionFunctor {
      public:
        DestructionFunctor(FieldSpaceNode *n, ReferenceMutator *m)
          : node(n), mutator(m) { }
      public:
        void apply(AddressSpaceID target);
      public:
        FieldSpaceNode *const node;
        ReferenceMutator *const mutator;
      };
    public:
      FieldSpaceNode(FieldSpace sp, RegionTreeForest *ctx, DistributedID did);
      FieldSpaceNode(FieldSpace sp, RegionTreeForest *ctx,
                     DistributedID did, Deserializer &derez);
      FieldSpaceNode(const FieldSpaceNode &rhs);
      virtual ~FieldSpaceNode(void);
    public:
      FieldSpaceNode& operator=(const FieldSpaceNode &rhs);
      AddressSpaceID get_owner_space(void) const; 
      static AddressSpaceID get_owner_space(FieldSpace handle, Runtime *rt);
    public:
      virtual void notify_active(ReferenceMutator *mutator) { }
      virtual void notify_inactive(ReferenceMutator *mutator) { }
      virtual void notify_valid(ReferenceMutator *mutator);
      virtual void notify_invalid(ReferenceMutator *mutator);
    public:
      void attach_semantic_information(SemanticTag tag, AddressSpaceID source,
                            const void *buffer, size_t size, bool is_mutable);
      void attach_semantic_information(FieldID fid, SemanticTag tag,
                                       AddressSpaceID source,
                                       const void *buffer, size_t size,
                                       bool is_mutable);
      bool retrieve_semantic_information(SemanticTag tag,
             const void *&result, size_t &size, bool can_fail, bool wait_until);
      bool retrieve_semantic_information(FieldID fid, SemanticTag tag,
             const void *&result, size_t &size, bool can_fail, bool wait_until);
      void send_semantic_info(AddressSpaceID target, SemanticTag tag,
                             const void *result, size_t size, bool is_mutable,
                             RtUserEvent ready = RtUserEvent::NO_RT_USER_EVENT);
      void send_semantic_field_info(AddressSpaceID target, FieldID fid,
            SemanticTag tag, const void *result, size_t size, bool is_mutable,
            RtUserEvent ready = RtUserEvent::NO_RT_USER_EVENT);
      void process_semantic_request(SemanticTag tag, AddressSpaceID source,
                             bool can_fail, bool wait_until, RtUserEvent ready);
      void process_semantic_field_request(FieldID fid, SemanticTag tag, 
      AddressSpaceID source, bool can_fail, bool wait_until, RtUserEvent ready);
      static void handle_semantic_request(RegionTreeForest *forest,
                                   Deserializer &derez, AddressSpaceID source);
      static void handle_field_semantic_request(RegionTreeForest *forest,
                                   Deserializer &derez, AddressSpaceID source);
      static void handle_semantic_info(RegionTreeForest *forest,
                                   Deserializer &derez, AddressSpaceID source);
      static void handle_field_semantic_info(RegionTreeForest *forest,
                                   Deserializer &derez, AddressSpaceID source);
    public:
      RtEvent allocate_field(FieldID fid, size_t size,
                             CustomSerdezID serdez_id);
      RtEvent allocate_fields(const std::vector<size_t> &sizes,
                              const std::vector<FieldID> &fids,
                              CustomSerdezID serdez_id);
      void free_field(FieldID fid, AddressSpaceID source);
      void free_fields(const std::vector<FieldID> &to_free,
                       AddressSpaceID source);
    public:
      bool allocate_local_fields(const std::vector<FieldID> &fields,
                                 const std::vector<size_t> &sizes,
                                 CustomSerdezID serdez_id,
                                 const std::set<unsigned> &indexes,
                                 std::vector<unsigned> &new_indexes);
      void free_local_fields(const std::vector<FieldID> &to_free,
                             const std::vector<unsigned> &indexes);
      void update_local_fields(const std::vector<FieldID> &fields,
                               const std::vector<size_t> &sizes,
                               const std::vector<CustomSerdezID> &serdez_ids,
                               const std::vector<unsigned> &indexes);
      void remove_local_fields(const std::vector<FieldID> &to_removes);
    public:
      void update_creation_set(const ShardMapping &mapping);
      void process_alloc_notification(Deserializer &derez);
    public:
      bool has_field(FieldID fid);
      size_t get_field_size(FieldID fid);
      void get_all_fields(std::vector<FieldID> &to_set);
      void get_all_regions(std::set<LogicalRegion> &regions);
      void get_field_set(const FieldMask &mask, std::set<FieldID> &to_set);
      void get_field_set(const FieldMask &mask, std::vector<FieldID> &to_set);
      void get_field_set(const FieldMask &mask, const std::set<FieldID> &basis,
                         std::set<FieldID> &to_set);
    public:
      void add_instance(RegionNode *inst);
      RtEvent add_instance(LogicalRegion inst, AddressSpaceID source);
      bool has_instance(RegionTreeID tid);
      void remove_instance(RegionNode *inst);
      bool destroy_node(AddressSpaceID source);
    public:
      FieldMask get_field_mask(const std::set<FieldID> &fields) const;
      unsigned get_field_index(FieldID fid) const;
      void get_field_indexes(const std::vector<FieldID> &fields,
                             std::vector<unsigned> &indexes) const;
    public:
      void compute_field_layout(const std::vector<FieldID> &create_fields,
                                std::vector<size_t> &field_sizes,
                                std::vector<unsigned> &mask_index_map,
                                std::vector<CustomSerdezID> &serdez,
                                FieldMask &instance_mask);
    public:
      InstanceRef create_external_instance(
            const std::vector<FieldID> &fields, RegionNode *node, AttachOp *op);
    public:
      LayoutDescription* find_layout_description(const FieldMask &field_mask,
                     unsigned num_dims, const LayoutConstraintSet &constraints);
      LayoutDescription* find_layout_description(const FieldMask &field_mask,
                                                LayoutConstraints *constraints);
      LayoutDescription* create_layout_description(const FieldMask &layout_mask,
                                                   const unsigned total_dims,
                                                 LayoutConstraints *constraints,
                                           const std::vector<unsigned> &indexes,
                                           const std::vector<FieldID> &fids,
                                           const std::vector<size_t> &sizes,
                                     const std::vector<CustomSerdezID> &serdez);
      LayoutDescription* register_layout_description(LayoutDescription *desc);
    public:
      void send_node(AddressSpaceID target);
      static void handle_node_creation(RegionTreeForest *context,
                                       Deserializer &derez, 
                                       AddressSpaceID target);
    public:
      static void handle_node_request(RegionTreeForest *context,
                                      Deserializer &derez,
                                      AddressSpaceID source);
      static void handle_node_return(Deserializer &derez);
    public:
      static void handle_remote_instance_creation(RegionTreeForest *forest,
                                Deserializer &derez, AddressSpaceID source);
      static void handle_remote_reduction_creation(RegionTreeForest *forest,
                                Deserializer &derez, AddressSpaceID source);
    public:
      static void handle_alloc_request(RegionTreeForest *forest,
                                       Deserializer &derez);
      static void handle_alloc_notification(RegionTreeForest *forest,
                                            Deserializer &derez);
      static void handle_top_alloc(RegionTreeForest *forest,
                                   Deserializer &derez, AddressSpaceID source);
      static void handle_field_free(RegionTreeForest *forest,
                                    Deserializer &derez, AddressSpaceID source);
      static void handle_local_alloc_request(RegionTreeForest *forest,
                                             Deserializer &derez,
                                             AddressSpaceID source);
      static void handle_local_alloc_response(Deserializer &derez);
      static void handle_local_free(RegionTreeForest *forest,
                                    Deserializer &derez);
    public:
      // Help with debug printing
      char* to_string(const FieldMask &mask) const;
      void get_field_ids(const FieldMask &mask,
                         std::vector<FieldID> &fields) const;
    protected:
      // Assume we are already holding the node lock
      // when calling these methods
      int allocate_index(void);
      void free_index(unsigned index);
    protected:
      bool allocate_local_indexes(
            const std::vector<size_t> &sizes,
            const std::set<unsigned> &current_indexes,
                  std::vector<unsigned> &new_indexes);
      void free_local_indexes(const std::vector<unsigned> &indexes);
    public:
      const FieldSpace handle;
      RegionTreeForest *const context;
    private:
      mutable LocalLock node_lock;
      // Top nodes in the trees for which this field space is used
      std::set<LogicalRegion> logical_trees;
      std::set<RegionNode*> local_trees;
      std::map<FieldID,FieldInfo> fields;
      FieldMask available_indexes;
    private:
      // Keep track of the layouts associated with this field space
      // Index them by their hash of their field mask to help
      // differentiate them.
      std::map<LEGION_FIELD_MASK_FIELD_TYPE,LegionList<LayoutDescription*,
                          LAYOUT_DESCRIPTION_ALLOC>::tracked> layouts;
    private:
      LegionMap<SemanticTag,SemanticInfo>::aligned semantic_info;
      LegionMap<std::pair<FieldID,SemanticTag>,SemanticInfo>::aligned 
                                                    semantic_field_info;
    private:
      // Local field information
      std::vector<LocalFieldInfo> local_field_infos;
    public:
      bool destroyed;
    };
 
    /**
     * \class RegionTreeNode
     * A generic region tree node from which all
     * other kinds of region tree nodes inherit.  Notice
     * that all important analyses are defined on 
     * this kind of node making them general across
     * all kinds of node types.
     */
    class RegionTreeNode : public DistributedCollectable {
    public:
      RegionTreeNode(RegionTreeForest *ctx, FieldSpaceNode *column);
      virtual ~RegionTreeNode(void);
    public:
      virtual void notify_active(ReferenceMutator *mutator);
      virtual void notify_inactive(ReferenceMutator *mutator) = 0;
      virtual void notify_valid(ReferenceMutator *mutator) { assert(false); }
      virtual void notify_invalid(ReferenceMutator *mutator) { assert(false); }
    public:
      static AddressSpaceID get_owner_space(RegionTreeID tid, Runtime *rt);
    public:
      inline LogicalState& get_logical_state(ContextID ctx)
      {
        return *(logical_states.lookup_entry(ctx, this, ctx));
      }
      inline LogicalState* get_logical_state_ptr(ContextID ctx)
      {
        return logical_states.lookup_entry(ctx, this, ctx);
      }
      inline VersionManager& get_current_version_manager(ContextID ctx)
      {
        return *(current_versions.lookup_entry(ctx, this, ctx));
      }
      inline VersionManager* get_current_version_manager_ptr(ContextID ctx)
      {
        return current_versions.lookup_entry(ctx, this, ctx);
      }
    public:
      void attach_semantic_information(SemanticTag tag, AddressSpaceID source,
                            const void *buffer, size_t size, bool is_mutable);
      bool retrieve_semantic_information(SemanticTag tag,
           const void *&result, size_t &size, bool can_fail, bool wait_until);
      virtual void send_semantic_request(AddressSpaceID target, 
        SemanticTag tag, bool can_fail, bool wait_until, RtUserEvent ready) = 0;
      virtual void send_semantic_info(AddressSpaceID target, SemanticTag tag,
                         const void *buffer, size_t size, bool is_mutable,
                         RtUserEvent ready = RtUserEvent::NO_RT_USER_EVENT) = 0;
    public:
      // Logical traversal operations
      void register_logical_user(ContextID ctx,
                                 const LogicalUser &user,
                                 RegionTreePath &path,
                                 const LogicalTraceInfo &trace_info,
                                 const ProjectionInfo &projection_info,
                                 FieldMask &unopened_field_mask);
      void register_local_user(LogicalState &state,
                               const LogicalUser &user,
                               const LogicalTraceInfo &trace_info);
      void add_open_field_state(LogicalState &state, bool arrived,
                                const ProjectionInfo &projection_info,
                                const LogicalUser &user,
                                const FieldMask &open_mask,
                                const LegionColor next_child);
      void close_logical_node(LogicalCloser &closer,
                              const FieldMask &closing_mask,
                              const bool read_only_close);
      void siphon_logical_children(LogicalCloser &closer,
                                   LogicalState &state,
                                   const FieldMask &closing_mask,
                                   const FieldMask *aliased_children,
                                   bool record_close_operations,
                                   const LegionColor next_child,
                                   FieldMask &open_below);
      void siphon_logical_projection(LogicalCloser &closer,
                                     LogicalState &state,
                                     const FieldMask &closing_mask,
                                     const ProjectionInfo &proj_info,
                                     bool record_close_operations,
                                     FieldMask &open_below);
      void flush_logical_reductions(LogicalCloser &closer,
                                    LogicalState &state,
                                    FieldMask &reduction_flush_fields,
                                    bool record_close_operations,
                                    const LegionColor next_child,
                              LegionDeque<FieldState>::aligned &new_states);
      // Note that 'allow_next_child' and 
      // 'record_closed_fields' are mutually exclusive
      void perform_close_operations(LogicalCloser &closer,
                                    const FieldMask &closing_mask,
                                    FieldState &closing_state,
                                    const LegionColor next_child, 
                                    bool allow_next_child,
                                    const FieldMask *aliased_children,
                                    bool upgrade_next_child, 
                                    bool read_only_close,
                                    bool overwriting_close,
                                    bool record_close_operations,
                                    bool record_closed_fields,
                                    FieldMask &output_mask); 
      void merge_new_field_state(LogicalState &state, 
                                 const FieldState &new_state);
      void merge_new_field_states(LogicalState &state, 
                            const LegionDeque<FieldState>::aligned &new_states);
      void filter_prev_epoch_users(LogicalState &state, const FieldMask &mask);
      void filter_curr_epoch_users(LogicalState &state, const FieldMask &mask);
      void report_uninitialized_usage(Operation *op, unsigned index,
                                      const RegionUsage usage,
                                      const FieldMask &uninitialized);
      void record_logical_reduction(LogicalState &state, ReductionOpID redop,
                                    const FieldMask &user_mask);
      void clear_logical_reduction_fields(LogicalState &state,
                                          const FieldMask &cleared_mask);
      void sanity_check_logical_state(LogicalState &state);
      void register_logical_dependences(ContextID ctx, Operation *op,
                                        const FieldMask &field_mask,
                                        bool dominate);
      void register_logical_deletion(ContextID ctx,
                                     const LogicalUser &user,
                                     const FieldMask &check_mask,
                                     RegionTreePath &path,
                                     const LogicalTraceInfo &trace_info);
      void siphon_logical_deletion(LogicalCloser &closer,
                                   LogicalState &state,
                                   const FieldMask &current_mask,
                                   const LegionColor next_child,
                                   FieldMask &open_below,
                                   bool force_close_next);
    public:
      void send_back_logical_state(ContextID ctx, UniqueID context_uid,
                                   AddressSpaceID target);
      void process_logical_state_return(ContextID ctx, Deserializer &derez,
                                        AddressSpaceID source);
      static void handle_logical_state_return(Runtime *runtime,
                              Deserializer &derez, AddressSpaceID source); 
    public:
      void initialize_current_state(ContextID ctx);
      void invalidate_current_state(ContextID ctx, bool users_only);
      void invalidate_deleted_state(ContextID ctx, 
                                    const FieldMask &deleted_mask);
      bool invalidate_version_state(ContextID ctx);
      void invalidate_version_managers(void);
    public:
      virtual unsigned get_depth(void) const = 0;
      virtual LegionColor get_color(void) const = 0;
      virtual IndexTreeNode *get_row_source(void) const = 0;
      virtual IndexSpaceExpression* get_index_space_expression(void) const = 0;
      virtual RegionTreeID get_tree_id(void) const = 0;
      virtual RegionTreeNode* get_parent(void) const = 0;
      virtual RegionTreeNode* get_tree_child(const LegionColor c) = 0; 
      virtual bool is_region(void) const = 0;
#ifdef DEBUG_LEGION
      virtual RegionNode* as_region_node(void) const = 0;
      virtual PartitionNode* as_partition_node(void) const = 0;
#else
      inline RegionNode* as_region_node(void) const;
      inline PartitionNode* as_partition_node(void) const;
#endif
      virtual bool visit_node(PathTraverser *traverser) = 0;
      virtual bool visit_node(NodeTraverser *traverser) = 0;
      virtual AddressSpaceID get_owner_space(void) const = 0; 
    public:
      virtual bool are_children_disjoint(const LegionColor c1, 
                                         const LegionColor c2) = 0;
      virtual bool are_all_children_disjoint(void) = 0;
      virtual bool is_complete(void) = 0;
      virtual bool intersects_with(RegionTreeNode *other, 
                                   bool compute = true) = 0;
      virtual bool dominates(RegionTreeNode *other) = 0;
    public:
      virtual size_t get_num_children(void) const = 0;
      virtual void send_node(AddressSpaceID target) = 0;
      virtual void print_logical_context(ContextID ctx, 
                                         TreeStateLogger *logger,
                                         const FieldMask &mask) = 0;
      virtual void print_physical_context(ContextID ctx, 
                                          TreeStateLogger *logger,
                                          const FieldMask &mask,
                                  std::deque<RegionTreeNode*> &to_traverse) = 0;
      virtual void print_context_header(TreeStateLogger *logger) = 0;
#ifdef DEBUG_LEGION
    public:
      // These methods are only ever called by a debugger
      virtual void dump_logical_context(ContextID ctx, 
                                        TreeStateLogger *logger,
                                        const FieldMask &mask) = 0;
      virtual void dump_physical_context(ContextID ctx, 
                                         TreeStateLogger *logger,
                                         const FieldMask &mask) = 0;
#endif
    public:
      // Logical helper operations
      template<AllocationType ALLOC, bool RECORD, bool HAS_SKIP, bool TRACK_DOM>
      static FieldMask perform_dependence_checks(const LogicalUser &user, 
          typename LegionList<LogicalUser, ALLOC>::track_aligned &users, 
          const FieldMask &check_mask, const FieldMask &open_below,
          bool validates_regions, Operation *to_skip = NULL, 
          GenerationID skip_gen = 0);
      template<AllocationType ALLOC>
      static void perform_closing_checks(LogicalCloser &closer,
          typename LegionList<LogicalUser, ALLOC>::track_aligned &users, 
          const FieldMask &check_mask);
    public:
      inline FieldSpaceNode* get_column_source(void) const 
        { return column_source; }
    public:
      void update_creation_set(const ShardMapping &mapping);
    public:
      RegionTreeForest *const context;
      FieldSpaceNode *const column_source;
    public:
      NodeSet remote_instances;
      bool registered;
      bool destroyed;
#ifdef DEBUG_LEGION
    protected:
      bool currently_active; // should be monotonic
#endif
    protected:
      DynamicTable<LogicalStateAllocator> logical_states;
      DynamicTable<VersionManagerAllocator> current_versions;
    protected:
      mutable LocalLock node_lock;
    protected:
      LegionMap<SemanticTag,SemanticInfo>::aligned semantic_info;
    };

    /**
     * \class RegionNode
     * Represent a region in a region tree
     */
    class RegionNode : public RegionTreeNode, public LegionHeapify<RegionNode> {
    public:
      struct SemanticRequestArgs : public LgTaskArgs<SemanticRequestArgs> {
      public:
        static const LgTaskID TASK_ID = LG_REGION_SEMANTIC_INFO_REQ_TASK_ID;
      public:
        SemanticRequestArgs(RegionNode *proxy, 
                            SemanticTag t, AddressSpaceID src)
          : LgTaskArgs<SemanticRequestArgs>(implicit_provenance),
            proxy_this(proxy), tag(t), source(src) { }
      public:
        RegionNode *const proxy_this;
        const SemanticTag tag;
        const AddressSpaceID source;
      };
      class DestructionFunctor {
      public:
        DestructionFunctor(LogicalRegion h, Runtime *rt, AddressSpaceID src)
          : handle(h), runtime(rt), source(src) { }
      public:
        void apply(AddressSpaceID target);
      public:
        const LogicalRegion handle;
        Runtime *const runtime;
        const AddressSpaceID source;
      };
    public:
      RegionNode(LogicalRegion r, PartitionNode *par, IndexSpaceNode *row_src,
                 FieldSpaceNode *col_src, RegionTreeForest *ctx);
      RegionNode(const RegionNode &rhs);
      virtual ~RegionNode(void);
    public:
      RegionNode& operator=(const RegionNode &rhs);
    public:
      virtual void notify_inactive(ReferenceMutator *mutator);
    public:
      void record_registered(void);
    public:
      bool has_color(const LegionColor p);
      PartitionNode* get_child(const LegionColor p);
      void add_child(PartitionNode *child);
      void remove_child(const LegionColor p);
    public:
      void find_remote_instances(NodeSet &target_instances);
      bool destroy_node(AddressSpaceID source, bool root);
    public:
      virtual unsigned get_depth(void) const;
      virtual LegionColor get_color(void) const;
      virtual IndexTreeNode *get_row_source(void) const;
      virtual IndexSpaceExpression* get_index_space_expression(void) const;
      virtual RegionTreeID get_tree_id(void) const;
      virtual RegionTreeNode* get_parent(void) const;
      virtual RegionTreeNode* get_tree_child(const LegionColor c);
    public:
      virtual bool are_children_disjoint(const LegionColor c1, 
                                         const LegionColor c2);
      virtual bool are_all_children_disjoint(void);
      virtual bool is_region(void) const;
#ifdef DEBUG_LEGION
      virtual RegionNode* as_region_node(void) const;
      virtual PartitionNode* as_partition_node(void) const;
#endif
      virtual AddressSpaceID get_owner_space(void) const;
      static AddressSpaceID get_owner_space(LogicalRegion handle, Runtime *rt);
      virtual bool visit_node(PathTraverser *traverser);
      virtual bool visit_node(NodeTraverser *traverser);
      virtual bool is_complete(void);
      virtual bool intersects_with(RegionTreeNode *other, bool compute = true);
      virtual bool dominates(RegionTreeNode *other);
      virtual size_t get_num_children(void) const;
      virtual void send_node(AddressSpaceID target);
      static void handle_node_creation(RegionTreeForest *context,
                            Deserializer &derez, AddressSpaceID source);
    public:
      virtual void send_semantic_request(AddressSpaceID target, 
           SemanticTag tag, bool can_fail, bool wait_until, RtUserEvent ready);
      virtual void send_semantic_info(AddressSpaceID target, SemanticTag tag,
                             const void *buffer, size_t size, bool is_mutable,
                             RtUserEvent ready = RtUserEvent::NO_RT_USER_EVENT);
      void process_semantic_request(SemanticTag tag, AddressSpaceID source,
                            bool can_fail, bool wait_until, RtUserEvent ready);
      static void handle_semantic_request(RegionTreeForest *forest,
                                   Deserializer &derez, AddressSpaceID source);
      static void handle_semantic_info(RegionTreeForest *forest,
                                   Deserializer &derez, AddressSpaceID source);
    public:
      static void handle_top_level_request(RegionTreeForest *forest,
                                   Deserializer &derez, AddressSpaceID source);
      static void handle_top_level_return(Deserializer &derez);
    public:
      // Logging calls
      virtual void print_logical_context(ContextID ctx, 
                                         TreeStateLogger *logger,
                                         const FieldMask &mask);
      virtual void print_physical_context(ContextID ctx, 
                                          TreeStateLogger *logger,
                                          const FieldMask &mask,
                                      std::deque<RegionTreeNode*> &to_traverse);
      virtual void print_context_header(TreeStateLogger *logger);
      void print_logical_state(LogicalState &state,
                               const FieldMask &capture_mask,
                         LegionMap<LegionColor,FieldMask>::aligned &to_traverse,
                               TreeStateLogger *logger);
#ifdef DEBUG_LEGION
    public:
      // These methods are only ever called by a debugger
      virtual void dump_logical_context(ContextID ctx, 
                                        TreeStateLogger *logger,
                                        const FieldMask &mask);
      virtual void dump_physical_context(ContextID ctx, 
                                         TreeStateLogger *logger,
                                         const FieldMask &mask);
#endif
    public:
      RtEvent perform_versioning_analysis(ContextID ctx,
                                          InnerContext *parent_ctx,
                                          VersionInfo *version_info,
                                          LogicalRegion upper_bound,
                                          Operation *op);
    public:
      void find_open_complete_partitions(ContextID ctx,
                                         const FieldMask &mask,
                    std::vector<LogicalPartition> &partitions);
    public:
      const LogicalRegion handle;
      PartitionNode *const parent;
      IndexSpaceNode *const row_source;
    protected:
      std::map<LegionColor,PartitionNode*> color_map;
    };

    /**
     * \class PartitionNode
     * Represent an instance of a partition in a region tree.
     */
    class PartitionNode : public RegionTreeNode, 
                          public LegionHeapify<PartitionNode> {
    public:
      struct SemanticRequestArgs : public LgTaskArgs<SemanticRequestArgs> {
      public:
        static const LgTaskID TASK_ID = LG_PARTITION_SEMANTIC_INFO_REQ_TASK_ID;
      public:
        SemanticRequestArgs(PartitionNode *proxy,
                            SemanticTag t, AddressSpaceID src)
          : LgTaskArgs<SemanticRequestArgs>(implicit_provenance),
            proxy_this(proxy), tag(t), source(src) { }
      public:
        PartitionNode *const proxy_this;
        const SemanticTag tag;
        const AddressSpaceID source;
      };
      class DestructionFunctor {
      public:
        DestructionFunctor(LogicalPartition h, Runtime *rt, AddressSpaceID src)
          : handle(h), runtime(rt), source(src) { }
      public:
        void apply(AddressSpaceID target);
      public:
        const LogicalPartition handle;
        Runtime *const runtime;
        const AddressSpaceID source;
      };
    public:
      PartitionNode(LogicalPartition p, RegionNode *par, 
                    IndexPartNode *row_src, FieldSpaceNode *col_src,
                    RegionTreeForest *ctx);
      PartitionNode(const PartitionNode &rhs);
      virtual ~PartitionNode(void);
    public:
      PartitionNode& operator=(const PartitionNode &rhs);
    public:
      virtual void notify_inactive(ReferenceMutator *mutator);
    public:
      void record_registered(void);
    public:
      bool has_color(const LegionColor c);
      RegionNode* get_child(const LegionColor c);
      void add_child(RegionNode *child);
      void remove_child(const LegionColor c);
      bool destroy_node(AddressSpaceID source, bool root);
    public:
      virtual unsigned get_depth(void) const;
      virtual LegionColor get_color(void) const;
      virtual IndexTreeNode *get_row_source(void) const;
      virtual IndexSpaceExpression* get_index_space_expression(void) const;
      virtual RegionTreeID get_tree_id(void) const;
      virtual RegionTreeNode* get_parent(void) const;
      virtual RegionTreeNode* get_tree_child(const LegionColor c);
    public:
      virtual bool are_children_disjoint(const LegionColor c1, 
                                         const LegionColor c2);
      virtual bool are_all_children_disjoint(void);
      virtual bool is_region(void) const;
#ifdef DEBUG_LEGION
      virtual RegionNode* as_region_node(void) const;
      virtual PartitionNode* as_partition_node(void) const;
#endif
      virtual AddressSpaceID get_owner_space(void) const;
      static AddressSpaceID get_owner_space(LogicalPartition handle, 
                                            Runtime *runtime);
      virtual bool visit_node(PathTraverser *traverser);
      virtual bool visit_node(NodeTraverser *traverser);
      virtual bool is_complete(void);
      virtual bool intersects_with(RegionTreeNode *other, bool compute = true);
      virtual bool dominates(RegionTreeNode *other);
      virtual size_t get_num_children(void) const;
      virtual void send_node(AddressSpaceID target);
    public:
      virtual void send_semantic_request(AddressSpaceID target, 
           SemanticTag tag, bool can_fail, bool wait_until, RtUserEvent ready);
      virtual void send_semantic_info(AddressSpaceID target, SemanticTag tag,
                             const void *buffer, size_t size, bool is_mutable,
                             RtUserEvent ready = RtUserEvent::NO_RT_USER_EVENT);
      void process_semantic_request(SemanticTag tag, AddressSpaceID source,
                            bool can_fail, bool wait_until, RtUserEvent ready);
      static void handle_semantic_request(RegionTreeForest *forest,
                                   Deserializer &derez, AddressSpaceID source);
      static void handle_semantic_info(RegionTreeForest *forest,
                                   Deserializer &derez, AddressSpaceID source);
    public:
      // Logging calls
      virtual void print_logical_context(ContextID ctx, 
                                         TreeStateLogger *logger,
                                         const FieldMask &mask);
      virtual void print_physical_context(ContextID ctx, 
                                          TreeStateLogger *logger,
                                          const FieldMask &mask,
                                      std::deque<RegionTreeNode*> &to_traverse);
      virtual void print_context_header(TreeStateLogger *logger);
      void print_logical_state(LogicalState &state,
                               const FieldMask &capture_mask,
                         LegionMap<LegionColor,FieldMask>::aligned &to_traverse,
                               TreeStateLogger *logger);
#ifdef DEBUG_LEGION
    public:
      // These methods are only ever called by a debugger
      virtual void dump_logical_context(ContextID ctx, 
                                        TreeStateLogger *logger,
                                        const FieldMask &mask);
      virtual void dump_physical_context(ContextID ctx, 
                                         TreeStateLogger *logger,
                                         const FieldMask &mask);
#endif
    public:
      const LogicalPartition handle;
      RegionNode *const parent;
      IndexPartNode *const row_source;
    protected:
      std::map<LegionColor,RegionNode*> color_map;
    }; 

    // some inline implementations
#ifndef DEBUG_LEGION
    //--------------------------------------------------------------------------
    inline IndexSpaceNode* IndexTreeNode::as_index_space_node(void)
    //--------------------------------------------------------------------------
    {
      return static_cast<IndexSpaceNode*>(this);
    }

    //--------------------------------------------------------------------------
    inline IndexPartNode* IndexTreeNode::as_index_part_node(void)
    //--------------------------------------------------------------------------
    {
      return static_cast<IndexPartNode*>(this);
    }

    //--------------------------------------------------------------------------
    inline RegionNode* RegionTreeNode::as_region_node(void) const
    //--------------------------------------------------------------------------
    {
      return static_cast<RegionNode*>(const_cast<RegionTreeNode*>(this));
    }

    //--------------------------------------------------------------------------
    inline PartitionNode* RegionTreeNode::as_partition_node(void) const
    //--------------------------------------------------------------------------
    {
      return static_cast<PartitionNode*>(const_cast<RegionTreeNode*>(this));
    }
#endif

  }; // namespace Internal
}; // namespace Legion

#endif // __LEGION_REGION_TREE_H__

// EOF
<|MERGE_RESOLUTION|>--- conflicted
+++ resolved
@@ -61,9 +61,6 @@
      * tell the runtime to send updates to the other nodes which
      * have not observed the updates.
      */
-<<<<<<< HEAD
-    class RegionTreeForest {   
-=======
     class RegionTreeForest {
     public:
       struct DisjointnessArgs : public LgTaskArgs<DisjointnessArgs> {
@@ -113,7 +110,6 @@
         std::set<RtEvent> &map_applied_events;
         ApEvent &result;
       };
->>>>>>> fdcb57db
     public:
       RegionTreeForest(Runtime *rt);
       RegionTreeForest(const RegionTreeForest &rhs);
@@ -380,14 +376,7 @@
       void perform_versioning_analysis(Operation *op, unsigned idx,
                                        const RegionRequirement &req,
                                        VersionInfo &version_info,
-<<<<<<< HEAD
-                                       std::set<RtEvent> &ready_events,
-                                       const bool defer_make_ready = false,
-                                       FieldMask *defer_mask = NULL,
-                                       const bool runtime_relaxed = false);
-=======
                                        std::set<RtEvent> &ready_events);
->>>>>>> fdcb57db
       void invalidate_versions(RegionTreeContext ctx, LogicalRegion handle);
       void invalidate_all_versions(RegionTreeContext ctx);
     public:
@@ -454,16 +443,6 @@
                                    const char *log_name,
                                    UniqueID uid,
 #endif
-<<<<<<< HEAD
-                                     const bool check_initialized = true,
-                                     RtBarrier *sync_add_users = NULL);
-      void acquire_restrictions(const RegionRequirement &req,
-                                VersionInfo &version_info,
-                                Operation *op, unsigned index,
-                                ApEvent term_event,
-                                InstanceSet &restricted_instances,
-                                const PhysicalTraceInfo &trace_info
-=======
                                    const bool track_effects,
                                    const bool check_initialized = true);
       // A helper method for deferring the computation of registration
@@ -487,7 +466,6 @@
                                    InstanceSet &restricted_instances,
                                    const PhysicalTraceInfo &trace_info,
                                    std::set<RtEvent> &map_applied_events,
->>>>>>> fdcb57db
 #ifdef DEBUG_LEGION
                                    const char *log_name,
                                    UniqueID uid,
@@ -538,11 +516,7 @@
                               unsigned index, VersionInfo &version_info, 
                               const InstanceRef &ref,
                               const PhysicalTraceInfo &trace_info,
-<<<<<<< HEAD
-                              const bool register_user = true); 
-=======
                               std::set<RtEvent> &map_applied_events); 
->>>>>>> fdcb57db
     public:
       int physical_convert_mapping(Operation *op,
                                const RegionRequirement &req,
@@ -955,12 +929,8 @@
       virtual void pack_full(Serializer &rez, AddressSpaceID target) = 0;
       virtual void add_expression_reference(void);
       virtual bool remove_expression_reference(void);
-<<<<<<< HEAD
       virtual IndexSpaceNode* find_or_create_node(InnerContext *ctx,
                                           const bool notify_remote = true) = 0;
-=======
-      virtual IndexSpaceNode* find_or_create_node(InnerContext *ctx) = 0; 
->>>>>>> fdcb57db
     public:
       static void handle_expression_invalidation(Deserializer &derez,
                                                  RegionTreeForest *forest);
@@ -1203,13 +1173,9 @@
       virtual bool check_empty(void);
       virtual size_t get_volume(void);
       virtual void pack_expression(Serializer &rez, AddressSpaceID target);
-<<<<<<< HEAD
+      virtual void pack_full(Serializer &rez, AddressSpaceID target);
       virtual IndexSpaceNode* find_or_create_node(InnerContext *ctx,
                                           const bool notify_remote = true);
-=======
-      virtual void pack_full(Serializer &rez, AddressSpaceID target);
-      virtual IndexSpaceNode* find_or_create_node(InnerContext *ctx);
->>>>>>> fdcb57db
     public:
       virtual ApEvent issue_fill(const PhysicalTraceInfo &trace_info,
                                  const std::vector<CopySrcDstField> &dst_fields,
@@ -1315,15 +1281,11 @@
       virtual bool check_empty(void);
       virtual size_t get_volume(void);
       virtual void pack_expression(Serializer &rez, AddressSpaceID target);
-<<<<<<< HEAD
+      virtual void pack_full(Serializer &rez, AddressSpaceID target);
       virtual bool test_intersection_nonblocking(IndexSpaceExpression *expr,
          RegionTreeForest *context, ApEvent &precondition, bool second = false);
       virtual IndexSpaceNode* find_or_create_node(InnerContext *ctx,
                                                const bool notify_remote = true);
-=======
-      virtual void pack_full(Serializer &rez, AddressSpaceID target);
-      virtual IndexSpaceNode* find_or_create_node(InnerContext *ctx);
->>>>>>> fdcb57db
     public:
       virtual ApEvent issue_fill(const PhysicalTraceInfo &trace_info,
                                  const std::vector<CopySrcDstField> &dst_fields,
@@ -1823,11 +1785,8 @@
       virtual void tighten_index_space(void);
       virtual bool check_empty(void);
       virtual void pack_expression(Serializer &rez, AddressSpaceID target);
-<<<<<<< HEAD
+      virtual void pack_full(Serializer &rez, AddressSpaceID target);
       virtual void create_sharded_alias(IndexSpace alias, DistributedID did);
-=======
-      virtual void pack_full(Serializer &rez, AddressSpaceID target);
->>>>>>> fdcb57db
     public:
       virtual void log_index_space_points(void);
       void log_index_space_points(const Realm::IndexSpace<DIM,T> &space) const;
