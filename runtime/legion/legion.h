--- conflicted
+++ resolved
@@ -1165,15 +1165,13 @@
       Future                             predicate_false_future;
       TaskArgument                       predicate_false_result;
     public:
-<<<<<<< HEAD
       // Users can inform the runtime that all region requirements
       // are independent of each other in this task. Independent
       // means that either field sets are independent or region
       // requirements are disjoint based on the region tree.
       bool                               independent_requirements;
-=======
+    public:
       bool                               silence_warnings;
->>>>>>> 28e0f3a6
     };
 
     /**
@@ -1237,15 +1235,13 @@
       Future                             predicate_false_future;
       TaskArgument                       predicate_false_result;
     public:
-<<<<<<< HEAD
       // Users can inform the runtime that all region requirements
       // are independent of each other in this task. Independent
       // means that either field sets are independent or region
       // requirements are disjoint based on the region tree.
       bool                               independent_requirements;
-=======
+    public:
       bool                               silence_warnings;
->>>>>>> 28e0f3a6
     };
 
     /**
