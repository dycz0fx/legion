--- conflicted
+++ resolved
@@ -373,18 +373,13 @@
       virtual Future reduce_future_map(const FutureMap &future_map,
                                    ReductionOpID redop, bool deterministic) = 0;
       virtual FutureMap construct_future_map(const Domain &domain,
-<<<<<<< HEAD
+                                 const std::map<DomainPoint,TaskArgument> &data,
+                                             bool collective = false) = 0;
+      virtual FutureMap construct_future_map(const Domain &domain,
                     const std::map<DomainPoint,Future> &futures,
                     RtUserEvent domain_deletion = RtUserEvent::NO_RT_USER_EVENT,
-                                             bool internal = false) = 0;
-=======
-                               const std::map<DomainPoint,TaskArgument> &data,
-                                             bool collective = false) = 0;
-      virtual FutureMap construct_future_map(const Domain &domain,
-                               const std::map<DomainPoint,Future> &futures,
                                              bool internal = false,
                                              bool collective = false) = 0;
->>>>>>> 80b97054
       virtual PhysicalRegion map_region(const InlineLauncher &launcher) = 0;
       virtual ApEvent remap_region(PhysicalRegion region) = 0;
       virtual void unmap_region(PhysicalRegion region) = 0;
@@ -1231,18 +1226,13 @@
       virtual Future reduce_future_map(const FutureMap &future_map,
                                        ReductionOpID redop, bool deterministic);
       virtual FutureMap construct_future_map(const Domain &domain,
-<<<<<<< HEAD
+                                 const std::map<DomainPoint,TaskArgument> &data,
+                                             bool collective = false);
+      virtual FutureMap construct_future_map(const Domain &domain,
                     const std::map<DomainPoint,Future> &futures,
                     RtUserEvent domain_deletion = RtUserEvent::NO_RT_USER_EVENT,
-                                             bool internal = false);
-=======
-                               const std::map<DomainPoint,TaskArgument> &data,
-                                             bool collective = false);
-      virtual FutureMap construct_future_map(const Domain &domain,
-                                   const std::map<DomainPoint,Future> &futures,
                                              bool internal = false,
                                              bool collective = false);
->>>>>>> 80b97054
       virtual PhysicalRegion map_region(const InlineLauncher &launcher);
       virtual ApEvent remap_region(PhysicalRegion region);
       virtual void unmap_region(PhysicalRegion region);
@@ -2924,18 +2914,13 @@
       virtual Future reduce_future_map(const FutureMap &future_map,
                                        ReductionOpID redop, bool deterministic);
       virtual FutureMap construct_future_map(const Domain &domain,
-<<<<<<< HEAD
+                                 const std::map<DomainPoint,TaskArgument> &data,
+                                             bool collective = false);
+      virtual FutureMap construct_future_map(const Domain &domain,
                     const std::map<DomainPoint,Future> &futures,
                     RtUserEvent domain_deletion = RtUserEvent::NO_RT_USER_EVENT,
-                                             bool internal = false);
-=======
-                               const std::map<DomainPoint,TaskArgument> &data,
-                                             bool collective = false);
-      virtual FutureMap construct_future_map(const Domain &domain,
-                                   const std::map<DomainPoint,Future> &futures,
                                              bool internal = false,
                                              bool collective = false);
->>>>>>> 80b97054
       virtual PhysicalRegion map_region(const InlineLauncher &launcher);
       virtual ApEvent remap_region(PhysicalRegion region);
       virtual void unmap_region(PhysicalRegion region);
