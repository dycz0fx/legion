--- conflicted
+++ resolved
@@ -2375,11 +2375,9 @@
       virtual void invalidate_region_tree_contexts(void);
       virtual void invalidate_remote_tree_contexts(Deserializer &derez);
     public:
-<<<<<<< HEAD
       virtual ShardingFunction* find_sharding_function(ShardingID sid);
-=======
+    public:
       const Task* get_parent_task(void);
->>>>>>> 771aacf1
     public:
       void unpack_local_field_update(Deserializer &derez);
       static void handle_local_field_update(Deserializer &derez);
