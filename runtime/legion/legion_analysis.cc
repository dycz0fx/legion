--- conflicted
+++ resolved
@@ -157,7 +157,6 @@
     }
 
     //--------------------------------------------------------------------------
-<<<<<<< HEAD
     void TraversalInfo::pack(Serializer &rez) const
     //--------------------------------------------------------------------------
     {
@@ -219,7 +218,9 @@
       derez.deserialize(remote_applied);
       return new RemoteTraversalInfo(remote_op, index, req, traversal_mask,
                                      context_uid, remote_applied);
-=======
+    }
+
+    //--------------------------------------------------------------------------
     void WriteMasks::merge(const WriteMasks &other_writes)
     //--------------------------------------------------------------------------
     {
@@ -232,7 +233,6 @@
         else
           finder.merge(it->second);
       }
->>>>>>> a9eda368
     }
 
     /////////////////////////////////////////////////////////////
@@ -2838,9 +2838,8 @@
     }
 
     //--------------------------------------------------------------------------
-<<<<<<< HEAD
     void LogicalState::capture_close_epochs(FieldMask capture_mask, 
-                                 OpenState state, ClosedNode *closed_node) const
+                                   OpenState state, LogicalCloser &closer) const
     //--------------------------------------------------------------------------
     {
       for (std::list<ProjectionEpoch*>::const_iterator it = 
@@ -2849,7 +2848,7 @@
         FieldMask overlap = (*it)->valid_fields & capture_mask;
         if (!overlap)
           continue;
-        closed_node->record_projections(*it, state, overlap);
+        closer.record_projections(*it, state, owner, overlap);  
         capture_mask -= overlap;
         if (!capture_mask)
           return;
@@ -2857,8 +2856,6 @@
     }
 
     //--------------------------------------------------------------------------
-=======
->>>>>>> a9eda368
     void LogicalState::update_projection_epochs(FieldMask update_mask,
                                                 const ProjectionInfo &info)
     //--------------------------------------------------------------------------
@@ -2987,6 +2984,139 @@
     }
 
     /////////////////////////////////////////////////////////////
+    // Sharding Summary 
+    /////////////////////////////////////////////////////////////
+
+    //--------------------------------------------------------------------------
+    ShardingSummary::ShardingSummary(const ProjectionSummary &rhs, 
+                                     RegionTreeNode *n)
+      : ProjectionSummary(rhs), node(n)
+    //--------------------------------------------------------------------------
+    {
+    }
+
+    //--------------------------------------------------------------------------
+    ShardingSummary::ShardingSummary(const ShardingSummary &rhs)
+      : ProjectionSummary(rhs), node(NULL)
+    //--------------------------------------------------------------------------
+    {
+      // should never be called
+      assert(false);
+    }
+
+    //--------------------------------------------------------------------------
+    ShardingSummary::~ShardingSummary(void)
+    //--------------------------------------------------------------------------
+    {
+    }
+
+    //--------------------------------------------------------------------------
+    ShardingSummary& ShardingSummary::operator=(const ShardingSummary &rhs)
+    //--------------------------------------------------------------------------
+    {
+      // should never be called
+      assert(false);
+      return *this;
+    }
+
+    /////////////////////////////////////////////////////////////
+    // Composite View Summary 
+    /////////////////////////////////////////////////////////////
+
+    //--------------------------------------------------------------------------
+    CompositeViewSummary::CompositeViewSummary(void)
+    //--------------------------------------------------------------------------
+    {
+    }
+
+    //--------------------------------------------------------------------------
+    CompositeViewSummary::CompositeViewSummary(const FieldMask &complete,
+                                               WriteSet &partial)
+      : complete_writes(complete)
+    //--------------------------------------------------------------------------
+    {
+      if (!partial.empty())
+        partial_writes.swap(partial);
+    }
+
+    //--------------------------------------------------------------------------
+    CompositeViewSummary::CompositeViewSummary(const FieldMask &complete,
+                                        WriteSet &partial, 
+                                        FieldMaskSet<ShardingSummary> &writes,
+                                        FieldMaskSet<ShardingSummary> &reduces)
+      : complete_writes(complete)
+    //--------------------------------------------------------------------------
+    {
+      if (!partial.empty())
+        partial_writes.swap(partial);
+      if (!writes.empty())
+        write_projections.swap(writes);
+      if (!reduces.empty())
+        reduce_projections.swap(reduces);
+    }
+
+    //--------------------------------------------------------------------------
+    CompositeViewSummary::CompositeViewSummary(CompositeViewSummary &rhs)
+    //--------------------------------------------------------------------------
+    {
+      swap(rhs);
+    }
+
+    //--------------------------------------------------------------------------
+    CompositeViewSummary::~CompositeViewSummary(void)
+    //--------------------------------------------------------------------------
+    {
+      clear();
+    }
+
+    //--------------------------------------------------------------------------
+    CompositeViewSummary& CompositeViewSummary::operator=(
+                                                const CompositeViewSummary &rhs)
+    //--------------------------------------------------------------------------
+    {
+      // should never be called
+      assert(false);
+      return *this;
+    }
+
+    //--------------------------------------------------------------------------
+    void CompositeViewSummary::swap(CompositeViewSummary &rhs)
+    //--------------------------------------------------------------------------
+    {
+      // xor swap the complete writes
+      complete_writes ^= rhs.complete_writes;
+      rhs.complete_writes ^= complete_writes;
+      complete_writes ^= rhs.complete_writes;
+      // Everything else gets swapped normally
+      partial_writes.swap(rhs.partial_writes);
+      write_projections.swap(rhs.write_projections);
+      reduce_projections.swap(rhs.reduce_projections);
+    }
+
+    //--------------------------------------------------------------------------
+    void CompositeViewSummary::clear(void)
+    //--------------------------------------------------------------------------
+    {
+      complete_writes.clear();
+      partial_writes.clear();
+      // Clean up the sharding summaries that we own
+      if (!write_projections.empty())
+      {
+        for (FieldMaskSet<ShardingSummary>::const_iterator it = 
+              write_projections.begin(); it != write_projections.end(); it++)
+          delete it->first;
+        write_projections.clear();
+      }
+      if (!reduce_projections.empty())
+      {
+        for (FieldMaskSet<ShardingSummary>::const_iterator it = 
+              reduce_projections.begin(); it != reduce_projections.end(); it++)
+          delete it->first;
+        reduce_projections.clear();
+      }
+    }
+
+    /////////////////////////////////////////////////////////////
     // FieldState 
     /////////////////////////////////////////////////////////////
 
@@ -3402,872 +3532,14 @@
     }
 
     /////////////////////////////////////////////////////////////
-<<<<<<< HEAD
-    // Closed Node
-    /////////////////////////////////////////////////////////////
-
-    //--------------------------------------------------------------------------
-    ClosedNode::ClosedNode(RegionTreeNode *n)
-      : node(n)
-    //--------------------------------------------------------------------------
-    {
-    }
-
-    //--------------------------------------------------------------------------
-    ClosedNode::ClosedNode(const ClosedNode &rhs)
-      : node(rhs.node)
-    //--------------------------------------------------------------------------
-    {
-      // should never be called
-      assert(false);
-    }
-
-    //--------------------------------------------------------------------------
-    ClosedNode::~ClosedNode(void)
-    //--------------------------------------------------------------------------
-    {
-      // Recursively delete the rest of the tree
-      for (std::map<RegionTreeNode*,ClosedNode*>::const_iterator it = 
-            children.begin(); it != children.end(); it++)
-        delete it->second;
-      children.clear();
-    }
-
-    //--------------------------------------------------------------------------
-    ClosedNode& ClosedNode::operator=(const ClosedNode &rhs)
-    //--------------------------------------------------------------------------
-    {
-      // should never be called
-      assert(false);
-      return *this;
-    }
-
-    //--------------------------------------------------------------------------
-    ClosedNode* ClosedNode::clone_disjoint_projection(
-                  RegionTreeNode *child_node, const FieldMask &close_mask) const
-    //--------------------------------------------------------------------------
-    {
-#ifdef DEBUG_LEGION
-      assert(children.empty()); // should never have any children here
-#endif
-      ClosedNode *result = new ClosedNode(child_node);
-      for (LegionMap<ProjectionSummary,FieldMask>::aligned::const_iterator pit =
-            write_projections.begin(); pit != write_projections.end(); pit++)
-      {
-        const FieldMask overlap = pit->second & close_mask;
-        if (!overlap)
-          continue;
-#ifdef DEBUG_LEGION
-        // Shouldn't be doing this in a control replication context
-        assert(pit->first.sharding == NULL);
-#endif
-        result->record_projection(pit->first.projection, OPEN_READ_WRITE_PROJ,
-                                  pit->first.domain, overlap);
-      }
-      for (LegionMap<ProjectionSummary,FieldMask>::aligned::const_iterator pit =
-            reduce_projections.begin(); pit != reduce_projections.end(); pit++)
-      {
-        const FieldMask overlap = pit->second & close_mask;
-        if (!overlap)
-          continue;
-#ifdef DEBUG_LEGION
-        // Shouldn't be doing this in a control replication context
-        assert(pit->first.sharding == NULL);
-#endif
-        result->record_projection(pit->first.projection, OPEN_REDUCE_PROJ,
-                                  pit->first.domain, overlap);
-      }
-      return result;
-    }
-
-    //--------------------------------------------------------------------------
-    void ClosedNode::record_projection(ProjectionFunction *function,
-                  OpenState state, IndexSpaceNode *space, const FieldMask &mask)
-    //--------------------------------------------------------------------------
-    {
-      ProjectionSummary key(space, function, NULL);
-      switch (state)
-      {
-        case OPEN_READ_WRITE_PROJ:
-        case OPEN_REDUCE_PROJ_DIRTY:
-          {
-            write_projections[key] |= mask;
-            break;
-          }
-        case OPEN_REDUCE_PROJ:
-          {
-            reduce_projections[key] |= mask;
-            break;
-          }
-        default:
-          assert(false); // shouldn't see any other states
-      }
-    }
-
-    //--------------------------------------------------------------------------
-    void ClosedNode::add_child_node(ClosedNode *child)
-    //--------------------------------------------------------------------------
-    {
-#ifdef DEBUG_LEGION
-      assert(children.find(child->node) == children.end());
-#endif
-      children[child->node] = child; 
-    }
-
-    //--------------------------------------------------------------------------
-    ClosedNode* ClosedNode::get_child_node(RegionTreeNode *child) const
-    //--------------------------------------------------------------------------
-    {
-      std::map<RegionTreeNode*,ClosedNode*>::const_iterator finder = 
-        children.find(child);
-      if (finder != children.end())
-        return finder->second;
-      else
-        return NULL;
-    }
-
-    //--------------------------------------------------------------------------
-    void ClosedNode::record_closed_fields(const FieldMask &fields)
-    //--------------------------------------------------------------------------
-    {
-      covered_fields |= fields;
-    }
-
-    //--------------------------------------------------------------------------
-    void ClosedNode::record_reduced_fields(const FieldMask &fields)
-    //--------------------------------------------------------------------------
-    {
-      reduced_fields |= fields;
-    }
-
-    //--------------------------------------------------------------------------
-    void ClosedNode::record_projections(const ProjectionEpoch *epoch,
-                                        OpenState state,const FieldMask &fields)
-    //--------------------------------------------------------------------------
-    {
-      switch (state)
-      {
-        case OPEN_READ_WRITE_PROJ:
-        case OPEN_REDUCE_PROJ_DIRTY:
-          {
-            for (std::set<ProjectionSummary>::const_iterator pit = 
-                  epoch->projections.begin(); pit != 
-                  epoch->projections.end(); pit++)
-            {
-              LegionMap<ProjectionSummary,FieldMask>::aligned::iterator finder =
-                write_projections.find(*pit);
-              if (finder != write_projections.end())
-                finder->second |= fields;
-              else // Didn't exist before so we can just insert it
-                write_projections[*pit] = fields;
-            }
-            break;
-          }
-        case OPEN_REDUCE_PROJ:
-          {
-            for (std::set<ProjectionSummary>::const_iterator pit = 
-                  epoch->projections.begin(); pit != 
-                  epoch->projections.end(); pit++)
-            {
-              LegionMap<ProjectionSummary,FieldMask>::aligned::iterator finder =
-                reduce_projections.find(*pit);
-              if (finder != reduce_projections.end())
-                finder->second |= fields;
-              else // Didn't exist before so we can just insert it
-                reduce_projections[*pit] = fields;
-            }
-            break;
-          }
-        default:
-          assert(false); // shouldn't see any other states
-      
-      }
-    }
-
-#ifndef DISABLE_CVOPT
-    //--------------------------------------------------------------------------
-    void ClosedNode::find_needed_shards(FieldMask mask, ShardID origin_shard,
-                  IndexSpaceExpression *target, const WriteMasks &write_masks,
-                  std::map<ShardID,WriteMasks> &needed_shards,
-                  std::map<ShardID,WriteMasks> &reduction_shards) const
-    //--------------------------------------------------------------------------
-    {
-      // See if we have valid fields that overlap
-      mask &= valid_fields;
-      if (!mask)
-        return;
-      // See if we have any write projections to test against first
-      if (!write_projections.empty())
-        find_interfering_shards(mask, origin_shard, target, write_masks, 
-                                write_projections, needed_shards);
-      // Then see if we have any reduction projections
-      if (!reduce_projections.empty())
-        find_interfering_shards(mask, origin_shard, target, write_masks,
-                                reduce_projections, reduction_shards);
-      // Then traverse any children
-      for (std::map<RegionTreeNode*,ClosedNode*>::const_iterator it = 
-            children.begin(); it != children.end(); it++)
-      {
-        IndexSpaceExpression *child_target_expr = 
-          node->context->intersect_index_spaces(target,
-              it->first->get_index_space_expression());
-        if (child_target_expr->is_empty())
-          continue;
-        it->second->find_needed_shards(mask, origin_shard, child_target_expr,
-                                write_masks, needed_shards, reduction_shards);
-      }
-    }
-
-    //--------------------------------------------------------------------------
-    void ClosedNode::find_needed_shards_single(const unsigned field_index,
-        const ShardID origin_shard, IndexSpaceExpression *write_mask,
-        std::map<ShardID,IndexSpaceExpression*> &needed_shards,
-        std::map<ShardID,IndexSpaceExpression*> &reduction_shards) const
-    //--------------------------------------------------------------------------
-    {
-      // See if we need to consider anything at this node
-      if (!valid_fields.is_set(field_index))
-        return;
-      // See if we have any write projections first
-      if (!write_projections.empty())
-        find_interfering_shards_single(field_index, origin_shard, write_mask,
-                                       write_projections, needed_shards);
-      // Also check for any reduction projections
-      if (!reduce_projections.empty())
-        find_interfering_shards_single(field_index, origin_shard, write_mask,
-                                       reduce_projections, reduction_shards);
-      // Then traverse any children
-      for (std::map<RegionTreeNode*,ClosedNode*>::const_iterator it = 
-            children.begin(); it != children.end(); it++)
-      {
-        IndexSpaceExpression *child_write_mask = 
-          node->context->intersect_index_spaces(write_mask,
-              it->first->get_index_space_expression());
-        if (child_write_mask->is_empty())
-          continue;
-        it->second->find_needed_shards_single(field_index, origin_shard,
-                      child_write_mask, needed_shards, reduction_shards);
-      }
-    }
-
-    //--------------------------------------------------------------------------
-    void ClosedNode::find_interfering_shards(FieldMask mask,
-            const ShardID origin_shard, IndexSpaceExpression *target_expr,
-            const WriteMasks &write_masks,
-            const LegionMap<ProjectionSummary,FieldMask>::aligned &projections,
-                  std::map<ShardID,WriteMasks> &needed_shards) const
-    //--------------------------------------------------------------------------
-    {
-      // Iterate over the write masks and find ones that we care about
-      for (WriteMasks::const_iterator wit = write_masks.begin();
-            wit != write_masks.end(); wit++)
-      {
-        const FieldMask mask_overlap = wit->second & mask;
-        if (!mask_overlap)
-          continue;
-        mask -= mask_overlap;
-        IndexSpaceExpression *mask_expr = 
-          node->context->subtract_index_spaces(target_expr, wit->first);
-        if (mask_expr->is_empty())
-        {
-          if (!mask)
-            return;
-          continue;
-        }
-        // We have an interesting write mask so find the interfering projections
-        for (LegionMap<ProjectionSummary,FieldMask>::aligned::const_iterator
-              pit = projections.begin(); pit != projections.end(); pit++)
-        {
-          // More intersection testing
-          const FieldMask overlap = pit->second & mask_overlap;
-          if (!overlap)
-            continue;
-          Domain full_space;
-          pit->first.domain->get_launch_space_domain(full_space);
-          // Invert the projection function to find the interfering points
-          std::map<DomainPoint,IndexSpaceExpression*> interfering_points;
-          pit->first.projection->find_interfering_points(node->context, node,
-                                      pit->first.domain->handle, full_space,
-                                      mask_expr, interfering_points);
-          if (!interfering_points.empty())
-          {
-            for (std::map<DomainPoint,IndexSpaceExpression*>::const_iterator 
-                  dit = interfering_points.begin(); 
-                  dit != interfering_points.end(); dit++)
-            {
-              const ShardID shard = 
-                pit->first.sharding->find_owner(dit->first, full_space);
-              // Skip our origin shard since we know about that
-              if (shard == origin_shard)
-                continue;
-              // Now we have to insert it into all the right places
-              std::map<ShardID,WriteMasks>::iterator shard_finder =
-                needed_shards.find(shard);
-              if (shard_finder != needed_shards.end())
-              {
-                WriteMasks::iterator finder = 
-                  shard_finder->second.find(dit->second);
-                if (finder != shard_finder->second.end())
-                  finder->second |= overlap;
-                else
-                  shard_finder->second[dit->second] = overlap;
-              }
-              else
-                needed_shards[shard][dit->second] = overlap;
-            }
-          }
-        }
-        // If we did all the fields we are done
-        if (!mask)
-          return;
-      }
-      // should only get here if we still have fields to do
-#ifdef DEBUG_LEGION
-      assert(!!mask);
-#endif
-      // We have an interesting write mask so find the interfering projections
-      for (LegionMap<ProjectionSummary,FieldMask>::aligned::const_iterator
-            pit = projections.begin(); pit != projections.end(); pit++)
-      {
-        // More intersection testing
-        const FieldMask overlap = pit->second & mask;
-        if (!overlap)
-          continue;
-        Domain full_space;
-        pit->first.domain->get_launch_space_domain(full_space);
-        // Invert the projection function to find the interfering points
-        std::map<DomainPoint,IndexSpaceExpression*> interfering_points;
-        pit->first.projection->find_interfering_points(node->context, node,
-                                    pit->first.domain->handle, full_space,
-                                    target_expr, interfering_points);
-        if (!interfering_points.empty())
-        {
-          for (std::map<DomainPoint,IndexSpaceExpression*>::const_iterator 
-                dit = interfering_points.begin(); 
-                dit != interfering_points.end(); dit++)
-          {
-            const ShardID shard = 
-              pit->first.sharding->find_owner(dit->first, full_space);
-            // Skip our origin shard since we know about that
-            if (shard == origin_shard)
-              continue;
-            // Now we have to insert it into all the right places
-            std::map<ShardID,WriteMasks>::iterator shard_finder =
-              needed_shards.find(shard);
-            if (shard_finder != needed_shards.end())
-            {
-              WriteMasks::iterator finder = 
-                shard_finder->second.find(dit->second);
-              if (finder != shard_finder->second.end())
-                finder->second |= overlap;
-              else
-                shard_finder->second[dit->second] = overlap;
-            }
-            else
-              needed_shards[shard][dit->second] = overlap;
-          }
-        }
-      }
-    }
-
-    //--------------------------------------------------------------------------
-    void ClosedNode::find_interfering_shards_single(const unsigned field_index,
-        const ShardID origin_shard, IndexSpaceExpression *target_expr,
-        const LegionMap<ProjectionSummary,FieldMask>::aligned &projections,
-        std::map<ShardID,IndexSpaceExpression*> &needed_shards) const
-    //--------------------------------------------------------------------------
-    {
-      for (LegionMap<ProjectionSummary,FieldMask>::aligned::const_iterator
-            pit = projections.begin(); pit != projections.end(); pit++)
-      {
-#ifdef DEBUG_LEGION
-        // Should always have a sharding function
-        assert(pit->first.sharding != NULL);
-#endif
-        if (!pit->second.is_set(field_index))
-          continue;
-        Domain full_space;
-        pit->first.domain->get_launch_space_domain(full_space);
-        // Invert the projection function to find the interfering points
-        std::map<DomainPoint,IndexSpaceExpression*> interfering_points;
-        pit->first.projection->find_interfering_points(node->context, node,
-                                     pit->first.domain->handle, full_space, 
-                                     target_expr, interfering_points);
-        if (!interfering_points.empty())
-        {
-          for (std::map<DomainPoint,IndexSpaceExpression*>::const_iterator 
-                dit = interfering_points.begin(); 
-                dit != interfering_points.end(); dit++)
-          {
-            const ShardID shard = 
-              pit->first.sharding->find_owner(dit->first, full_space);
-            // Skip our origin shard since we know about that
-            if (shard == origin_shard)
-              continue;
-            std::map<ShardID,IndexSpaceExpression*>::iterator finder = 
-              needed_shards.find(shard);
-            if (finder != needed_shards.end())
-              // Union the index space expressions together
-              finder->second = node->context->union_index_spaces(
-                                      finder->second, dit->second);
-            else
-              needed_shards[shard] = dit->second;
-          }
-        }
-      }
-    }
-#else
-    //--------------------------------------------------------------------------
-    void ClosedNode::find_needed_shards(FieldMask mask, RegionTreeNode *target,
-                                        std::set<ShardID> &needed_shards) const
-    //--------------------------------------------------------------------------
-    {
-      // See if we have valid fields that overlap
-      mask &= valid_fields;
-      if (!mask)
-        return;
-      // See if we have any projections that we need to find other shards for
-      if (!write_projections.empty())
-      {
-        for (LegionMap<ProjectionSummary,FieldMask>::aligned::const_iterator
-              pit = write_projections.begin(); 
-              pit != write_projections.end(); pit++)
-        {
-#ifdef DEBUG_LEGION
-          // Should always have a sharding function
-          assert(pit->first.sharding != NULL);
-#endif
-          if (pit->second * mask)
-            continue;
-          Domain full_space;
-          pit->first.domain->get_launch_space_domain(full_space);
-          // Invert the projection function to find the interfering points
-          std::set<DomainPoint> interfering_points;
-          pit->first.projection->find_interfering_points(target->context, node,
-            pit->first.domain->handle, full_space, target, interfering_points);
-          if (!interfering_points.empty())
-          {
-            for (std::set<DomainPoint>::const_iterator dit = 
-                  interfering_points.begin(); dit != 
-                  interfering_points.end(); dit++)
-            {
-              ShardID shard = pit->first.sharding->find_owner(*dit, full_space);
-              needed_shards.insert(shard);
-            }
-          }
-        }
-      }
-      if (!reduce_projections.empty())
-      {
-        for (LegionMap<ProjectionSummary,FieldMask>::aligned::const_iterator
-              pit = reduce_projections.begin(); 
-              pit != reduce_projections.end(); pit++)
-        {
-#ifdef DEBUG_LEGION
-          // Should always have a sharding function
-          assert(pit->first.sharding != NULL);
-#endif
-          if (pit->second * mask)
-            continue;
-          Domain full_space;
-          pit->first.domain->get_launch_space_domain(full_space);
-          // Invert the projection function to find the interfering points
-          std::set<DomainPoint> interfering_points;
-          pit->first.projection->find_interfering_points(target->context, node,
-            pit->first.domain->handle, full_space, target, interfering_points);
-          if (!interfering_points.empty())
-          {
-            for (std::set<DomainPoint>::const_iterator dit = 
-                  interfering_points.begin(); dit != 
-                  interfering_points.end(); dit++)
-            {
-              ShardID shard = pit->first.sharding->find_owner(*dit, full_space);
-              needed_shards.insert(shard);
-            }
-          }
-        }
-      }
-      // Now traverse any children that intersect with our target
-      for (std::map<RegionTreeNode*,ClosedNode*>::const_iterator it = 
-            children.begin(); it != children.end(); it++)
-      {
-        if (!it->first->intersects_with(target, false/*compute*/))
-          continue;
-        it->second->find_needed_shards(mask, target, needed_shards);
-      }
-    }
-#endif
-
-    //--------------------------------------------------------------------------
-    void ClosedNode::fix_closed_tree(void)
-    //--------------------------------------------------------------------------
-    {
-      // If we are complete and have all our children, that we can also
-      // infer covering at this node
-      if (!children.empty())
-      {
-        const bool local_complete = node->is_complete() && 
-          (children.size() == node->get_num_children());
-        bool first_child = true;
-        FieldMask child_covered;
-        // Do all our sub-trees first
-        for (std::map<RegionTreeNode*,ClosedNode*>::const_iterator it = 
-              children.begin(); it != children.end(); it++)
-        {
-          // Recurse down the tree
-          it->second->fix_closed_tree();
-          // Update our valid mask
-          valid_fields |= it->second->get_valid_fields();
-          // If the child is complete we can also update covered
-          if (it->second->node->is_complete())
-            covered_fields |= it->second->get_covered_fields();
-          if (local_complete)
-          {
-            if (first_child)
-            {
-              child_covered = it->second->get_covered_fields();
-              first_child = false;
-            }
-            else
-              child_covered &= it->second->get_covered_fields();
-          }
-        }
-        if (local_complete && !!child_covered)
-          covered_fields |= child_covered;
-      }
-      // All our covered fields are always valid
-      if (!!covered_fields)
-        valid_fields |= covered_fields;
-      if (!!reduced_fields)
-        valid_fields |= reduced_fields;
-      // Finally update our valid fields based on any projections
-      if (!write_projections.empty())
-      {
-        for (LegionMap<ProjectionSummary,FieldMask>::aligned::const_iterator
-              pit = write_projections.begin(); 
-              pit != write_projections.end(); pit++)
-          valid_fields |= pit->second;
-      }
-      if (!reduce_projections.empty())
-      {
-        for (LegionMap<ProjectionSummary,FieldMask>::aligned::const_iterator
-              pit = reduce_projections.begin(); 
-              pit != reduce_projections.end(); pit++)
-          valid_fields |= pit->second;
-      }
-    }
-
-    //--------------------------------------------------------------------------
-    void ClosedNode::filter_dominated_fields(const ClosedNode *old_tree, 
-                                            FieldMask &non_dominated_mask) const
-    //--------------------------------------------------------------------------
-    {
-#ifdef DEBUG_LEGION
-      assert(node == old_tree->node); // should always be the same
-#endif
-      // We can remove any fields we are covered by here
-      if (!!covered_fields)
-      {
-        non_dominated_mask -= covered_fields;
-        if (!non_dominated_mask)
-          return;
-      }
-      // If we have any projections, we can also try to filter by that
-      if (!write_projections.empty())
-      {
-        old_tree->filter_dominated_projection_fields(non_dominated_mask, 
-                                                     write_projections); 
-        if (!non_dominated_mask)
-          return;
-      }
-      // Otherwise try to see if the children zip well, this only
-      // works if we actually have children that can dominate other children
-      if (!children.empty())
-        old_tree->filter_dominated_children(non_dominated_mask, children);
-    }
-
-    //--------------------------------------------------------------------------
-    void ClosedNode::filter_dominated_projection_fields(
-        FieldMask &non_dominated_mask,
-        const LegionMap<ProjectionSummary,
-                        FieldMask>::aligned &new_projections) const
-    //--------------------------------------------------------------------------
-    {
-      // In order to remove a dominated field, for each of our projection
-      // operations, we need to find one in the new set that dominates it
-      FieldMask dominated_mask = non_dominated_mask;
-      for (LegionMap<ProjectionSummary,FieldMask>::aligned::const_iterator
-            pit = write_projections.begin(); 
-            pit != write_projections.end(); pit++)
-      {
-        // Find the set of fields that are still dominated for everything
-        // that overlap with this projection so we can check that they
-        // are still dominated
-        const FieldMask need_dominated = pit->second & dominated_mask;
-        if (!need_dominated)
-          continue;
-        FieldMask actually_dominated;
-        // See if we can find one in the new set that dominates 
-        for (LegionMap<ProjectionSummary,FieldMask>::aligned::const_iterator
-              it = new_projections.begin(); it != new_projections.end(); it++)
-        {
-          // If the projection functions don't match then we can't
-          // do anything about dominance
-          if (pit->first.projection != it->first.projection)
-            continue;
-          // The overlap are fields that can be dominated
-          FieldMask overlap = it->second & need_dominated;
-          if (!overlap)
-            continue;
-          // Now check to see if the index space dominates
-          // Types have to match, if they don't we don't care
-          if (it->first.domain->handle.get_type_tag() !=
-              pit->first.domain->handle.get_type_tag())
-            continue;
-          if (it->first.domain->dominates(pit->first.domain))
-          {
-            actually_dominated |= overlap;
-            if (actually_dominated == need_dominated)
-              break;
-          }
-        }
-        // Remove any fields that should have been dominated that weren't
-        dominated_mask -= (need_dominated - actually_dominated);
-        if (!dominated_mask)
-          break;
-      }
-      // Remove the dominated fields from the set
-      if (!!dominated_mask)
-        non_dominated_mask -= dominated_mask;
-    }
-
-    //--------------------------------------------------------------------------
-    void ClosedNode::filter_dominated_children(FieldMask &non_dominated_mask,
-               const std::map<RegionTreeNode*,ClosedNode*> &new_children) const
-    //--------------------------------------------------------------------------
-    {
-      // If the child is created for a complete partition with an identity
-      // projection over the entire color space, we are dominated for its fields
-      // TODO: Any bijective projections can use this optimization
-      ProjectionFunction *identity =
-        node->context->runtime->find_projection_function(0);
-      for (std::map<RegionTreeNode*,ClosedNode*>::const_iterator it =
-            new_children.begin(); it != new_children.end(); it++)
-      {
-        if (it->first->is_region() || it->second->write_projections.empty()) 
-          continue;
-        PartitionNode *node = it->first->as_partition_node();
-        if (!node->is_complete()) 
-          continue;
-        IndexSpaceNode *color_space = node->row_source->color_space;
-        // Iterate over the projections and look for anything with an 
-        // identity projection function for which we can do something
-        for (LegionMap<ProjectionSummary,FieldMask>::aligned::const_iterator
-              pit = it->second->write_projections.begin();
-              pit != it->second->write_projections.end(); pit++)
-        {
-          if (pit->first.projection != identity)
-            continue;
-          FieldMask new_child_dominated = non_dominated_mask & pit->second;
-          if (!new_child_dominated)
-            continue;
-          if ((color_space->get_num_dims() != pit->first.domain->get_num_dims())
-              || ! pit->first.domain->dominates(color_space))
-            continue;
-          // If there are any reduction fields they can't be dominated
-          if (!!it->second->reduced_fields)
-          {
-            new_child_dominated -= it->second->reduced_fields;
-            if (!new_child_dominated)
-              continue;
-          }
-          // Remove the fields dominated by this new child
-          non_dominated_mask -= new_child_dominated;
-          if (!!non_dominated_mask) 
-            return;
-        }
-      }
-      // In order to remove a field, it has to be dominated in all our children
-      FieldMask dominated_fields = non_dominated_mask;
-      // If we have projections instead of explicitly closed children then we 
-      // aren't going to directly compare them right now
-      // TODO: make this analysis more precise
-      if (!write_projections.empty())
-      {
-        for (LegionMap<ProjectionSummary,FieldMask>::aligned::const_iterator
-              pit = write_projections.begin(); 
-              pit != write_projections.end(); pit++)
-        {
-          const FieldMask overlap = pit->second & dominated_fields;
-          if (!overlap)
-            continue;
-          dominated_fields -= overlap;
-          if (!dominated_fields)
-            return;
-        }
-      }
-      FieldMask not_dominated_by_all;
-      for (std::map<RegionTreeNode*,ClosedNode*>::const_iterator it = 
-            children.begin(); it != children.end(); it++)
-      {
-        FieldMask overlap = it->second->get_valid_fields() & non_dominated_mask;
-        if (!overlap)
-          continue;
-        std::map<RegionTreeNode*,ClosedNode*>::const_iterator finder = 
-          new_children.find(it->first);
-        // If we can't find it, then we are not dominated for those fields
-        if (finder == new_children.end())
-        {
-          dominated_fields -= overlap;
-          if (!dominated_fields)
-            return;
-          continue;
-        }
-        FieldMask child_non_dominated = overlap;
-        finder->second->filter_dominated_fields(it->second,child_non_dominated);
-        not_dominated_by_all |= child_non_dominated;
-      }
-      non_dominated_mask -= dominated_fields - not_dominated_by_all;
-    }
-
-    //--------------------------------------------------------------------------
-    void ClosedNode::pack_closed_node(Serializer &rez) const 
-    //--------------------------------------------------------------------------
-    {
-      if (node->is_region())
-        rez.serialize(node->as_region_node()->handle);
-      else
-        rez.serialize(node->as_partition_node()->handle);
-      rez.serialize(valid_fields);
-      rez.serialize(covered_fields);
-      rez.serialize<size_t>(write_projections.size());
-      for (LegionMap<ProjectionSummary,FieldMask>::aligned::const_iterator pit =
-            write_projections.begin(); pit != write_projections.end(); pit++)
-      {
-        rez.serialize(pit->first.projection->projection_id);
-        if (pit->first.sharding!= NULL)
-        {
-          rez.serialize<bool>(true);
-          rez.serialize(pit->first.sharding->sharding_id);
-        }
-        else
-          rez.serialize<bool>(false);
-        rez.serialize(pit->first.domain->handle);
-        rez.serialize(pit->second);
-      }
-      rez.serialize<size_t>(reduce_projections.size());
-      for (LegionMap<ProjectionSummary,FieldMask>::aligned::const_iterator pit =
-            reduce_projections.begin(); pit != reduce_projections.end(); pit++)
-      {
-        rez.serialize(pit->first.projection->projection_id);
-        if (pit->first.sharding!= NULL)
-        {
-          rez.serialize<bool>(true);
-          rez.serialize(pit->first.sharding->sharding_id);
-        }
-        else
-          rez.serialize<bool>(false);
-        rez.serialize(pit->first.domain->handle);
-        rez.serialize(pit->second);
-      }
-      rez.serialize<size_t>(children.size());
-      for (std::map<RegionTreeNode*,ClosedNode*>::const_iterator it = 
-            children.begin(); it != children.end(); it++)
-        it->second->pack_closed_node(rez);
-    }
-
-    //--------------------------------------------------------------------------
-    void ClosedNode::perform_unpack(Deserializer &derez, InnerContext *ctx, 
-                                    Runtime *runtime, bool is_region)
-    //--------------------------------------------------------------------------
-    {
-      derez.deserialize(valid_fields);
-      derez.deserialize(covered_fields);
-      size_t num_write_projections;
-      derez.deserialize(num_write_projections);
-      for (unsigned idx = 0; idx < num_write_projections; idx++)
-      {
-        ProjectionSummary summary;
-        ProjectionID pid;
-        derez.deserialize(pid);
-        summary.projection = runtime->find_projection_function(pid);
-        bool has_sharding_function;
-        derez.deserialize(has_sharding_function);
-        if (has_sharding_function)
-        {
-          ShardingID sid;
-          derez.deserialize(sid);
-          summary.sharding = ctx->find_sharding_function(sid);
-        }
-        IndexSpace handle;
-        derez.deserialize(handle);
-        summary.domain = runtime->forest->get_node(handle);
-        derez.deserialize(write_projections[summary]);
-      }
-      size_t num_reduce_projections;
-      derez.deserialize(num_reduce_projections);
-      for (unsigned idx = 0; idx < num_reduce_projections; idx++)
-      {
-        ProjectionSummary summary;
-        ProjectionID pid;
-        derez.deserialize(pid);
-        summary.projection = runtime->find_projection_function(pid);
-        bool has_sharding_function;
-        derez.deserialize(has_sharding_function);
-        if (has_sharding_function)
-        {
-          ShardingID sid;
-          derez.deserialize(sid);
-          summary.sharding = ctx->find_sharding_function(sid);
-        }
-        IndexSpace handle;
-        derez.deserialize(handle);
-        summary.domain = runtime->forest->get_node(handle);
-        derez.deserialize(reduce_projections[summary]);
-      }
-      size_t num_children;
-      derez.deserialize(num_children);
-      for (unsigned idx = 0; idx < num_children; idx++)
-      {
-        ClosedNode *child = unpack_closed_node(derez, ctx, runtime, !is_region);
-        children[child->node] = child;
-      }
-    }
-
-    //--------------------------------------------------------------------------
-    /*static*/ ClosedNode* ClosedNode::unpack_closed_node(Deserializer &derez,
-                            InnerContext *ctx, Runtime *runtime, bool is_region)
-    //--------------------------------------------------------------------------
-    {
-      RegionTreeNode *node = NULL;
-      if (is_region)
-      {
-        LogicalRegion handle;
-        derez.deserialize(handle);
-        node = runtime->forest->get_node(handle);
-      }
-      else
-      {
-        LogicalPartition handle;
-        derez.deserialize(handle);
-        node = runtime->forest->get_node(handle);
-      }
-      ClosedNode *result = new ClosedNode(node);
-      result->perform_unpack(derez, ctx, runtime, is_region);
-      return result;
-    }
-
-    /////////////////////////////////////////////////////////////
-=======
->>>>>>> a9eda368
     // Logical Closer 
     /////////////////////////////////////////////////////////////
 
     //--------------------------------------------------------------------------
     LogicalCloser::LogicalCloser(ContextID c, const LogicalUser &u, 
-                                 RegionTreeNode *r, bool val, bool capture)
+                           RegionTreeNode *r, bool val, bool capture, bool repl)
       : ctx(c), user(u), root_node(r), validates(val), capture_users(capture),
-        normal_close_op(NULL), index_close_op(NULL),
+        replicate_context(repl), normal_close_op(NULL), index_close_op(NULL),
         read_only_close_op(NULL), flush_only_close_op(NULL)
     //--------------------------------------------------------------------------
     {
@@ -4279,7 +3551,7 @@
     //--------------------------------------------------------------------------
     LogicalCloser::LogicalCloser(const LogicalCloser &rhs)
       : user(rhs.user), root_node(rhs.root_node), validates(rhs.validates),
-        capture_users(rhs.capture_users)
+      capture_users(rhs.capture_users), replicate_context(rhs.replicate_context)
     //--------------------------------------------------------------------------
     {
       // should never be called
@@ -4381,6 +3653,40 @@
         normal_closed_users.push_back(user);
         LogicalUser &closed_user = normal_closed_users.back();
         closed_user.field_mask = mask;
+      }
+    }
+
+    //--------------------------------------------------------------------------
+    void LogicalCloser::record_projections(const ProjectionEpoch *epoch,
+                 OpenState state, RegionTreeNode *node, const FieldMask &fields)
+    //--------------------------------------------------------------------------
+    {
+#ifdef DEBUG_LEGION
+      // We should only be doing this for control replication context
+      assert(replicate_context);
+#endif
+      switch (state)
+      {
+        case OPEN_READ_WRITE_PROJ:
+        case OPEN_REDUCE_PROJ_DIRTY:
+          {
+            for (std::set<ProjectionSummary>::const_iterator pit = 
+                  epoch->projections.begin(); pit != 
+                  epoch->projections.end(); pit++)
+              write_projections.insert(new ShardingSummary(*pit, node), fields);
+            break;
+          }
+        case OPEN_REDUCE_PROJ:
+          {
+            for (std::set<ProjectionSummary>::const_iterator pit = 
+                  epoch->projections.begin(); pit != 
+                  epoch->projections.end(); pit++)
+              reduce_projections.insert(new ShardingSummary(*pit, node),fields);
+            break;
+          }
+        default:
+          assert(false); // shouldn't see any other states
+      
       }
     }
 
@@ -4430,12 +3736,41 @@
                                                trace_info.req.privilege_fields,
                                                req.privilege_fields);
         // Now initialize the operation
-        normal_close_op->initialize(creator->get_context(), req,
-                                    trace_info, trace_info.req_idx, 
-<<<<<<< HEAD
-                                    ver_info, normal_close_mask, creator);
-        // We can clear this now
-        closed_nodes.clear();
+        // If we also have some disjoint close fields then we need to
+        // figure which things belong to the normal close
+        if (!!disjoint_close_mask)
+        {
+          WriteSet local_writes;
+          if (!partial_writes[0].empty())
+          {
+            WriteSet disjoint_writes;
+            for (WriteSet::const_iterator it = partial_writes[0].begin();
+                  it != partial_writes[0].end(); it++)
+            {
+              const FieldMask overlap = normal_close_mask & it->second;
+              if (!!overlap)
+                local_writes.insert(it->first, overlap);
+              const FieldMask diff = it->second & disjoint_close_mask;
+              if (!!diff)
+                disjoint_writes.insert(it->first, diff);
+            }
+            // Swap this so the disjoint close op can just use it
+            partial_writes[0].swap(disjoint_writes);
+          }
+          CompositeViewSummary view_summary(complete_writes & normal_close_mask,
+                           local_writes, write_projections, reduce_projections);
+          normal_close_op->initialize(creator->get_context(), req, trace_info, 
+                                      trace_info.req_idx, ver_info, root_node, 
+                                      normal_close_mask, creator, view_summary);
+        }
+        else // it's all the normal close
+        {
+          CompositeViewSummary view_summary(complete_writes, partial_writes[0],
+                                        write_projections, reduce_projections);
+          normal_close_op->initialize(creator->get_context(), req, trace_info, 
+                                      trace_info.req_idx, ver_info, root_node, 
+                                      normal_close_mask, creator, view_summary);
+        }
       }
       if (!!disjoint_close_mask)
       {
@@ -4449,42 +3784,20 @@
         root_node->column_source->get_field_set(disjoint_close_mask,
                                                trace_info.req.privilege_fields,
                                                req.privilege_fields);
-        std::map<RegionTreeNode*,ClosedNode*>::const_iterator finder = 
-          closed_nodes.find(root_node);
-#ifdef DEBUG_LEGION
-        assert(finder != closed_nodes.end()); // better have a closed tree
+#ifdef DEBUG_LEGION
         assert(!root_node->is_region());
 #endif
         IndexPartNode *part_node = root_node->as_partition_node()->row_source;
         // Perform the close over the whole domain
-        index_close_op->initialize(creator->get_context(), req, finder->second, 
-                                   trace_info, trace_info.req_idx, 
-                                   ver_info, disjoint_close_mask, creator,
-                                   part_node->color_space);
+        CompositeViewSummary view_summary(complete_writes & disjoint_close_mask,
+                                          partial_writes[0]);
+        index_close_op->initialize(creator->get_context(), req, trace_info, 
+                                   trace_info.req_idx, ver_info, root_node, 
+                                   disjoint_close_mask, creator,
+                                   part_node->color_space, view_summary);
         // We need to record which projection epoch we are in
-        state.capture_projection_epochs(disjoint_close_mask, 
+        state.capture_projection_epochs(disjoint_close_mask,
                                         index_close_op->projection_info);
-=======
-                                    ver_info, root_node, normal_close_mask, 
-                                    creator, complete_writes,partial_writes[0]);
-        // See if we are doing a disjoint close for any of these fields
-        if (!!disjoint_close_mask)
-        {
-          // Record the disjoint close, advance the projection epochs
-          // and then record the new projection epoch that the close
-          // will be a part of
-          ProjectionInfo &proj_info = 
-            normal_close_op->initialize_disjoint_close(disjoint_close_mask,
-               root_node->as_partition_node()->row_source->color_space->handle);
-          // Advance these epochs and then mark that we no longer need
-          // to advance them during update_state
-          state.advance_projection_epochs(disjoint_close_mask);
-          closed_projections -= disjoint_close_mask;
-          state.capture_projection_epochs(disjoint_close_mask, proj_info);
-          // No need to record ourselves in the epoch since we know
-          // that we are disjoint shallow
-        }
->>>>>>> a9eda368
       }
       if (!!read_only_close_mask)
       {
@@ -4518,10 +3831,10 @@
                                                trace_info.req.privilege_fields,
                                                req.privilege_fields);
         // We're only flushing reductions so there are no writes
-        WriteSet empty_partial_writes;
+        CompositeViewSummary empty_summary;
         flush_only_close_op->initialize(creator->get_context(), req, 
             trace_info, trace_info.req_idx, ver_info, root_node, 
-            flush_only_close_mask, creator, FieldMask(), empty_partial_writes);
+            flush_only_close_mask, creator, empty_summary);
       }
     }
 
