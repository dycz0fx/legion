--- conflicted
+++ resolved
@@ -2830,11 +2830,6 @@
       // If it didn't already exist, start a new projection epoch
       ProjectionEpoch *new_epoch = 
         new ProjectionEpoch(ProjectionEpoch::first_epoch, capture_mask);
-<<<<<<< HEAD
-      new_epoch->insert(info.projection, info.projection_space, 
-                        info.sharding_function);
-=======
->>>>>>> c4e5d865
       projection_epochs.push_back(new_epoch);
       // Record it
       info.record_projection_epoch(ProjectionEpoch::first_epoch, capture_mask);
@@ -3624,7 +3619,6 @@
         // Now iterate over the write projections and update the state
         // and complete information based on what we find
         std::set<IndexSpaceExpression*> projection_writes;
-<<<<<<< HEAD
         for (std::set<ProjectionSummary>::const_iterator wit = 
               (*pit)->write_projections.begin(); wit !=
               (*pit)->write_projections.end(); wit++)
@@ -3649,16 +3643,6 @@
             break;
           }
           else
-=======
-        for (std::map<ProjectionFunction*,std::set<IndexSpaceNode*> >::
-              const_iterator wit = (*pit)->write_projections.begin();
-              wit != (*pit)->write_projections.end(); wit++)
-        {
-          ProjectionFunction *projection = wit->first;
-          bool complete_done = false;
-          for (std::set<IndexSpaceNode*>::const_iterator it = 
-                wit->second.begin(); it != wit->second.end(); it++)
->>>>>>> c4e5d865
           {
             // This is the slow path where we actually have to enumerate
             // all the points in the projection operation and evaluate
@@ -3673,7 +3657,6 @@
             ProjectionFunctor *functor = projection->functor; 
             if (is_root_region)
             {
-<<<<<<< HEAD
               const LogicalRegion upper_bound = 
                 root_node->as_region_node()->handle;
               for (Domain::DomainPointIterator itr(launch_dom); itr; itr++)
@@ -3683,14 +3666,6 @@
                 RegionNode *node = context->get_node(handle);
                 projection_writes.insert(node->get_index_space_expression());
               }
-=======
-              // This is a complete write so we can record it as such
-              state.update_write_fields(overlap);
-              // We can also mark that we have a complete write here
-              complete_writes |= overlap;
-              complete_done = true;
-              break;
->>>>>>> c4e5d865
             }
             else
             {
@@ -3705,11 +3680,6 @@
               }
             }
           }
-<<<<<<< HEAD
-=======
-          if (complete_done)
-            break;
->>>>>>> c4e5d865
         }
         // If we had any partial writes then we handle them now
         if (!projection_writes.empty())
@@ -4260,72 +4230,66 @@
             continue;
           // Now iterate over the write projections and update the state
           // and complete information based on what we find
-          bool complete_done = false;
           std::set<IndexSpaceExpression*> projection_writes;
-          for (std::map<ProjectionFunction*,std::set<IndexSpaceNode*> >::
-                const_iterator wit = (*pit)->write_projections.begin();
-                wit != (*pit)->write_projections.end(); wit++)
-          {
-            ProjectionFunction *projection = wit->first;
-            for (std::set<IndexSpaceNode*>::const_iterator it = 
-                  wit->second.begin(); it != wit->second.end(); it++)
+          for (std::set<ProjectionSummary>::const_iterator wit = 
+              (*pit)->write_projections.begin(); wit !=
+              (*pit)->write_projections.end(); wit++)
+          {
+            ProjectionFunction *projection = wit->projection;
+            IndexSpaceNode *domain = wit->domain;
+            // Now we need to update the write fields or the partial
+            // write set depending on whether this is a complete write
+            // to this node in the region tree or not. If this is a depth
+            // 0 projection functor and either we're a region on a partition
+            // with the same number of subregions as the color space then
+            // we can trivially prove that this is a complete write.
+            if ((projection->depth == 0) && 
+                (is_region || (num_children == domain->get_volume())))
             {
-              // Now we need to update the write fields or the partial
-              // write set depending on whether this is a complete write
-              // to this node in the region tree or not. If this is a depth
-              // 0 projection functor and either we're a region on a partition
-              // with the same number of subregions as the color space then
-              // we can trivially prove that this is a complete write.
-              if ((projection->depth == 0) && 
-                  (is_region || (num_children == (*it)->get_volume())))
+              written_children[depth-1].insert(closing_node, overlap);
+              written_above[depth] = from_above | overlap;
+              projection_writes.clear();
+              unwritten -= overlap;
+              break;
+            }
+            else
+            {
+              // This is the slow path where we actually have to enumerate
+              // all the points in the projection operation and evaluate
+              // the union of their subregion accesses so we can get a 
+              // precise measure of the points that are written
+              // Issue a performance warning since this is very suboptimal
+              // without any kind of projection functor analysis
+              // No need to issue the warning here, we already did it
+              // in register_logical_user
+              Domain launch_dom;
+              domain->get_launch_space_domain(launch_dom);
+              ProjectionFunctor *functor = projection->functor; 
+              if (is_region)
               {
-                written_children[depth-1].insert(closing_node, overlap);
-                written_above[depth] = from_above | overlap;
-                unwritten -= overlap;
-                complete_done = true;
-                break;
+                const LogicalRegion upper_bound = 
+                  root_node->as_region_node()->handle;
+                for (Domain::DomainPointIterator itr(launch_dom); itr; itr++)
+                {
+                  LogicalRegion handle = functor->project(
+                      user.op->get_mappable(), user.idx, upper_bound, itr.p);
+                  RegionNode *node = context->get_node(handle);
+                  projection_writes.insert(node->get_index_space_expression());
+                }
               }
               else
               {
-                // This is the slow path where we actually have to enumerate
-                // all the points in the projection operation and evaluate
-                // the union of their subregion accesses so we can get a 
-                // precise measure of the points that are written
-                // Issue a performance warning since this is very suboptimal
-                // without any kind of projection functor analysis
-                // No need to issue the warning here, we already did it
-                // in register_logical_user
-                Domain launch_dom;
-                (*it)->get_launch_space_domain(launch_dom);
-                ProjectionFunctor *functor = projection->functor; 
-                if (is_region)
+                const LogicalPartition upper_bound = 
+                  root_node->as_partition_node()->handle;
+                for (Domain::DomainPointIterator itr(launch_dom); itr; itr++)
                 {
-                  const LogicalRegion upper_bound = 
-                    root_node->as_region_node()->handle;
-                  for (Domain::DomainPointIterator itr(launch_dom); itr; itr++)
-                  {
-                    LogicalRegion handle = functor->project(
-                        user.op->get_mappable(), user.idx, upper_bound, itr.p);
-                    RegionNode *node = context->get_node(handle);
-                    projection_writes.insert(node->get_index_space_expression());
-                  }
-                }
-                else
-                {
-                  const LogicalPartition upper_bound = 
-                    root_node->as_partition_node()->handle;
-                  for (Domain::DomainPointIterator itr(launch_dom); itr; itr++)
-                  {
-                    LogicalRegion handle = functor->project(
-                        user.op->get_mappable(), user.idx, upper_bound, itr.p);
-                    RegionNode *node = context->get_node(handle);
-                    projection_writes.insert(node->get_index_space_expression());
-                  }
+                  LogicalRegion handle = functor->project(
+                      user.op->get_mappable(), user.idx, upper_bound, itr.p);
+                  RegionNode *node = context->get_node(handle);
+                  projection_writes.insert(node->get_index_space_expression());
                 }
               }
             }
-            if (complete_done)
-              break;
           }
           // If we had any partial writes then we handle them now
           if (!projection_writes.empty())
