--- conflicted
+++ resolved
@@ -847,57 +847,19 @@
 
     //--------------------------------------------------------------------------
     template<int DIM, typename T>
-<<<<<<< HEAD
-    IndexSpaceNode* IndexSpaceOperationT<DIM,T>::find_or_create_node(
-                TaskContext *ctx, RtEvent initialized, const bool notify_remote)
-    //--------------------------------------------------------------------------
-    {
-      if (node != NULL)
-        return node;
-      Runtime *runtime = context->runtime;
-      {
-        AutoLock i_lock(inter_lock);
-        // Retest after we get the lock
-        if (node != NULL)
-          return node;
-        // Make a handle and DID to use for this index space
-        IndexSpace handle = runtime->help_create_index_space_handle(type_tag);
-        DistributedID did = runtime->get_available_distributed_id();
-#ifdef DEBUG_LEGION
-        if (ctx != NULL)
-          log_index.debug("Creating index space %x in task%s (ID %lld)", 
-                handle.get_id(), ctx->get_task_name(), ctx->get_unique_id());
-#endif
-        
-        if (is_index_space_tight)
-          node = context->create_node(handle, &tight_index_space, false/*dom*/,
-                              NULL/*parent*/, 0/*color*/, did, initialized,
-                              realm_index_space_ready, expr_id, notify_remote);
-        else
-          node = context->create_node(handle, &realm_index_space, false/*dom*/,
-                              NULL/*parent*/, 0/*color*/, did, initialized,
-                              realm_index_space_ready, expr_id, notify_remote);
-      }
-      if (ctx != NULL)
-        ctx->register_index_space_creation(node->handle);
-      if (runtime->legion_spy_enabled)
-        LegionSpy::log_top_index_space(node->handle.get_id());
-      return node;
-=======
     IndexSpaceNode* IndexSpaceOperationT<DIM,T>::create_node(IndexSpace handle,
-                                         DistributedID did, RtEvent initialized)
+               DistributedID did, RtEvent initialized, const bool notify_remote)
     //--------------------------------------------------------------------------
     {
       AutoLock i_lock(inter_lock, 1, false/*exclusive*/);
       if (is_index_space_tight)
         return context->create_node(handle, &tight_index_space, false/*domain*/,
-                                    NULL/*parent*/, 0/*color*/, did,initialized,
-                                    realm_index_space_ready, expr_id);
+                              NULL/*parent*/, 0/*color*/, did, initialized,
+                              realm_index_space_ready, expr_id, notify_remote);
       else
         return context->create_node(handle, &realm_index_space, false/*domain*/,
-                                    NULL/*parent*/, 0/*color*/, did,initialized,
-                                    realm_index_space_ready, expr_id);
->>>>>>> 102c497f
+                              NULL/*parent*/, 0/*color*/, did, initialized,
+                              realm_index_space_ready, expr_id, notify_remote);
     }
 
     //--------------------------------------------------------------------------
@@ -1992,7 +1954,7 @@
     //--------------------------------------------------------------------------
     template<int DIM, typename T>
     IndexSpaceNode* IndexSpaceNodeT<DIM,T>::create_node(IndexSpace new_handle,
-                                         DistributedID did, RtEvent initialized)
+               DistributedID did, RtEvent initialized, const bool notify_remote)
     //--------------------------------------------------------------------------
     {
 #ifdef DEBUG_LEGION
@@ -2002,7 +1964,7 @@
       const ApEvent ready = get_realm_index_space(local_space, false/*tight*/);
       return context->create_node(new_handle, &local_space, false/*domain*/,
                                   NULL/*parent*/, 0/*color*/, did, initialized,
-                                  ready, expr_id);
+                                  ready, expr_id, notify_remote);
     }
 
     //--------------------------------------------------------------------------
