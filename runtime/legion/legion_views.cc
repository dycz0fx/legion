--- conflicted
+++ resolved
@@ -260,14 +260,14 @@
           source, preconditions, applied_events, can_filter);
 
       // Sort the event preconditions into equivalence sets
-      LegionList<EventSet>::aligned event_sets;
-      RegionTreeNode::compute_event_sets(copy_mask, preconditions, event_sets);
-      for (LegionList<EventSet>::aligned::const_iterator it = 
+      LegionList<FieldSet<ApEvent> >::aligned event_sets;
+      compute_field_sets<ApEvent>(copy_mask, preconditions, event_sets);
+      for (LegionList<FieldSet<ApEvent> >::aligned::const_iterator it = 
             event_sets.begin(); it != event_sets.end(); it++)
       {
         int next_start = 0;
         pop_count = FieldMask::pop_count(it->set_mask);
-        ApEvent precondition = Runtime::merge_events(it->preconditions);
+        ApEvent precondition = Runtime::merge_events(it->elements);
 #ifndef LEGION_SPY
         if (precondition.has_triggered())
           continue;
@@ -4496,98 +4496,11 @@
     /////////////////////////////////////////////////////////////
 
     //--------------------------------------------------------------------------
-<<<<<<< HEAD
-    DeferredView::DeferredView(RegionTreeForest *ctx, DistributedID did,
-                               AddressSpaceID owner_sp,
-                               RegionTreeNode *node, bool register_now)
-      : LogicalView(ctx, did, owner_sp, node, register_now)
-#ifdef DEBUG_LEGION
-        , currently_active(true), currently_valid(true)
-#endif
-    //--------------------------------------------------------------------------
-    {
-    }
-
-    //--------------------------------------------------------------------------
-    DeferredView::~DeferredView(void)
-    //--------------------------------------------------------------------------
-    {
-    }
-
-    //--------------------------------------------------------------------------
-    void DeferredView::notify_active(ReferenceMutator *mutator)
-    //--------------------------------------------------------------------------
-    {
-       if (!is_owner())
-        send_remote_gc_update(owner_space, mutator, 1/*count*/, true/*add*/);
-#ifdef DEBUG_LEGION
-#ifndef NDEBUG
-      else
-        assert(currently_active);
-#endif
-#endif
-    }
-
-    //--------------------------------------------------------------------------
-    void DeferredView::notify_inactive(ReferenceMutator *mutator)
-    //--------------------------------------------------------------------------
-    {
-      if (is_owner())
-      {
-#ifdef DEBUG_LEGION
-        assert(currently_active); // should be montonic
-        currently_active = true;
-#endif
-        notify_owner_inactive(mutator);
-      }
-      else
-        send_remote_gc_update(owner_space, mutator, 1/*count*/, false/*add*/);
-    }
-
-    //--------------------------------------------------------------------------
-    void DeferredView::notify_valid(ReferenceMutator *mutator)
-    //--------------------------------------------------------------------------
-    {
-      if (!is_owner())
-        send_remote_valid_update(owner_space, mutator, 1/*count*/, true/*add*/);
-#ifdef DEBUG_LEGION
-#ifndef NDEBUG
-      else
-        assert(currently_valid);
-#endif
-#endif
-    }
-
-    //--------------------------------------------------------------------------
-    void DeferredView::notify_invalid(ReferenceMutator *mutator)
-    //--------------------------------------------------------------------------
-    {
-      if (is_owner())
-      {
-#ifdef DEBUG_LEGION
-        assert(currently_valid); // should be monotonic
-        currently_valid = false;
-#endif
-        notify_owner_invalid(mutator);
-      }
-      else
-        send_remote_valid_update(owner_space, mutator, 1/*count*/,false/*add*/);
-    }
-
-    //--------------------------------------------------------------------------
-    void DeferredView::issue_deferred_copies_across(const TraversalInfo &info,
-                                                     MaterializedView *dst,
-                                      const std::vector<unsigned> &src_indexes,
-                                      const std::vector<unsigned> &dst_indexes,
-                                         ApEvent precondition, PredEvent guard,
-                                         std::set<ApEvent> &postconditions)
-=======
     DeferredCopier::DeferredCopier(const TraversalInfo &in, MaterializedView *d,
                             const FieldMask &m, const RestrictInfo &res, bool r)
       : info(in), dst(d), across_helper(NULL), restrict_info(&res), 
         restrict_out(r), deferred_copy_mask(m), current_reduction_epoch(0), 
         finalized(false)
->>>>>>> e7944eee
     //--------------------------------------------------------------------------
     {
     }
@@ -5133,29 +5046,6 @@
 #ifdef DEBUG_LEGION
       assert(current_reduction_epoch > 0);
 #endif
-<<<<<<< HEAD
-      // First check to see if we've already written to this node
-      copier.filter_written_fields(logical_node, copy_mask);
-      // If we've already written all our fields, no need to traverse here
-      if (!copy_mask)
-        return NULL;
-      // If we get here, we're going to return something
-      CompositeCopyNode *result = new CompositeCopyNode(logical_node, owner);
-      // Do the ready check first
-      perform_ready_check(copy_mask, dst->logical_node);
-      // Figure out which children we need to traverse because they intersect
-      // with the dst instance and any reductions that will need to be applied
-      LegionMap<CompositeNode*,FieldMask>::aligned children_to_traverse;
-      // We have to capture any local dirty data here
-      FieldMask local_capture, local_dominate;
-      const bool tested_all_children = perform_construction_analysis(dst,
-                                    logical_node, copy_mask, local_capture,
-                                    dominate_capture, local_dominate,
-                                    copier, result, children_to_traverse);
-      // Traverse all the children and see if our children make us
-      // complete in any way so we can avoid capturing locally
-      if (!children_to_traverse.empty())
-=======
       current_reduction_epoch--;
     }
 
@@ -5216,17 +5106,10 @@
         return;
       // Either apply or record our postconditions
       if (postconditions == NULL)
->>>>>>> e7944eee
       {
         ApEvent copy_done = Runtime::merge_events(copy_postconditions);
         if (copy_done.exists())
         {
-<<<<<<< HEAD
-          CompositeCopyNode *child = it->first->construct_copy_tree(dst,
-                              it->first->logical_node, it->second, 
-                              complete_child, dominate_capture, copier);
-          if (child != NULL)
-=======
           const AddressSpaceID local_space = 
             dst->context->runtime->address_space;
           dst->add_copy_user(0/*redop*/, copy_done, &info.version_info,
@@ -5235,7 +5118,6 @@
                              local_space, info.map_applied_events);
           // Handle any restriction cases
           if (restrict_out && (restrict_info != NULL))
->>>>>>> e7944eee
           {
             FieldMask restrict_mask;
             restrict_info->populate_restrict_fields(restrict_mask);
@@ -5286,6 +5168,9 @@
                                AddressSpaceID owner_sp,
                                RegionTreeNode *node, bool register_now)
       : LogicalView(ctx, did, owner_sp, node, register_now)
+#ifdef DEBUG_LEGION
+        , currently_active(true), currently_valid(true)
+#endif
     //--------------------------------------------------------------------------
     {
     }
@@ -5294,6 +5179,66 @@
     DeferredView::~DeferredView(void)
     //--------------------------------------------------------------------------
     {
+    }
+
+    //--------------------------------------------------------------------------
+    void DeferredView::notify_active(ReferenceMutator *mutator)
+    //--------------------------------------------------------------------------
+    {
+       if (!is_owner())
+        send_remote_gc_update(owner_space, mutator, 1/*count*/, true/*add*/);
+#ifdef DEBUG_LEGION
+#ifndef NDEBUG
+      else
+        assert(currently_active);
+#endif
+#endif
+    }
+
+    //--------------------------------------------------------------------------
+    void DeferredView::notify_inactive(ReferenceMutator *mutator)
+    //--------------------------------------------------------------------------
+    {
+      if (is_owner())
+      {
+#ifdef DEBUG_LEGION
+        assert(currently_active); // should be montonic
+        currently_active = true;
+#endif
+        notify_owner_inactive(mutator);
+      }
+      else
+        send_remote_gc_update(owner_space, mutator, 1/*count*/, false/*add*/);
+    }
+
+    //--------------------------------------------------------------------------
+    void DeferredView::notify_valid(ReferenceMutator *mutator)
+    //--------------------------------------------------------------------------
+    {
+      if (!is_owner())
+        send_remote_valid_update(owner_space, mutator, 1/*count*/, true/*add*/);
+#ifdef DEBUG_LEGION
+#ifndef NDEBUG
+      else
+        assert(currently_valid);
+#endif
+#endif
+    }
+
+    //--------------------------------------------------------------------------
+    void DeferredView::notify_invalid(ReferenceMutator *mutator)
+    //--------------------------------------------------------------------------
+    {
+      if (is_owner())
+      {
+#ifdef DEBUG_LEGION
+        assert(currently_valid); // should be monotonic
+        currently_valid = false;
+#endif
+        notify_owner_invalid(mutator);
+      }
+      else
+        send_remote_valid_update(owner_space, mutator, 1/*count*/,false/*add*/);
     }
 
     //--------------------------------------------------------------------------
@@ -5431,7 +5376,7 @@
       assert(!(local_copy_mask - global_copy_mask)); // only true at beginning
 #endif
       // First check to see if we have all the valid meta-data
-      perform_ready_check(local_copy_mask);
+      perform_ready_check(local_copy_mask, logical_node);
       // Find any children that need to be traversed as well as any instances
       // or reduction views that we may need to issue copies from
       LegionMap<CompositeNode*,FieldMask>::aligned children_to_traverse;
@@ -5584,7 +5529,7 @@
       assert(performed_write == NULL); // should be NULL on the way in
 #endif
       // First check to see if we have all the valid meta-data
-      perform_ready_check(copier.copy_mask);
+      perform_ready_check(copier.copy_mask, logical_node);
       // Find any children that need to be traversed as well as any instances
       // or reduction views that we may need to issue copies from
       std::vector<CompositeNode*> children_to_traverse;
@@ -5960,11 +5905,7 @@
                               write_mask, performed_write, pred_guard);
         return performed_write;
       }
-<<<<<<< HEAD
-      return tested_all_children;
     } 
-=======
-    }
 
     //--------------------------------------------------------------------------
     /*static*/ bool CompositeBase::test_done(DeferredSingleCopier &copier,
@@ -5980,7 +5921,6 @@
             context->union_index_spaces(write1, write2));
       return diff->is_empty();
     }
->>>>>>> e7944eee
 
     //--------------------------------------------------------------------------
     CompositeNode* CompositeBase::find_child_node(RegionTreeNode *child)
@@ -6379,45 +6319,7 @@
                                               bool restrict_out)
     //--------------------------------------------------------------------------
     {
-<<<<<<< HEAD
-      CompositeCopier copier(copy_mask);
-      FieldMask top_locally_complete;
-      FieldMask dominate_capture(copy_mask);
-      CompositeCopyNode *copy_tree = construct_copy_tree(dst, logical_node, 
-          copy_mask, top_locally_complete, dominate_capture, copier, this);
-#ifdef DEBUG_LEGION
-      assert(copy_tree != NULL);
-#endif
-      copy_mask -= copier.get_already_valid_fields();       
-      // If we have any reduction fields though we still need to 
-      copy_mask |= copier.get_reduction_fields();
-      // issue copies for them
-      if (!copy_mask)
-      {
-        delete copy_tree;
-        return;
-      }
-      LegionMap<ApEvent,FieldMask>::aligned preconditions;
-      LegionMap<ApEvent,FieldMask>::aligned postconditions;
-      
-      if (restrict_info.has_restrictions())
-      {
-        FieldMask restrict_mask;
-        restrict_info.populate_restrict_fields(restrict_mask);
-        restrict_mask &= copy_mask;
-        if (!!restrict_mask)
-        {
-          ApEvent restrict_pre = info.op->get_restrict_precondition();
-          preconditions[restrict_pre] = restrict_mask;
-        }
-      }
-      // We have to do the copy for the remaining fields, see if we
-      // need to make a temporary instance to avoid overwriting data
-      // in the destination instance as part of the painter's algorithm
-      if (copier.has_dirty_destination_fields())
-=======
       if (copy_mask.pop_count() == 1)
->>>>>>> e7944eee
       {
         DeferredSingleCopier copier(info, dst, copy_mask, 
                                     restrict_info, restrict_out);
@@ -6443,29 +6345,6 @@
                                               PredEvent pred_guard)
     //--------------------------------------------------------------------------
     {
-<<<<<<< HEAD
-      DETAILED_PROFILER(context->runtime, 
-                        COMPOSITE_VIEW_ISSUE_DEFERRED_COPIES_CALL);
-      LegionMap<ApEvent,FieldMask>::aligned postreductions;
-      CompositeCopier copier(copy_mask);
-      FieldMask dummy_locally_complete;
-      FieldMask dominate_capture(copy_mask);
-      CompositeCopyNode *copy_tree = construct_copy_tree(dst, logical_node, 
-          copy_mask, dummy_locally_complete, dominate_capture, copier, this);
-#ifdef DEBUG_LEGION
-      assert(copy_tree != NULL);
-#endif
-      copy_tree->issue_copies(info, dst, copy_mask, this, preconditions, 
-              postconditions, postreductions, pred_guard, across_helper);
-      delete copy_tree;
-      if (!postreductions.empty())
-      {
-        for (LegionMap<ApEvent,FieldMask>::aligned::const_iterator it = 
-              postreductions.begin(); it != postreductions.end(); it++)
-          postconditions.insert(*it);
-      }
-    } 
-=======
       // Each composite view depth is its own reduction epoch
       copier.begin_reduction_epoch();
       issue_composite_updates(copier, logical_node, local_copy_mask,
@@ -6487,7 +6366,6 @@
       copier.end_reduction_epoch();
       return result;
     }
->>>>>>> e7944eee
 
     //--------------------------------------------------------------------------
     bool CompositeView::is_upper_bound_node(RegionTreeNode *node) const
