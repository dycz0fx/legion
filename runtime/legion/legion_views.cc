--- conflicted
+++ resolved
@@ -1106,17 +1106,12 @@
     {
       DETAILED_PROFILER(context->runtime, 
                         MATERIALIZED_VIEW_FIND_LOCAL_COPY_PRECONDITIONS_CALL);
-<<<<<<< HEAD
 #ifdef DISTRIBUTED_INSTANCE_VIEWS
-      // If we are not the logical owner, we need to see if we are up to date 
-      if (!is_logical_owner())
-=======
       // If we are not the logical owner and we're not actually already above
       // the base level, then we need to see if we are up to date 
       // Otherwise we did this check at the base level and it went all
       // the way up the tree so we are already good
       if (!is_logical_owner() && !actually_above)
->>>>>>> db92f89c
       {
         // We are also reading if we are doing reductions
         perform_remote_valid_check(copy_mask, versions,reading || (redop != 0));
@@ -1584,18 +1579,13 @@
     {
       DETAILED_PROFILER(context->runtime, 
                         MATERIALIZED_VIEW_FIND_LOCAL_PRECONDITIONS_CALL);
-<<<<<<< HEAD
 #ifdef DISTRIBUTED_INSTANCE_VIEWS
-      // If we are not the logical owner, we need to see if we are up to date 
-      if (!is_logical_owner())
-=======
       // If we are not the logical owner and we are not actually above the
       // base level, then we need to see if we are up to date 
       // If we are actually above then we already did this check at the
       // base level and went all the way up the tree so there is no need
       // to do it again here
       if (!is_logical_owner() && !actually_above)
->>>>>>> db92f89c
       {
 #ifdef DEBUG_LEGION
         assert(!IS_REDUCE(usage)); // no reductions for now, might change
