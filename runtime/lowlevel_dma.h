--- conflicted
+++ resolved
@@ -136,7 +136,6 @@
     extern void start_dma_worker_threads(int count, Realm::CoreReservationSet& crs);
     extern void stop_dma_worker_threads(void);
 
-<<<<<<< HEAD
     extern void start_dma_system(int count, int max_nr
 #ifdef USE_CUDA
                                  ,std::vector<GPUProcessor*> &local_gpus
@@ -144,9 +143,7 @@
                                  ,Realm::CoreReservationSet& crs);
 
     extern void stop_dma_system(void);
-=======
     extern void create_builtin_dma_channels(Realm::RuntimeImpl *r);
->>>>>>> f401efb7
 
     /*
     extern Event enqueue_dma(IndexSpace idx,
