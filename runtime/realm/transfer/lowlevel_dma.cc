/* Copyright 2017 Stanford University, NVIDIA Corporation
 * Copyright 2017 Los Alamos National Laboratory
 *
 * Licensed under the Apache License, Version 2.0 (the "License");
 * you may not use this file except in compliance with the License.
 * You may obtain a copy of the License at
 *
 *     http://www.apache.org/licenses/LICENSE-2.0
 *
 * Unless required by applicable law or agreed to in writing, software
 * distributed under the License is distributed on an "AS IS" BASIS,
 * WITHOUT WARRANTIES OR CONDITIONS OF ANY KIND, either express or implied.
 * See the License for the specific language governing permissions and
 * limitations under the License.
 */

#include "realm/realm_config.h"
#include "lowlevel_dma.h"
#include "channel.h"
#include "arrays.h"
#include "accessor.h"
#include "realm/threads.h"
#include <realm/transfer/transfer.h>
#include <errno.h>
// included for file memory data transfer
#include <unistd.h>
#ifdef REALM_USE_KERNEL_AIO
#include <linux/aio_abi.h>
#include <sys/syscall.h>
#else
#include <aio.h>
#endif

#include <queue>
#include <algorithm>
#include <iomanip>

#define CHECK_PTHREAD(cmd) do { \
  int ret = (cmd); \
  if(ret != 0) { \
    fprintf(stderr, "PTHREAD: %s = %d (%s)\n", #cmd, ret, strerror(ret)); \
    exit(1); \
  } \
} while(0)

using namespace LegionRuntime::Accessor;
using namespace LegionRuntime;

#ifndef __GNUC__
#include "atomics.h"
#endif

#include "realm/timers.h"
#include "realm/serialize.h"

using namespace Realm::Serialization;

TYPE_IS_SERIALIZABLE(Realm::OffsetsAndSize);
TYPE_IS_SERIALIZABLE(Realm::CopySrcDstField);

namespace Realm {

    Logger log_dma("dma");
    Logger log_ib_alloc("ib_alloc");
    Logger& log_new_dma = LegionRuntime::LowLevel::log_new_dma;
    //extern Logger log_new_dma;
    Logger log_aio("aio");
#ifdef EVENT_GRAPH_TRACE
    extern Logger log_event_graph;
    extern Event find_enclosing_termination_event(void);
#endif

  typedef LegionRuntime::LowLevel::XferDes XferDes;
  typedef LegionRuntime::LowLevel::XferDesFence XferDesFence;
  typedef LegionRuntime::LowLevel::XferOrder XferOrder;
  typedef LegionRuntime::LowLevel::Buffer Buffer;

    class IBFence : public Realm::Operation::AsyncWorkItem {
    public:
      IBFence(Realm::Operation *op) : Realm::Operation::AsyncWorkItem(op) {}
      virtual void request_cancellation(void) {
        // ignored for now
      }
      virtual void print(std::ostream& os) const { os << "IBFence"; }
    };

    class IBAllocRequest {
    public:
      IBAllocRequest(gasnet_node_t _owner, void* _req, int _idx,
                     ID::IDType _src_inst_id, ID::IDType _dst_inst_id,
                     size_t _ib_size)
        : owner(_owner), req(_req), idx(_idx), src_inst_id(_src_inst_id),
          dst_inst_id(_dst_inst_id), ib_size(_ib_size) {ib_offset = -1;}
    public:
      gasnet_node_t owner;
      void* req;
      int idx;
      ID::IDType src_inst_id, dst_inst_id;
      size_t ib_size;
      off_t ib_offset;
    };

    class PendingIBQueue {
    public:
      PendingIBQueue();

      void enqueue_request(Memory tgt_mem, IBAllocRequest* req);

      void dequeue_request(Memory tgt_mem);

    protected:
      GASNetHSL queue_mutex;
      std::map<Memory, std::queue<IBAllocRequest*> *> queues;
    };

    class DmaRequest;

    class DmaRequestQueue {
    public:
      DmaRequestQueue(Realm::CoreReservationSet& crs);

      void enqueue_request(DmaRequest *r);

      DmaRequest *dequeue_request(bool sleep = true);

      void shutdown_queue(void);

      void start_workers(int count);

      void worker_thread_loop(void);

    protected:
      GASNetHSL queue_mutex;
      GASNetCondVar queue_condvar;
      std::map<int, std::list<DmaRequest *> *> queues;
      int queue_sleepers;
      bool shutdown_flag;
      CoreReservation core_rsrv;
      std::vector<Thread *> worker_threads;
    };

  ////////////////////////////////////////////////////////////////////////
  //
  // class DmaRequest
  //

    DmaRequest::DmaRequest(int _priority, Event _after_copy) 
      : Operation(_after_copy, Realm::ProfilingRequestSet()),
	state(STATE_INIT), priority(_priority)
    {
      tgt_fetch_completion = Event::NO_EVENT;
      pthread_mutex_init(&request_lock, NULL);
    }

    DmaRequest::DmaRequest(int _priority, Event _after_copy,
			   const Realm::ProfilingRequestSet &reqs)
      : Realm::Operation(_after_copy, reqs), state(STATE_INIT),
	priority(_priority)
    {
      tgt_fetch_completion = Event::NO_EVENT;
      pthread_mutex_init(&request_lock, NULL);
    }

    DmaRequest::~DmaRequest(void)
    {
      pthread_mutex_destroy(&request_lock);
    }

    void DmaRequest::print(std::ostream& os) const
    {
      os << "DmaRequest";
    }


  ////////////////////////////////////////////////////////////////////////
  //
  // class DmaRequest::Waiter
  //

    DmaRequest::Waiter::Waiter(void)
    {
    }

    DmaRequest::Waiter::~Waiter(void)
    {
    }

    static PendingIBQueue *ib_req_queue = 0;

    PendingIBQueue::PendingIBQueue() {}

    void PendingIBQueue::enqueue_request(Memory tgt_mem, IBAllocRequest* req)
    {
      AutoHSLLock al(queue_mutex);
      assert(ID(tgt_mem).memory.owner_node == gasnet_mynode());
      // If we can allocate in target memory, no need to pend the request
      off_t ib_offset = get_runtime()->get_memory_impl(tgt_mem)->alloc_bytes(req->ib_size);
      if (ib_offset >= 0) {
        if (req->owner == gasnet_mynode()) {
          // local ib alloc request
          CopyRequest* cr = (CopyRequest*) req->req;
          RegionInstanceImpl *src_impl = get_runtime()->get_instance_impl(req->src_inst_id);
          RegionInstanceImpl *dst_impl = get_runtime()->get_instance_impl(req->dst_inst_id);
          InstPair inst_pair(src_impl->me, dst_impl->me);
          cr->handle_ib_response(req->idx, inst_pair, req->ib_size, ib_offset);
        } else {
          // remote ib alloc request
          RemoteIBAllocResponseAsync::send_request(req->owner, req->req, req->idx,
              req->src_inst_id, req->dst_inst_id, req->ib_size, ib_offset); 
        }
        // Remember to free IBAllocRequest
        delete req;

        return;
      }
      log_ib_alloc.info("enqueue_request: src_inst(%llx) dst_inst(%llx) "
                        "no enough space in memory(%llx)", req->src_inst_id, req->dst_inst_id, tgt_mem.id);
      //log_ib_alloc.info() << " (" << req->src_inst_id << "," 
      //  << req->dst_inst_id << "): no enough space in memory" << tgt_mem;
      std::map<Memory, std::queue<IBAllocRequest*> *>::iterator it = queues.find(tgt_mem);
      if (it == queues.end()) {
        std::queue<IBAllocRequest*> *q = new std::queue<IBAllocRequest*>;
        q->push(req);
        queues[tgt_mem] = q;
        //log_ib_alloc.info("enqueue_request: queue_length(%lu)", q->size());
      } else {
        it->second->push(req);
        //log_ib_alloc.info("enqueue_request: queue_length(%lu)", it->second->size());
      }
    }

    void PendingIBQueue::dequeue_request(Memory tgt_mem)
    {
      AutoHSLLock al(queue_mutex);
      assert(ID(tgt_mem).memory.owner_node == gasnet_mynode());
      std::map<Memory, std::queue<IBAllocRequest*> *>::iterator it = queues.find(tgt_mem);
      // no pending ib requests
      if (it == queues.end()) return;
      while (!it->second->empty()) {
        IBAllocRequest* req = it->second->front();
        off_t ib_offset = get_runtime()->get_memory_impl(tgt_mem)->alloc_bytes(req->ib_size);
        if (ib_offset < 0) break;
        //printf("req: src_inst_id(%llx) dst_inst_id(%llx) ib_size(%lu) idx(%d)\n", req->src_inst_id, req->dst_inst_id, req->ib_size, req->idx);
        // deal with the completed ib alloc request
        log_ib_alloc.info() << "IBAllocRequest (" << req->src_inst_id << "," 
          << req->dst_inst_id << "): completed!";
        if (req->owner == gasnet_mynode()) {
          // local ib alloc request
          CopyRequest* cr = (CopyRequest*) req->req;
          RegionInstanceImpl *src_impl = get_runtime()->get_instance_impl(req->src_inst_id);
          RegionInstanceImpl *dst_impl = get_runtime()->get_instance_impl(req->dst_inst_id);
          InstPair inst_pair(src_impl->me, dst_impl->me);
          cr->handle_ib_response(req->idx, inst_pair, req->ib_size, ib_offset);
        } else {
          // remote ib alloc request
          RemoteIBAllocResponseAsync::send_request(req->owner, req->req, req->idx,
              req->src_inst_id, req->dst_inst_id, req->ib_size, ib_offset); 
        }
        it->second->pop();
        // Remember to free IBAllocRequest
        delete req;
      }
      // if queue is empty, delete from list
      if(it->second->empty()) {
	delete it->second;
	queues.erase(it);
      }
    }

    DmaRequestQueue::DmaRequestQueue(Realm::CoreReservationSet& crs)
      : queue_condvar(queue_mutex)
      , core_rsrv("DMA request queue", crs, CoreReservationParameters())
    {
      queue_sleepers = 0;
      shutdown_flag = false;
    }

    void DmaRequestQueue::shutdown_queue(void)
    {
      queue_mutex.lock();

      assert(queues.empty());

      // set the shutdown flag and wake up any sleepers
      shutdown_flag = true;

      queue_condvar.broadcast();
      queue_mutex.unlock();

      // reap all the threads
      for(std::vector<Thread *>::iterator it = worker_threads.begin();
	  it != worker_threads.end();
	  it++) {
	(*it)->join();
	delete (*it);
      }
      worker_threads.clear();
    }

    void DmaRequestQueue::enqueue_request(DmaRequest *r)
    {
      // Record that it is ready - check for cancellation though
      bool ok_to_run = r->mark_ready();
      if(!ok_to_run) {
	r->mark_finished(false /*!successful*/);
	return;
      }

      queue_mutex.lock();

      // there's a queue per priority level
      // priorities are negated so that the highest logical priority comes first
      int p = -r->priority;
      std::map<int, std::list<DmaRequest *> *>::iterator it = queues.find(p);
      if(it == queues.end()) {
	// nothing at this priority level - make a new list
	std::list<DmaRequest *> *l = new std::list<DmaRequest *>;
	l->push_back(r);
	queues[p] = l;
      } else {
	// push ourselves onto the back of the existing queue
	it->second->push_back(r);
      }

      // if anybody was sleeping, wake them up
      if(queue_sleepers > 0) {
	queue_sleepers = 0;
	queue_condvar.broadcast();
      }

      queue_mutex.unlock();
    }

    DmaRequest *DmaRequestQueue::dequeue_request(bool sleep /*= true*/)
    {
      queue_mutex.lock();

      // quick check - are there any requests at all?
      while(queues.empty()) {
	if(!sleep || shutdown_flag) {
	  queue_mutex.unlock();
	  return 0;
	}

	// sleep until there are, or until shutdown
	queue_sleepers++;
	queue_condvar.wait();
      }

      // grab the first request from the highest-priority queue there is
      // priorities are negated so that the highest logical priority comes first
      std::map<int, std::list<DmaRequest *> *>::iterator it = queues.begin();
      assert(!it->second->empty());
      DmaRequest *r = it->second->front();
      it->second->pop_front();
      // if queue is empty, delete from list
      if(it->second->empty()) {
	delete it->second;
	queues.erase(it);
      }

      queue_mutex.unlock();
      
      return r;
    } 

    CopyRequest::CopyRequest(const void *data, size_t datalen,
			     Event _before_copy,
			     Event _after_copy,
			     int _priority)
      : DmaRequest(_priority, _after_copy),
	oas_by_inst(0),
	before_copy(_before_copy)
    {
      FixedBufferDeserializer deserializer(data, datalen);

      domain = TransferDomain::deserialize_new(deserializer);
      oas_by_inst = new OASByInst;
      bool ok = ((deserializer >> *oas_by_inst) &&
		 (deserializer >> requests));
      assert((domain != 0) && ok && (deserializer.bytes_left() == 0));

      // If either one of the instances is in GPU memory increase priority
      if(priority == 0) {
	for(OASByInst::const_iterator it = oas_by_inst->begin();
	    it != oas_by_inst->end();
	    ++it) {
          Memory::Kind src_kind = it->first.first.get_location().kind();
          if (src_kind == Memory::GPU_FB_MEM) {
            priority = 1;
	    break;
	  }
          Memory::Kind dst_kind = it->first.second.get_location().kind();
          if (dst_kind == Memory::GPU_FB_MEM) {
            priority = 1;
	    break;
	  }
	}
      }

      // <NEW_DMA>
      ib_completion = GenEventImpl::create_genevent()->current_event();
      ib_req = new IBAllocOp(ib_completion);
      ib_by_inst.clear();
      priority_ib_queue.clear();
      // </NEW_DMA>

#if 0
      size_t num_pairs = *idata++;

      for (unsigned idx = 0; idx < num_pairs; idx++) {
	RegionInstance src_inst = ID((ID::IDType)*idata++).convert<RegionInstance>();
	RegionInstance dst_inst = ID((ID::IDType)*idata++).convert<RegionInstance>();
	InstPair ip(src_inst, dst_inst);

        // If either one of the instances is in GPU memory increase priority
        if (priority == 0)
        {
          MemoryImpl::MemoryKind src_kind = get_runtime()->get_memory_impl(get_runtime()->get_instance_impl(src_inst)->memory)->kind;
          if (src_kind == MemoryImpl::MKIND_GPUFB)
            priority = 1;
          else
          {
            MemoryImpl::MemoryKind dst_kind = get_runtime()->get_memory_impl(get_runtime()->get_instance_impl(dst_inst)->memory)->kind;
            if (dst_kind == MemoryImpl::MKIND_GPUFB)
              priority = 1;
          }
        }

	OASVec& oasvec = (*oas_by_inst)[ip];

	unsigned count = *idata++;
	for(unsigned i = 0; i < count; i++) {
	  OffsetsAndSize oas;
	  oas.src_offset = *idata++;
	  oas.dst_offset = *idata++;
	  oas.size = *idata++;
          oas.serdez_id = *idata++;
	  oasvec.push_back(oas);
	}
      }
      // Unpack any profiling requests 
      // TODO: unbreak once the serialization stuff is repaired
      //const void *result = requests.deserialize(idata);
      //Realm::Operation::reconstruct_measurements();
      // better have consumed exactly the right amount of data
      //assert((((unsigned long)result) - ((unsigned long)data)) == datalen);
      size_t request_size = *reinterpret_cast<const size_t*>(idata);
      idata += sizeof(size_t) / sizeof(ID::IDType);
      FixedBufferDeserializer deserializer(idata, request_size);
      deserializer >> requests;
#endif
      Realm::Operation::reconstruct_measurements();

      log_dma.info() << "dma request " << (void *)this << " deserialized - is="
		     << *domain << " before=" << before_copy << " after=" << get_finish_event();
      for(OASByInst::const_iterator it = oas_by_inst->begin();
	  it != oas_by_inst->end();
	  it++)
	for(OASVec::const_iterator it2 = it->second.begin();
	    it2 != it->second.end();
	    it2++)
	  log_dma.info() << "dma request " << (void *)this << " field: " <<
	    it->first.first << "[" << it2->src_offset << "]->" <<
	    it->first.second << "[" << it2->dst_offset << "] size=" << it2->size <<
	    " serdez=" << it2->serdez_id;
    }

    CopyRequest::CopyRequest(const TransferDomain *_domain, //const Domain& _domain,
			     OASByInst *_oas_by_inst,
			     Event _before_copy,
			     Event _after_copy,
			     int _priority,
                             const Realm::ProfilingRequestSet &reqs)
      : DmaRequest(_priority, _after_copy, reqs)
      , domain(_domain->clone())
      , oas_by_inst(_oas_by_inst)
      , before_copy(_before_copy)
    {
      // <NEW_DMA>
      ib_completion = GenEventImpl::create_genevent()->current_event();
      ib_req = new IBAllocOp(ib_completion);
      ib_by_inst.clear();
      priority_ib_queue.clear();
      // </NEW_DMA>
      log_dma.info() << "dma request " << (void *)this << " created - is="
		     << *domain << " before=" << before_copy << " after=" << get_finish_event();
      for(OASByInst::const_iterator it = oas_by_inst->begin();
	  it != oas_by_inst->end();
	  it++)
	for(OASVec::const_iterator it2 = it->second.begin();
	    it2 != it->second.end();
	    it2++)
	  log_dma.info() << "dma request " << (void *)this << " field: " <<
	    it->first.first << "[" << it2->src_offset << "]->" <<
	    it->first.second << "[" << it2->dst_offset << "] size=" << it2->size <<
	    " serdez=" << it2->serdez_id;
    }
 
    CopyRequest::~CopyRequest(void)
    {
      //<NEWDMA>
      // destroy all xfer des
      std::vector<XferDesID>::iterator it;
      for (it = path.begin(); it != path.end(); it++) {
        LegionRuntime::LowLevel::destroy_xfer_des(*it);
      }
      // free intermediate buffers
      {
      //  AutoHSLLock al(ib_mutex);
      //  for (OASByInst::iterator it = oas_by_inst->begin(); it != oas_by_inst->end(); it++) {
      //    IBVec& ib_vec = ib_by_inst[it->first];
      //    for (IBVec::iterator it2 = ib_vec.begin(); it2 != ib_vec.end(); it2++) {
      //      if(ID(it2->memory).memory.owner_node == gasnet_mynode()) {
      //        get_runtime()->get_memory_impl(it2->memory)->free_bytes(it2->offset, it2->size);
      //        ib_req_queue->dequeue_request(it2->memory);
      //      } else {
      //        RemoteIBFreeRequestAsync::send_request(ID(it2->memory).memory.owner_node,
      //            it2->memory, it2->offset, it2->size);
      //      }
      //    }
      //  }
      }
      delete ib_req;
      //</NEWDMA>
      delete oas_by_inst;
      delete domain;
    }

#if 0
    size_t CopyRequest::compute_size(void) const
    {
      size_t result = 0;
      // TODO
      //size_t result += domain.compute_size();
      result += sizeof(ID::IDType); // number of requests;
      for(OASByInst::iterator it2 = oas_by_inst->begin(); it2 != oas_by_inst->end(); it2++) {
        OASVec& oasvec = it2->second;
        result += (3 + oasvec.size() * 4) * sizeof(ID::IDType);
      }
      // TODO: unbreak once the serialization stuff is repaired
      //result += requests.compute_size();
      ByteCountSerializer counter;
      counter << requests;
      result += sizeof(size_t) + counter.bytes_used();
      return result;
    }

    void CopyRequest::serialize(void *buffer)
    {
      ID::IDType *msgptr = (ID::IDType *)buffer;
      // domain info goes first
      // TODO
      //msgptr = domain.serialize(msgptr);

      *msgptr++ = oas_by_inst->size();

      // now OAS vectors
      for(OASByInst::iterator it2 = oas_by_inst->begin(); it2 != oas_by_inst->end(); it2++) {
	RegionInstance src_inst = it2->first.first;
	RegionInstance dst_inst = it2->first.second;
	OASVec& oasvec = it2->second;

	*msgptr++ = src_inst.id;
	*msgptr++ = dst_inst.id;
	*msgptr++ = oasvec.size();
	for(OASVec::iterator it3 = oasvec.begin(); it3 != oasvec.end(); it3++) {
	  *msgptr++ = it3->src_offset;
	  *msgptr++ = it3->dst_offset;
	  *msgptr++ = it3->size;
          *msgptr++ = it3->serdez_id;
	}
      }
      // TODO: unbreak once the serialization stuff is repaired
      //requests.serialize(msgptr); 
      // We sent this message remotely, so we need to clear the profiling
      // so it doesn't get sent accidentally
      ByteCountSerializer counter;
      counter << requests;
      *reinterpret_cast<size_t*>(msgptr) = counter.bytes_used();
      msgptr += sizeof(size_t) / sizeof(ID::IDType);
      FixedBufferSerializer serializer(msgptr, counter.bytes_used());
      serializer << requests;
      clear_profiling();
    }
#endif

    void CopyRequest::forward_request(gasnet_node_t target_node)
    {
      RemoteCopyArgs args;
      args.redop_id = 0;
      args.red_fold = false;
      args.before_copy = before_copy;
      args.after_copy = finish_event;
      args.priority = priority;

      DynamicBufferSerializer dbs(128);
      bool ok = ((dbs << *domain) &&
		 (dbs << *oas_by_inst) &&
		 (dbs << requests));
      assert(ok);

      size_t msglen = dbs.bytes_used();
      void *msgdata = dbs.detach_buffer(-1 /*no trim*/);

      log_dma.debug() << "forwarding copy: target=" << target_node << " finish=" << finish_event;
      RemoteCopyMessage::request(target_node, args, msgdata, msglen, PAYLOAD_FREE);

      clear_profiling();
    }

    void DmaRequest::Waiter::sleep_on_event(Event e, 
					    Reservation l /*= Reservation::NO_RESERVATION*/)
    {
      current_lock = l;
      EventImpl::add_waiter(e, this);
    }

    bool DmaRequest::Waiter::event_triggered(Event e, bool poisoned)
    {
      if(poisoned) {
	Realm::log_poison.info() << "cancelling poisoned dma operation - op=" << req << " after=" << req->get_finish_event();
	req->handle_poisoned_precondition(e);
	return false;
      }

      log_dma.debug("request %p triggered in state %d (lock = " IDFMT ")",
		    req, req->state, current_lock.id);

      if(current_lock.exists()) {
	current_lock.release();
	current_lock = Reservation::NO_RESERVATION;
      }

      // this'll enqueue the DMA if it can, or wait on another event if it 
      //  can't
      req->check_readiness(false, queue);

      // don't delete us!
      return false;
    }

    void DmaRequest::Waiter::print(std::ostream& os) const
    {
      os << "dma request " << (void *)req << ": after " << req->get_finish_event();
    }

    Event DmaRequest::Waiter::get_finish_event(void) const
    {
      return req->get_finish_event();
    }

    ////////////////////////////////////////////////////////////////////////
    //
    // class RemoteIBAllocRequestAsync
    //

    /*static*/ void RemoteIBAllocRequestAsync::handle_request(RequestArgs args)
    {
      assert(ID(args.memory).memory.owner_node == gasnet_mynode());
      IBAllocRequest* ib_req
          = new IBAllocRequest(args.node, args.req, args.idx,
                               args.src_inst_id, args.dst_inst_id, args.size);
      ib_req_queue->enqueue_request(args.memory, ib_req);
    }

    /*static*/ void RemoteIBAllocRequestAsync::send_request(gasnet_node_t target, Memory tgt_mem, void* req, int idx, ID::IDType src_inst_id, ID::IDType dst_inst_id, size_t ib_size)
    {
      RequestArgs args;
      args.node = gasnet_mynode();
      args.memory = tgt_mem;
      args.req = req;
      args.idx = idx;
      args.src_inst_id = src_inst_id;
      args.dst_inst_id = dst_inst_id;
      args.size = ib_size;
      Message::request(target, args);
    }

    ////////////////////////////////////////////////////////////////////////
    //
    // class RemoteIBAllocResponseAsync
    //

    /*static*/ void RemoteIBAllocResponseAsync::handle_request(RequestArgs args)
    {
      CopyRequest* req = (CopyRequest*) args.req;
      RegionInstanceImpl *src_impl = get_runtime()->get_instance_impl(args.src_inst_id);
      RegionInstanceImpl *dst_impl = get_runtime()->get_instance_impl(args.dst_inst_id);
      InstPair inst_pair(src_impl->me, dst_impl->me);
      req->handle_ib_response(args.idx, inst_pair, args.size, args.offset);
    }

    /*static*/ void RemoteIBAllocResponseAsync::send_request(gasnet_node_t target, void* req, int idx, ID::IDType src_inst_id, ID::IDType dst_inst_id, size_t ib_size, off_t ib_offset)
    {
      RequestArgs args;
      args.req = req;
      args.idx = idx;
      args.src_inst_id = src_inst_id;
      args.dst_inst_id = dst_inst_id;
      args.size = ib_size;
      args.offset = ib_offset;
      Message::request(target, args);
    }

    ////////////////////////////////////////////////////////////////////////
    //
    // class RemoteIBFreeRequestAsync
    //

    /*static*/ void RemoteIBFreeRequestAsync::handle_request(RequestArgs args)
    {
      assert(ID(args.memory).memory.owner_node == gasnet_mynode());
      get_runtime()->get_memory_impl(args.memory)->free_bytes(args.ib_offset, args.ib_size);
      ib_req_queue->dequeue_request(args.memory);
    }

    /*static*/ void RemoteIBFreeRequestAsync::send_request(gasnet_node_t target, Memory tgt_mem, off_t ib_offset, size_t ib_size)
    {
      RequestArgs args;
      args.memory = tgt_mem;
      args.ib_offset = ib_offset;
      args.ib_size = ib_size;
      Message::request(target, args);
    }


#define IB_MAX_SIZE (64 * 1024 * 1024)

    void free_intermediate_buffer(DmaRequest* req, Memory mem, off_t offset, size_t size)
    {
      //CopyRequest* cr = (CopyRequest*) req;
      //AutoHSLLock al(cr->ib_mutex);
      if(ID(mem).memory.owner_node == gasnet_mynode()) {
        get_runtime()->get_memory_impl(mem)->free_bytes(offset, size);
        ib_req_queue->dequeue_request(mem);
      } else {
        RemoteIBFreeRequestAsync::send_request(ID(mem).memory.owner_node,
            mem, offset, size);
      }
    }


    void CopyRequest::alloc_intermediate_buffer(InstPair inst_pair, Memory tgt_mem, int idx)
    {
      assert(oas_by_inst->find(inst_pair) != oas_by_inst->end());
      OASVec& oasvec = (*oas_by_inst)[inst_pair];
      size_t ib_elmnt_size = 0, domain_size = 0;
      for(OASVec::const_iterator it = oasvec.begin(); it != oasvec.end(); it++) {
        ib_elmnt_size += it->size;
      }
      domain_size = domain->volume();
#if 0
      if (domain.get_dim() == 0) {
#ifdef COPY_ALL_ELEMENTS_FOR_UNSTRUCTURED
        IndexSpaceImpl *ispace = get_runtime()->get_index_space_impl(domain.get_index_space());
        assert(get_runtime()->get_instance_impl(inst_pair.second)->metadata.is_valid());
        if (ispace->me == get_runtime()->get_instance_impl(inst_pair.second)->metadata.is) {
          // perform a 1D copy from first_element to last_element
          Realm::StaticAccess<IndexSpaceImpl> data(ispace);
          assert(data->num_elmts > 0);
          Rect<1> new_rect(make_point(data->first_elmt), make_point(data->last_elmt));
          Domain new_domain = Domain::from_rect<1>(new_rect);
          domain_size = new_domain.get_volume();
        } else {
#endif
          domain_size = domain.get_volume();
#ifdef COPY_ALL_ELEMENTS_FOR_UNSTRUCTURED
        }
#endif
      } else {
        domain_size = domain.get_volume();
      }
#endif
      size_t ib_size;
      if (domain_size * ib_elmnt_size < IB_MAX_SIZE)
        ib_size = domain_size * ib_elmnt_size;
      else
        ib_size = IB_MAX_SIZE;
      //log_ib_alloc.info("alloc_ib: src_inst_id(%llx) dst_inst_id(%llx) idx(%d) size(%lu) memory(%llx)", inst_pair.first.id, inst_pair.second.id, idx, ib_size, tgt_mem.id);
      if (ID(tgt_mem).memory.owner_node == gasnet_mynode()) {
        // create local intermediate buffer
        IBAllocRequest* ib_req
          = new IBAllocRequest(gasnet_mynode(), this, idx, inst_pair.first.id,
                               inst_pair.second.id, ib_size);
        ib_req_queue->enqueue_request(tgt_mem, ib_req);
      } else {
        // create remote intermediate buffer
        RemoteIBAllocRequestAsync::send_request(ID(tgt_mem).memory.owner_node, tgt_mem, this, idx, inst_pair.first.id, inst_pair.second.id, ib_size);
      }
    }

    void CopyRequest::handle_ib_response(int idx, InstPair inst_pair, size_t ib_size, off_t ib_offset)
    {
      Event event_to_trigger = Event::NO_EVENT;
      {
        AutoHSLLock al(ib_mutex);
        IBByInst::iterator ib_it = ib_by_inst.find(inst_pair);
        assert(ib_it != ib_by_inst.end());
        IBVec& ibvec = ib_it->second;
        assert((int)ibvec.size() > idx);
        ibvec[idx].size = ib_size;
        ibvec[idx].offset = ib_offset;
        event_to_trigger = ibvec[idx].event;
      }
      GenEventImpl::trigger(event_to_trigger, false/*!poisoned*/);
      //ibvec[idx].fence->mark_finished(true);
    }

    bool CopyRequest::check_readiness(bool just_check, DmaRequestQueue *rq)
    {
      if(state == STATE_INIT)
	state = STATE_METADATA_FETCH;

      // remember which queue we're going to be assigned to if we sleep
      waiter.req = this;
      waiter.queue = rq;

      // make sure our node has all the meta data it needs, but don't take more than one lock
      //  at a time
      if(state == STATE_METADATA_FETCH) {
	Event e = domain->request_metadata();
	if(!e.has_triggered()) {
	  log_dma.debug() << "transfer domain metadata - req=" << (void *)this
			  << " ready=" << e;
	  waiter.sleep_on_event(e);
	  return false;
	}
#if 0
	// index space first
	if(domain.get_dim() == 0) {
	  IndexSpaceImpl *is_impl = get_runtime()->get_index_space_impl(domain.get_index_space());
	  if(!is_impl->locked_data.valid) {
	    log_dma.debug("dma request %p - no index space metadata yet", this);
	    if(just_check) return false;

	    Event e = is_impl->lock.acquire(1, false, ReservationImpl::ACQUIRE_BLOCKING);
	    if(e.has_triggered()) {
	      log_dma.debug("request %p - index space metadata invalid - instant trigger", this);
	      is_impl->lock.release();
	    } else {
	      log_dma.debug("request %p - index space metadata invalid - sleeping on lock " IDFMT "", this, is_impl->lock.me.id);
	      waiter.sleep_on_event(e, is_impl->lock.me);
	      return false;
	    }
	  }

          // we need more than just the metadata - we also need the valid mask
          {
            Event e = is_impl->request_valid_mask();
            if(!e.has_triggered()) {
              log_dma.debug() << "request " << (void *)this << " - valid mask needed for index space "
			      << domain.get_index_space() << " - sleeping on event " << e;
	      waiter.sleep_on_event(e);
              return false;
            }
          }
	}
#endif

	// now go through all instance pairs
	for(OASByInst::iterator it = oas_by_inst->begin(); it != oas_by_inst->end(); it++) {
	  RegionInstanceImpl *src_impl = get_runtime()->get_instance_impl(it->first.first);
	  RegionInstanceImpl *dst_impl = get_runtime()->get_instance_impl(it->first.second);

	  {
	    Event e = src_impl->request_metadata();
	    if(!e.has_triggered()) {
	      if(just_check) {
		log_dma.debug("dma request %p - no src instance (" IDFMT ") metadata yet", this, src_impl->me.id);
		return false;
	      }
	      log_dma.debug() << "request " << (void *)this << " - src instance metadata invalid - sleeping on event " << e;
	      waiter.sleep_on_event(e);
	      return false;
	    }
	  }

	  {
	    Event e = dst_impl->request_metadata();
	    if(!e.has_triggered()) {
	      if(just_check) {
		log_dma.debug("dma request %p - no dst instance (" IDFMT ") metadata yet", this, dst_impl->me.id);
		return false;
	      }
	      log_dma.debug() << "request " << (void *)this << " - dst instance metadata invalid - sleeping on event " << e;
	      waiter.sleep_on_event(e);
	      return false;
	    }
	  }
	}

	// if we got all the way through, we've got all the metadata we need
	state = STATE_DST_FETCH;
      }

      // make sure the destination has fetched metadata
      if(state == STATE_DST_FETCH) {
	// TODO
	// SJT: actually, is this needed any more?
        //Memory tgt_mem = get_runtime()->get_instance_impl(oas_by_inst->begin()->first.second)->memory;
        //gasnet_node_t tgt_node = ID(tgt_mem).memory.owner_node;
	//assert(tgt_node == gasnet_mynode());
#if 0
        if ((domain.get_dim() == 0) && (tgt_node != gasnet_mynode())) {
          if (tgt_fetch_completion == Event::NO_EVENT) {
            tgt_fetch_completion = GenEventImpl::create_genevent()->current_event();
            Realm::ValidMaskFetchMessage::send_request(tgt_node,
                                                domain.get_index_space(),
                                                tgt_fetch_completion);
          }

          if (!tgt_fetch_completion.has_triggered()) {
            if (just_check) return false;
            waiter.sleep_on_event(tgt_fetch_completion);
            return false;
          }
        }
#endif
        state = STATE_GEN_PATH;
      }

      if(state == STATE_GEN_PATH) {
        log_dma.debug("generate paths");
        Memory src_mem = get_runtime()->get_instance_impl(oas_by_inst->begin()->first.first)->memory;
        Memory dst_mem = get_runtime()->get_instance_impl(oas_by_inst->begin()->first.second)->memory;
        find_shortest_path(src_mem, dst_mem, mem_path);
        ib_req->mark_ready();
        ib_req->mark_started();
        // Pass 1: create IBInfo blocks
        for (OASByInst::iterator it = oas_by_inst->begin(); it != oas_by_inst->end(); it++) {
          AutoHSLLock al(ib_mutex);
          IBVec& ib_vec = ib_by_inst[it->first];
          assert(ib_vec.size() == 0);
          for (size_t i = 1; i < mem_path.size() - 1; i++) {
            IBInfo ib_info;
            ib_info.memory = mem_path[i];
            //ib_info.fence = new IBFence(ib_req);
            ib_info.status = IBInfo::INIT;
            ib_info.event = GenEventImpl::create_genevent()->current_event();
            //ib_req->add_async_work_item(ib_info.fence); 
            ib_vec.push_back(ib_info);
            PendingIBInfo pid_info;
            pid_info.idx = i - 1;
            pid_info.ip = it->first;
            pid_info.memory = mem_path[i];
            priority_ib_queue.insert(pid_info);
          }
        }
        // Pass 2: send ib allocation requests
        //for (OASByInst::iterator it = oas_by_inst->begin(); it != oas_by_inst->end(); it++) {
        //  for (size_t i = 1; i < mem_path.size() - 1; i++) {
        //    alloc_intermediate_buffer(it->first, mem_path[i], i - 1);
        //  }
        //}
        ib_req->mark_finished(true);
        state = STATE_BEFORE_EVENT;
      }

      // make sure our functional precondition has occurred
      if(state == STATE_BEFORE_EVENT) {
	// has the before event triggered?  if not, wait on it
	bool poisoned = false;
	if(before_copy.has_triggered_faultaware(poisoned)) {
	  if(poisoned) {
	    log_dma.debug("request %p - poisoned precondition", this);
	    handle_poisoned_precondition(before_copy);
	    return true;  // not enqueued, but never going to be
	  } else {
	    log_dma.debug("request %p - before event triggered", this);
	    state = STATE_ALLOC_IB;
	  }
	} else {
	  log_dma.debug("request %p - before event not triggered", this);
	  if(just_check) return false;

	  log_dma.debug("request %p - sleeping on before event", this);
	  waiter.sleep_on_event(before_copy);
	  return false;
	}
      }

      if(state == STATE_ALLOC_IB) {
        // log_dma.debug("wait for the ib allocations to complete");
        PriorityIBQueue::iterator it;
        for (it = priority_ib_queue.begin(); it != priority_ib_queue.end(); it++) {
          IBVec& ibvec = ib_by_inst[(*it).ip];
          if (ibvec[(*it).idx].status == IBInfo::INIT) {
            // launch ib allocation requests
            ibvec[(*it).idx].status = IBInfo::SENT;
            alloc_intermediate_buffer((*it).ip, (*it).memory, (*it).idx);
          }
          if (ibvec[(*it).idx].status == IBInfo::SENT) {
            Event e = ibvec[(*it).idx].event;
            if (e.has_triggered()) {
              ibvec[(*it).idx].status = IBInfo::COMPLETED;
              //log_ib_alloc.info("alloc complete: copy_request(%llx) src_inst(%lx) dst_inst(%lx) idx(%lx)", this, (*it).ip.first.id, (*it).ip.second.id, (*it).idx);
            } else {
              if (just_check) return false;
              waiter.sleep_on_event(e);
              return false;
            }
          }
        }
        //if (priority_ib_queue.size() > 0)
          //log_ib_alloc.info("alloc complete: copy_request(%llx) all intermediate buffers allocated!", this);
        state = STATE_READY;
        //if (ib_completion.has_triggered()) {
        //  state = STATE_BEFORE_EVENT;
        //} else {
        //  if (just_check) return false;
        //  waiter.sleep_on_event(ib_completion);
        //  return false;
        //}
      }

      if(state == STATE_READY) {
	log_dma.debug("request %p ready", this);
	if(just_check) return true;

	state = STATE_QUEUED;
	// <NEWDMA>
	mark_ready();
	perform_dma();
	return true;
	// </NEWDMA>
	assert(rq != 0);
	log_dma.debug("request %p enqueued", this);

	// once we're enqueued, we may be deleted at any time, so no more
	//  references
	rq->enqueue_request(this);
	return true;
      }

      if(state == STATE_QUEUED)
	return true;

      assert(0);
      return false;
    }

#ifdef DO_WE_NEED_THIS
    namespace RangeExecutors {
      class Memcpy {
      public:
	Memcpy(void *_dst_base, const void *_src_base, size_t _elmt_size)
	  : dst_base((char *)_dst_base), src_base((const char *)_src_base),
	    elmt_size(_elmt_size) {}

	template <class T>
	Memcpy(T *_dst_base, const T *_src_base)
	  : dst_base((char *)_dst_base), src_base((const char *)_src_base),
	    elmt_size(sizeof(T)) {}

	void do_span(int offset, int count)
	{
	  off_t byte_offset = offset * elmt_size;
	  size_t byte_count = count * elmt_size;
	  memcpy(dst_base + byte_offset,
		 src_base + byte_offset,
		 byte_count);
	}

      protected:
	char *dst_base;
	const char *src_base;
	size_t elmt_size;
      };

      class GasnetPut {
      public:
	GasnetPut(MemoryImpl *_tgt_mem, off_t _tgt_offset,
		  const void *_src_ptr, size_t _elmt_size)
	  : tgt_mem(_tgt_mem), tgt_offset(_tgt_offset),
	    src_ptr((const char *)_src_ptr), elmt_size(_elmt_size) {}

        virtual ~GasnetPut(void) { }

	void do_span(int offset, int count)
	{
	  off_t byte_offset = offset * elmt_size;
	  size_t byte_count = count * elmt_size;
	
	  tgt_mem->put_bytes(tgt_offset + byte_offset,
			     src_ptr + byte_offset,
			     byte_count);
	}

      protected:
	MemoryImpl *tgt_mem;
	off_t tgt_offset;
	const char *src_ptr;
	size_t elmt_size;
      };

      class GasnetPutBatched {
      public:
	GasnetPutBatched(MemoryImpl *_tgt_mem, off_t _tgt_offset,
			 const void *_src_ptr,
			 size_t _elmt_size)
	  : tgt_mem((GASNetMemory *)_tgt_mem), tgt_offset(_tgt_offset),
	    src_ptr((const char *)_src_ptr), elmt_size(_elmt_size) {}

	void do_span(int offset, int count)
	{
	  off_t byte_offset = offset * elmt_size;
	  size_t byte_count = count * elmt_size;
	
	  offsets.push_back(tgt_offset + byte_offset);
	  srcs.push_back(src_ptr + byte_offset);
	  sizes.push_back(byte_count);
	}

	void finish(void)
	{
	  if(offsets.size() > 0) {
	    DetailedTimer::ScopedPush sp(TIME_SYSTEM);
	    tgt_mem->put_batch(offsets.size(),
			       &offsets[0],
			       &srcs[0],
			       &sizes[0]);
	  }
	}

      protected:
	GASNetMemory *tgt_mem;
	off_t tgt_offset;
	const char *src_ptr;
	size_t elmt_size;
	std::vector<off_t> offsets;
	std::vector<const void *> srcs;
	std::vector<size_t> sizes;
      };

      class GasnetPutReduce : public GasnetPut {
      public:
	GasnetPutReduce(MemoryImpl *_tgt_mem, off_t _tgt_offset,
			const ReductionOpUntyped *_redop, bool _redfold,
			const void *_src_ptr, size_t _elmt_size)
	  : GasnetPut(_tgt_mem, _tgt_offset, _src_ptr, _elmt_size),
	    redop(_redop), redfold(_redfold) {}

        virtual ~GasnetPutReduce(void) { }

	void do_span(int offset, int count)
	{
	  assert(redfold == false);
	  off_t tgt_byte_offset = offset * redop->sizeof_lhs;
	  off_t src_byte_offset = offset * elmt_size;
	  assert(elmt_size == redop->sizeof_rhs);

	  char buffer[1024];
	  assert(redop->sizeof_lhs <= 1024);

	  for(int i = 0; i < count; i++) {
	    tgt_mem->get_bytes(tgt_offset + tgt_byte_offset,
			       buffer,
			       redop->sizeof_lhs);

	    redop->apply(buffer, src_ptr + src_byte_offset, 1, true);
	      
	    tgt_mem->put_bytes(tgt_offset + tgt_byte_offset,
			       buffer,
			       redop->sizeof_lhs);
	  }
	}

      protected:
	const ReductionOpUntyped *redop;
	bool redfold;
      };

      class GasnetPutRedList : public GasnetPut {
      public:
	GasnetPutRedList(MemoryImpl *_tgt_mem, off_t _tgt_offset,
			 ReductionOpID _redopid,
			 const ReductionOpUntyped *_redop,
			 const void *_src_ptr, size_t _elmt_size)
	  : GasnetPut(_tgt_mem, _tgt_offset, _src_ptr, _elmt_size),
	    redopid(_redopid), redop(_redop) {}

        virtual ~GasnetPutRedList(void) { }

	void do_span(int offset, int count)
	{
	  if(count == 0) return;
	  assert(offset == 0); // too lazy to do pointer math on _src_ptr
	  unsigned *ptrs = new unsigned[count];
	  redop->get_list_pointers(ptrs, src_ptr, count);

	  // now figure out how many reductions go to each node
	  unsigned *nodecounts = new unsigned[gasnet_nodes()];
	  for(unsigned i = 0; i < gasnet_nodes(); i++)
	    nodecounts[i] = 0;

	  for(int i = 0; i < count; i++) {
	    off_t elem_offset = tgt_offset + ptrs[i] * redop->sizeof_lhs;
	    int home_node = tgt_mem->get_home_node(elem_offset, redop->sizeof_lhs);
	    assert(home_node >= 0);
	    ptrs[i] = home_node;
	    nodecounts[home_node]++;
	  }

	  size_t max_entries_per_msg = (1 << 20) / redop->sizeof_list_entry;
	  char *entry_buffer = new char[max_entries_per_msg * redop->sizeof_list_entry];

	  for(unsigned i = 0; i < gasnet_nodes(); i++) {
	    unsigned pos = 0;
	    for(int j = 0; j < count; j++) {
	      //printf("S: [%d] = %d\n", j, ptrs[j]);
	      if(ptrs[j] != i) continue;

	      memcpy(entry_buffer + (pos * redop->sizeof_list_entry),
		     ((const char *)src_ptr) + (j * redop->sizeof_list_entry),
		     redop->sizeof_list_entry);
	      pos++;

	      if(pos == max_entries_per_msg) {
		if(i == gasnet_mynode()) {
		  tgt_mem->apply_reduction_list(tgt_offset, redop, pos,
						entry_buffer);
		} else {
		  do_remote_apply_red_list(i, tgt_mem->me, tgt_offset,
					   redopid, 
					   entry_buffer, pos * redop->sizeof_list_entry, 0);
		}
		pos = 0;
	      }
	    }
	    if(pos > 0) {
	      if(i == gasnet_mynode()) {
		tgt_mem->apply_reduction_list(tgt_offset, redop, pos,
					      entry_buffer);
	      } else {
		do_remote_apply_red_list(i, tgt_mem->me, tgt_offset,
					 redopid, 
					 entry_buffer, pos * redop->sizeof_list_entry, 0);
	      }
	    }
	  }

	  delete[] entry_buffer;
	  delete[] ptrs;
	  delete[] nodecounts;
	}

      protected:
	ReductionOpID redopid;
	const ReductionOpUntyped *redop;
      };

      class GasnetGet {
      public:
	GasnetGet(void *_tgt_ptr,
		  MemoryImpl *_src_mem, off_t _src_offset,
		  size_t _elmt_size)
	  : tgt_ptr((char *)_tgt_ptr), src_mem(_src_mem),
	    src_offset(_src_offset), elmt_size(_elmt_size) {}

	void do_span(int offset, int count)
	{
	  off_t byte_offset = offset * elmt_size;
	  size_t byte_count = count * elmt_size;
	
	  DetailedTimer::ScopedPush sp(TIME_SYSTEM);
	  src_mem->get_bytes(src_offset + byte_offset,
			     tgt_ptr + byte_offset,
			     byte_count);
	}

      protected:
	char *tgt_ptr;
	MemoryImpl *src_mem;
	off_t src_offset;
	size_t elmt_size;
      };

      class GasnetGetBatched {
      public:
	GasnetGetBatched(void *_tgt_ptr,
			 MemoryImpl *_src_mem, off_t _src_offset,
			 size_t _elmt_size)
	  : tgt_ptr((char *)_tgt_ptr), src_mem((GASNetMemory *)_src_mem),
	    src_offset(_src_offset), elmt_size(_elmt_size) {}

	void do_span(int offset, int count)
	{
	  off_t byte_offset = offset * elmt_size;
	  size_t byte_count = count * elmt_size;
	
	  offsets.push_back(src_offset + byte_offset);
	  dsts.push_back(tgt_ptr + byte_offset);
	  sizes.push_back(byte_count);
	}

	void finish(void)
	{
	  if(offsets.size() > 0) {
	    DetailedTimer::ScopedPush sp(TIME_SYSTEM);
	    src_mem->get_batch(offsets.size(),
			       &offsets[0],
			       &dsts[0],
			       &sizes[0]);
	  }
	}

      protected:
	char *tgt_ptr;
	GASNetMemory *src_mem;
	off_t src_offset;
	size_t elmt_size;
	std::vector<off_t> offsets;
	std::vector<void *> dsts;
	std::vector<size_t> sizes;
      };

      class GasnetGetAndPut {
      public:
	GasnetGetAndPut(MemoryImpl *_tgt_mem, off_t _tgt_offset,
			MemoryImpl *_src_mem, off_t _src_offset,
			size_t _elmt_size)
	  : tgt_mem(_tgt_mem), tgt_offset(_tgt_offset),
	    src_mem(_src_mem), src_offset(_src_offset), elmt_size(_elmt_size) {}

	static const size_t CHUNK_SIZE = 16384;

	void do_span(int offset, int count)
	{
	  off_t byte_offset = offset * elmt_size;
	  size_t byte_count = count * elmt_size;

	  while(byte_count > CHUNK_SIZE) {
	    src_mem->get_bytes(src_offset + byte_offset, chunk, CHUNK_SIZE);
	    tgt_mem->put_bytes(tgt_offset + byte_offset, chunk, CHUNK_SIZE);
	    byte_offset += CHUNK_SIZE;
	    byte_count -= CHUNK_SIZE;
	  }
	  if(byte_count > 0) {
	    src_mem->get_bytes(src_offset + byte_offset, chunk, byte_count);
	    tgt_mem->put_bytes(tgt_offset + byte_offset, chunk, byte_count);
	  }
	}

      protected:
	MemoryImpl *tgt_mem;
	off_t tgt_offset;
	MemoryImpl *src_mem;
	off_t src_offset;
	size_t elmt_size;
	char chunk[CHUNK_SIZE];
      };

#ifdef DEAD_DMA_CODE
      class RemoteWrite {
      public:
	RemoteWrite(Memory _tgt_mem, off_t _tgt_offset,
		    const void *_src_ptr, size_t _elmt_size,
		    Event _event)
	  : tgt_mem(_tgt_mem), tgt_offset(_tgt_offset),
	    src_ptr((const char *)_src_ptr), elmt_size(_elmt_size),
	    event(_event), span_count(0) {}

	void do_span(int offset, int count)
	{
	  // if this isn't the first span, push the previous one out before
	  //  we overwrite it
	  if(span_count > 0)
	    really_do_span(false);

	  span_count++;
	  prev_offset = offset;
	  prev_count = count;
	}

	Event finish(void)
	{
	  log_dma.debug("remote write done with %d spans", span_count);
	  // if we got any spans, the last one is still waiting to go out
	  if(span_count > 0) {
	    really_do_span(true);
	    return Event::NO_EVENT; // recipient will trigger the event
	  }

	  return event;
	}

      protected:
	void really_do_span(bool last)
	{
	  off_t byte_offset = prev_offset * elmt_size;
	  size_t byte_count = prev_count * elmt_size;

	  // if we don't have an event for our completion, we need one now
	  if(!event.exists())
	    event = GenEventImpl::create_genevent()->current_event();

	  DetailedTimer::ScopedPush sp(TIME_SYSTEM);
	  do_remote_write(tgt_mem, tgt_offset + byte_offset,
			  src_ptr + byte_offset, byte_count,
			  0, last ? event : Event::NO_EVENT);
	}

	Memory tgt_mem;
	off_t tgt_offset;
	const char *src_ptr;
	size_t elmt_size;
	Event event;
	int span_count;
	int prev_offset, prev_count;
      };
#endif

    }; // namespace RangeExecutors
#endif

#if 0
    // helper function to figure out which field we're in
    void find_field_start(const std::vector<size_t>& field_sizes, off_t byte_offset,
				 size_t size, off_t& field_start, int& field_size)
    {
      off_t start = 0;
      for(std::vector<size_t>::const_iterator it = field_sizes.begin();
	  it != field_sizes.end();
	  it++) {
	assert((*it) > 0);
	if(byte_offset < (off_t)(*it)) {
	  assert((byte_offset + size) <= (*it));
	  field_start = start;
	  field_size = (*it);
	  return;
	}
	start += (*it);
	byte_offset -= (*it);
      }
      assert(0);
    }
#endif

    class RemoteWriteInstPairCopier : public InstPairCopier {
    public:
      RemoteWriteInstPairCopier(RegionInstance src_inst, RegionInstance dst_inst,
                                OASVec &_oas_vec)
	: src_acc(src_inst.get_accessor()), dst_acc(dst_inst.get_accessor()),
          oas_vec(_oas_vec)
      {}

      virtual ~RemoteWriteInstPairCopier(void) { }

      virtual void copy_field(off_t src_index, off_t dst_index, off_t elem_count,
                              unsigned offset_index)
      {
        off_t src_offset = oas_vec[offset_index].src_offset;
        off_t dst_offset = oas_vec[offset_index].dst_offset;
        unsigned bytes = oas_vec[offset_index].size;
	char buffer[1024];

	for(int i = 0; i < elem_count; i++) {
	  src_acc.read_untyped(ptr_t(src_index + i), buffer, bytes, src_offset);
          if(0 && i == 0) {
            printf("remote write: (%zd:%zd->%zd:%zd) %d bytes:",
                   (ssize_t)(src_index + i), (ssize_t)src_offset,
                   (ssize_t)(dst_index + i), (ssize_t)dst_offset, bytes);
            for(unsigned j = 0; j < bytes; j++)
              printf(" %02x", (unsigned char)(buffer[j]));
            printf("\n");
          }
	  dst_acc.write_untyped(ptr_t(dst_index + i), buffer, bytes, dst_offset);
	}
      }

      virtual void flush(void) {}

    protected:
      RegionAccessor<AccessorType::Generic> src_acc;
      RegionAccessor<AccessorType::Generic> dst_acc;
      OASVec &oas_vec;
    };

  ////////////////////////////////////////////////////////////////////////
  //
  // class MemPairCopier
  //

    MemPairCopier::MemPairCopier(void) 
      : total_reqs(0), total_bytes(0)
    { 
    }

    MemPairCopier::~MemPairCopier(void)
    {
    }

    // default behavior of flush is just to report bytes (maybe)
    void MemPairCopier::flush(DmaRequest *req)
    {
#ifdef EVENT_GRAPH_TRACE
      log_event_graph.debug("Copy Size: (" IDFMT ",%d) %ld",
			    after_copy.id, after_copy.gen, total_bytes);
      report_bytes(after_copy);
#endif
    }

    void MemPairCopier::record_bytes(size_t bytes)
    {
      total_reqs++;
      total_bytes += bytes;
    }


  ////////////////////////////////////////////////////////////////////////
  //
  // class MemPairCopierFactory
  //

    MemPairCopierFactory::MemPairCopierFactory(const std::string& _name)
      : name(_name)
    {
    }

    MemPairCopierFactory::~MemPairCopierFactory(void)
    {
    }

    const std::string& MemPairCopierFactory::get_name(void) const
    {
      return name;
    }


    class BufferedMemPairCopier : public MemPairCopier {
    public:
      BufferedMemPairCopier(Memory _src_mem, Memory _dst_mem, size_t _buffer_size = 32768)
	: buffer_size(_buffer_size)
      {
	src_mem = get_runtime()->get_memory_impl(_src_mem);
	dst_mem = get_runtime()->get_memory_impl(_dst_mem);
	buffer = new char[buffer_size];
      }

      virtual ~BufferedMemPairCopier(void)
      {
	delete[] buffer;
      }

      virtual InstPairCopier *inst_pair(RegionInstance src_inst, RegionInstance dst_inst,
                                        OASVec &oas_vec)
      {
	return new SpanBasedInstPairCopier<BufferedMemPairCopier>(this, src_inst, 
                                                          dst_inst, oas_vec);
      }

      void copy_span(off_t src_offset, off_t dst_offset, size_t bytes)
      {
	//printf("buffered copy of %zd bytes (" IDFMT ":%zd -> " IDFMT ":%zd)\n", bytes, src_mem->me.id, src_offset, dst_mem->me.id, dst_offset);
	while(bytes > buffer_size) {
	  src_mem->get_bytes(src_offset, buffer, buffer_size);
	  dst_mem->put_bytes(dst_offset, buffer, buffer_size);
	  src_offset += buffer_size;
	  dst_offset += buffer_size;
	  bytes -= buffer_size;
          record_bytes(buffer_size);
	}
	if(bytes > 0) {
	  src_mem->get_bytes(src_offset, buffer, bytes);
	  dst_mem->put_bytes(dst_offset, buffer, bytes);
          record_bytes(bytes);
	}
      }

      // default behavior of 2D copy is to unroll to 1D copies
      void copy_span(off_t src_offset, off_t dst_offset, size_t bytes,
		     off_t src_stride, off_t dst_stride, size_t lines)
      {
	while(lines-- > 0) {
	  copy_span(src_offset, dst_offset, bytes);
	  src_offset += src_stride;
	  dst_offset += dst_stride;
	}
      }

    protected:
      size_t buffer_size;
      MemoryImpl *src_mem, *dst_mem;
      char *buffer;
    };
     
    class MemcpyMemPairCopier : public MemPairCopier {
    public:
      MemcpyMemPairCopier(Memory _src_mem, Memory _dst_mem)
      {
	MemoryImpl *src_impl = get_runtime()->get_memory_impl(_src_mem);
	src_base = (const char *)(src_impl->get_direct_ptr(0, src_impl->size));
	assert(src_base);

	MemoryImpl *dst_impl = get_runtime()->get_memory_impl(_dst_mem);
	dst_base = (char *)(dst_impl->get_direct_ptr(0, dst_impl->size));
	assert(dst_base);
      }

      virtual ~MemcpyMemPairCopier(void) { }

      virtual InstPairCopier *inst_pair(RegionInstance src_inst, RegionInstance dst_inst,
                                        OASVec &oas_vec)
      {
	return new SpanBasedInstPairCopier<MemcpyMemPairCopier>(this, src_inst, 
                                                          dst_inst, oas_vec);
      }

      void copy_span(off_t src_offset, off_t dst_offset, size_t bytes)
      {
	//printf("memcpy of %zd bytes\n", bytes);
	memcpy(dst_base + dst_offset, src_base + src_offset, bytes);
        record_bytes(bytes);
      }

      // default behavior of 2D copy is to unroll to 1D copies
      void copy_span(off_t src_offset, off_t dst_offset, size_t bytes,
		     off_t src_stride, off_t dst_stride, size_t lines)
      {
	while(lines-- > 0) {
	  copy_span(src_offset, dst_offset, bytes);
	  src_offset += src_stride;
	  dst_offset += dst_stride;
	}
      }

    protected:
      const char *src_base;
      char *dst_base;
    };

    class LocalReductionMemPairCopier : public MemPairCopier {
    public:
      LocalReductionMemPairCopier(Memory _src_mem, Memory _dst_mem,
				  ReductionOpID redop_id, bool _fold)
      {
	MemoryImpl *src_impl = get_runtime()->get_memory_impl(_src_mem);
	src_base = (const char *)(src_impl->get_direct_ptr(0, src_impl->size));
	assert(src_base);

	MemoryImpl *dst_impl = get_runtime()->get_memory_impl(_dst_mem);
	dst_base = (char *)(dst_impl->get_direct_ptr(0, dst_impl->size));
	assert(dst_base);

	redop = get_runtime()->reduce_op_table[redop_id];
	fold = _fold;
      }

      virtual ~LocalReductionMemPairCopier(void) { }

      virtual InstPairCopier *inst_pair(RegionInstance src_inst, RegionInstance dst_inst,
                                        OASVec &oas_vec)
      {
	return new SpanBasedInstPairCopier<LocalReductionMemPairCopier>(this, src_inst, 
									dst_inst, oas_vec);
      }

      void copy_span(off_t src_offset, off_t dst_offset, size_t bytes)
      {
	//printf("reduction of %zd bytes\n", bytes);
	assert((bytes % redop->sizeof_rhs) == 0);
	if(fold)
	  redop->fold(dst_base + dst_offset, src_base + src_offset,
		      bytes / redop->sizeof_rhs, false /*non-exclusive*/);
	else
	  redop->apply(dst_base + dst_offset, src_base + src_offset,
		       bytes / redop->sizeof_rhs, false /*non-exclusive*/);
      }

      // default behavior of 2D copy is to unroll to 1D copies
      void copy_span(off_t src_offset, off_t dst_offset, size_t bytes,
		     off_t src_stride, off_t dst_stride, size_t lines)
      {
	// two cases here:
	// 1) if bytes == sizeof_rhs, we can use the apply/fold_strided calls
	if(bytes == redop->sizeof_rhs) {
	  if(fold)
	    redop->fold_strided(dst_base + dst_offset, src_base + src_offset,
				src_stride, dst_stride, lines, false /*non-exclusive*/);
	  else
	    redop->apply_strided(dst_base + dst_offset, src_base + src_offset,
				 src_stride, dst_stride, lines, false /*non-exclusive*/);
	  return;
	}

	// 2) with multiple elements per line, have to do a apply/fold call per line
	while(lines-- > 0) {
	  copy_span(src_offset, dst_offset, bytes);
	  src_offset += src_stride;
	  dst_offset += dst_stride;
	}
      }

    protected:
      const char *src_base;
      char *dst_base;
      const ReductionOpUntyped *redop;
      bool fold;
    };

    class BufferedReductionMemPairCopier : public MemPairCopier {
    public:
      BufferedReductionMemPairCopier(Memory _src_mem, Memory _dst_mem,
				     ReductionOpID redop_id, bool _fold,
				     size_t _buffer_size = 1024) // in elements
	: buffer_size(_buffer_size)
      {
	src_mem = get_runtime()->get_memory_impl(_src_mem);
	dst_mem = get_runtime()->get_memory_impl(_dst_mem);
	redop = get_runtime()->reduce_op_table[redop_id];
	fold = _fold;

	src_buffer = new char[buffer_size * redop->sizeof_rhs];
	dst_buffer = new char[buffer_size * (fold ? redop->sizeof_rhs : redop->sizeof_lhs)];
      }

      virtual ~BufferedReductionMemPairCopier(void)
      {
	delete[] src_buffer;
	delete[] dst_buffer;
      }

      virtual InstPairCopier *inst_pair(RegionInstance src_inst, RegionInstance dst_inst,
                                        OASVec &oas_vec)
      {
	return new SpanBasedInstPairCopier<BufferedReductionMemPairCopier>(this, src_inst, 
									   dst_inst, oas_vec);
      }

      void copy_span(off_t src_offset, off_t dst_offset, size_t bytes)
      {
	//printf("buffered copy of %zd bytes (" IDFMT ":%zd -> " IDFMT ":%zd)\n", bytes, src_mem->me.id, src_offset, dst_mem->me.id, dst_offset);
	size_t dst_size = fold ? redop->sizeof_rhs : redop->sizeof_lhs;

	assert((bytes % redop->sizeof_rhs) == 0);
	size_t elems = bytes / redop->sizeof_rhs;

	while(elems > 0) {
	  // figure out how many elements we can do at a time
	  size_t count = (elems > buffer_size) ? buffer_size : elems;

	  // fetch source and dest data into buffers
	  src_mem->get_bytes(src_offset, src_buffer, count * redop->sizeof_rhs);
	  dst_mem->get_bytes(dst_offset, dst_buffer, count * dst_size);

	  // apply reduction to local buffers
	  if(fold)
	    redop->fold(dst_buffer, src_buffer, count, true /*exclusive*/);
	  else
	    redop->apply(dst_buffer, src_buffer, count, true /*exclusive*/);

	  dst_mem->put_bytes(dst_offset, dst_buffer, count * dst_size);

	  src_offset += count * redop->sizeof_rhs;
	  dst_offset += count * dst_size;
	  elems -= count;
	}
      }

      // default behavior of 2D copy is to unroll to 1D copies
      void copy_span(off_t src_offset, off_t dst_offset, size_t bytes,
		     off_t src_stride, off_t dst_stride, size_t lines)
      {
	while(lines-- > 0) {
	  copy_span(src_offset, dst_offset, bytes);
	  src_offset += src_stride;
	  dst_offset += dst_stride;
	}
      }

    protected:
      size_t buffer_size;
      MemoryImpl *src_mem, *dst_mem;
      char *src_buffer;
      char *dst_buffer;
      const ReductionOpUntyped *redop;
      bool fold;
    };
     
#if 0
    // a MemPairCopier that keeps a list of events for component copies and doesn't trigger
    //  the completion event until they're all done
    class DelayedMemPairCopierX : public MemPairCopier {
    public:
      DelayedMemPairCopierX(void) {}

      virtual ~DelayedMemPairCopierX(void) {}
      
      virtual void flush(Event after_copy)
      {
	// create a merged event for all the copies and used that to perform a delayed trigger
	//  of the after_copy event (if it exists)
	if(after_copy.exists()) {
	  if(events.size() > 0) {
	    Event merged = GenEventImpl::merge_events(events);

	    // deferred trigger based on this merged event
	    get_runtime()->get_genevent_impl(after_copy)->trigger(after_copy.gen, gasnet_mynode(), merged);
	  } else {
	    // no actual copies occurred, so manually trigger event ourselves
	    get_runtime()->get_genevent_impl(after_copy)->trigger(after_copy.gen, gasnet_mynode());
	  }
	} else {
	  if(events.size() > 0) {
	    // we don't have an event we can use to signal completion, so wait on the events ourself
	    for(std::set<Event>::const_iterator it = events.begin();
		it != events.end();
		it++)
	      (*it).wait();
	  } else {
	    // nothing happened and we don't need to tell anyone - life is simple
	  }
	}
#ifdef EVENT_GRAPH_TRACE
        report_bytes(after_copy);
#endif
      }

    protected:
      std::set<Event> events;
    };
#endif
     
    static unsigned rdma_sequence_no = 1;

    class RemoteWriteMemPairCopier : public MemPairCopier {
    public:
      RemoteWriteMemPairCopier(Memory _src_mem, Memory _dst_mem)
      {
	src_mem = get_runtime()->get_memory_impl(_src_mem);
	src_base = (const char *)(src_mem->get_direct_ptr(0, src_mem->size));
	assert(src_base);

	dst_mem = get_runtime()->get_memory_impl(_dst_mem);
#ifdef TIME_REMOTE_WRITES
        span_time = 0;
        gather_time = 0;
#endif
	sequence_id = __sync_fetch_and_add(&rdma_sequence_no, 1);
	num_writes = 0;
      }

      virtual ~RemoteWriteMemPairCopier(void)
      {
      }

      virtual InstPairCopier *inst_pair(RegionInstance src_inst, RegionInstance dst_inst,
                                        OASVec &oas_vec)
      {
	return new SpanBasedInstPairCopier<RemoteWriteMemPairCopier>(this, src_inst, 
                                                              dst_inst, oas_vec);
      }

      struct PendingGather {
	off_t dst_start;
	off_t dst_size;
	SpanList src_spans;
      };

      // this is no longer limited by LMB size, so try for large blocks when
      //  possible
      static const size_t TARGET_XFER_SIZE = 4 << 20;

      void copy_span(off_t src_offset, off_t dst_offset, size_t bytes)
      {
	//printf("remote write of %zd bytes (" IDFMT ":%zd -> " IDFMT ":%zd)\n", bytes, src_mem->me.id, src_offset, dst_mem->me.id, dst_offset);
#ifdef TIME_REMOTE_WRITES
        unsigned long long start = TimeStamp::get_current_time_in_micros();
#endif
        record_bytes(bytes);
	if(bytes >= TARGET_XFER_SIZE) {
	  // large enough that we can transfer it by itself
#ifdef DEBUG_REMOTE_WRITES
	  printf("remote write of %zd bytes (" IDFMT ":%zd -> " IDFMT ":%zd)\n", bytes, src_mem->me.id, src_offset, dst_mem->me.id, dst_offset);
#endif
	  num_writes += do_remote_write(dst_mem->me, dst_offset, src_base + src_offset, bytes, 
					sequence_id, false /* no copy */);
	} else {
	  // see if this can be added to an existing gather
	  PendingGather *g;
	  std::map<off_t, PendingGather *>::iterator it = gathers.find(dst_offset);
	  if(it != gathers.end()) {
	    g = it->second;
	    gathers.erase(it); // remove from the existing location - we'll re-add it (probably) with the updated offset
	  } else {
	    // nope, start a new one
	    g = new PendingGather;
	    g->dst_start = dst_offset;
	    g->dst_size = 0;
	  }

	  // sanity checks
	  assert((g->dst_start + g->dst_size) == dst_offset);

	  // now see if this particular span is disjoint or can be tacked on to the end of the last one
	  if(g->src_spans.size() > 0) {
	    SpanListEntry& last_span = g->src_spans.back();
	    if(((char *)(last_span.first) + last_span.second) == (src_base + src_offset)) {
	      // append
	      last_span.second += bytes;
	    } else {
	      g->src_spans.push_back(std::make_pair(src_base + src_offset, bytes));
	    }
	  } else {
	    // first span
	    g->src_spans.push_back(std::make_pair(src_base + src_offset, bytes));
	  }
	  g->dst_size += bytes;

	  // is this span big enough to push now?
	  if((size_t)g->dst_size >= TARGET_XFER_SIZE) {
	    // yes, copy it
	    copy_gather(g);
	    delete g;
	  } else {
	    // no, put it back in the pending list, keyed by the next dst_offset that'll match it
	    gathers.insert(std::make_pair(g->dst_start + g->dst_size, g));
	  }
	}
#ifdef TIME_REMOTE_WRITES
        unsigned long long stop = TimeStamp::get_current_time_in_micros();
        span_time += (stop - start);
#endif
      }

      void copy_span(off_t src_offset, off_t dst_offset, size_t bytes,
		     off_t src_stride, off_t dst_stride, size_t lines)
      {
	// case 1: although described as 2D, both src and dst coalesce
	if(((size_t)src_stride == bytes) && ((size_t)dst_stride == bytes)) {
	  copy_span(src_offset, dst_offset, bytes * lines);
	  return;
	}

	// case 2: if dst coalesces, we'll let the RDMA code do the gather for us -
	//  this won't merge with any other copies though
	if((size_t)dst_stride == bytes) {
#ifdef NEW2D_DEBUG
	  printf("GATHER copy\n");
#endif
	  num_writes += do_remote_write(dst_mem->me, dst_offset,
					src_base + src_offset, bytes, src_stride, lines,
					sequence_id, false /* no copy */);
          record_bytes(bytes * lines);
	  return;
	}
	
	// default is to unroll the lines here, and let the PendingGather code try to
	//  put things back in bigger pieces
	while(lines-- > 0) {
	  copy_span(src_offset, dst_offset, bytes);
	  src_offset += src_stride;
	  dst_offset += dst_stride;
	}
      }

      void copy_gather(const PendingGather *g)
      {
#ifdef TIME_REMOTE_WRITES
        unsigned long long start = TimeStamp::get_current_time_in_micros();
#endif
        // special case: if there's only one source span, it's not actually
        //   a gather (so we don't need to make a copy)
        if(g->src_spans.size() == 1) {
          const SpanListEntry& span = *(g->src_spans.begin());
#ifdef DEBUG_REMOTE_WRITES
	  printf("remote write of %zd bytes (singleton " IDFMT ":%zd -> " IDFMT ":%zd)\n", span.second, src_mem->me.id, (char *)span.first - src_base, dst_mem->me.id, g->dst_start);
          printf("  datb[%p]: %08x %08x %08x %08x %08x %08x %08x %08x\n",
                 span.first,
                 ((unsigned *)(span.first))[0], ((unsigned *)(span.first))[1],
                 ((unsigned *)(span.first))[2], ((unsigned *)(span.first))[3],
                 ((unsigned *)(span.first))[4], ((unsigned *)(span.first))[5],
                 ((unsigned *)(span.first))[6], ((unsigned *)(span.first))[7]);
#endif
	  // TODO: handle case where single write can include event trigger in message
	  //num_writes += do_remote_write(dst_mem->me, g->dst_start, span.first, span.second, trigger, false /* no copy */);
	  num_writes += do_remote_write(dst_mem->me, g->dst_start, span.first, span.second, 
					sequence_id, false /* no copy */);
          return;
        }

	// general case: do_remote_write knows how to take a span list now, so let it
	//  handle the actual gathering
#ifdef DEBUG_REMOTE_WRITES
	printf("remote write of %zd bytes (gather -> " IDFMT ":%zd), trigger=" IDFMT "/%d\n", g->dst_size, dst_mem->me.id, g->dst_start, trigger.id, trigger.gen);
#endif
	// TODO: handle case where single write can include event trigger in message
	num_writes += do_remote_write(dst_mem->me, g->dst_start, 
				      g->src_spans, g->dst_size,
				      sequence_id, false /* no copy - data won't change til copy event triggers */);
#ifdef TIME_REMOTE_WRITES
        unsigned long long stop = TimeStamp::get_current_time_in_micros();
        gather_time += (stop - start);
#endif
      }

      virtual void flush(DmaRequest *req)
      {
#ifdef TIME_REMOTE_WRITES
        size_t total_gathers = gathers.size();
        size_t total_spans = 0;
        for (std::map<off_t,PendingGather*>::const_iterator it = gathers.begin();
              it != gathers.end(); it++)
        {
          total_spans += it->second->src_spans.size();
        }
        unsigned long long start = TimeStamp::get_current_time_in_micros();
#endif

	// do we have any pending gathers to push out?
        while(!gathers.empty()) {
	  std::map<off_t, PendingGather *>::iterator it = gathers.begin();
	  PendingGather *g = it->second;
	  gathers.erase(it);

	  copy_gather(g);
	  delete g;
	}

        // if we did any remote writes, we need a fence, and the DMA request
	//  needs to know about it
        if(total_reqs > 0) {
          Realm::RemoteWriteFence *fence = new Realm::RemoteWriteFence(req);
          req->add_async_work_item(fence);
          do_remote_fence(dst_mem->me, sequence_id, num_writes, fence);
        }

#ifdef TIME_REMOTE_WRITES
        unsigned long long stop = TimeStamp::get_current_time_in_micros();
        gather_time += (stop - start);
        printf("Remote Write: span time: %lld  gather time %lld "
                "total gathers %ld total spans %d\n", 
                span_time, gather_time, total_gathers, total_spans);
#endif

        MemPairCopier::flush(req);
      }

    protected:
      MemoryImpl *src_mem, *dst_mem;
      const char *src_base;
      std::map<off_t, PendingGather *> gathers;
#ifdef TIME_REMOTE_WRITES
      unsigned long long span_time;
      unsigned long long gather_time;
#endif
      unsigned sequence_id, num_writes;
    };
     
    class RemoteReduceMemPairCopier : public MemPairCopier {
    public:
      RemoteReduceMemPairCopier(Memory _src_mem, Memory _dst_mem,
				ReductionOpID _redop_id, bool _fold)
      {
	src_mem = get_runtime()->get_memory_impl(_src_mem);
	src_base = (const char *)(src_mem->get_direct_ptr(0, src_mem->size));
	assert(src_base);

	dst_mem = get_runtime()->get_memory_impl(_dst_mem);

	redop_id = _redop_id;
	redop = get_runtime()->reduce_op_table[redop_id];
	fold = _fold;

	sequence_id = __sync_fetch_and_add(&rdma_sequence_no, 1);
	num_writes = 0;
      }

      virtual ~RemoteReduceMemPairCopier(void)
      {
      }

      virtual InstPairCopier *inst_pair(RegionInstance src_inst, RegionInstance dst_inst,
                                        OASVec &oas_vec)
      {
	return new SpanBasedInstPairCopier<RemoteReduceMemPairCopier>(this, src_inst, 
								      dst_inst, oas_vec);
      }

      void copy_span(off_t src_offset, off_t dst_offset, size_t bytes)
      {
	//printf("remote write of %zd bytes (" IDFMT ":%zd -> " IDFMT ":%zd)\n", bytes, src_mem->me.id, src_offset, dst_mem->me.id, dst_offset);
#ifdef TIME_REMOTE_WRITES
        unsigned long long start = TimeStamp::get_current_time_in_micros();
#endif

#ifdef DEBUG_REMOTE_WRITES
	printf("remote reduce of %zd bytes (" IDFMT ":%zd -> " IDFMT ":%zd)\n", bytes, src_mem->me.id, src_offset, dst_mem->me.id, dst_offset);
#endif
	num_writes += do_remote_reduce(dst_mem->me, dst_offset, redop_id, fold,
				       src_base + src_offset, bytes / redop->sizeof_rhs,
				       redop->sizeof_rhs, redop->sizeof_lhs,
				       sequence_id, false /* no copy */);

        record_bytes(bytes);
      }

      void copy_span(off_t src_offset, off_t dst_offset, size_t bytes,
		     off_t src_stride, off_t dst_stride, size_t lines)
      {
	// TODO: figure out 2D coalescing for reduction case (sizes may not match)
	//if((src_stride == bytes) && (dst_stride == bytes)) {
	//  copy_span(src_offset, dst_offset, bytes * lines);
	//  return;
	//}
	
	// default is to unroll the lines here
	while(lines-- > 0) {
	  copy_span(src_offset, dst_offset, bytes);
	  src_offset += src_stride;
	  dst_offset += dst_stride;
	}
      }

      virtual void flush(DmaRequest *req)
      {
        // if we did any remote writes, we need a fence, and the DMA request
	//  needs to know about it
        if(total_reqs > 0) {
          Realm::RemoteWriteFence *fence = new Realm::RemoteWriteFence(req);
          req->add_async_work_item(fence);
          do_remote_fence(dst_mem->me, sequence_id, num_writes, fence);
        }

        MemPairCopier::flush(req);
      }

    protected:
      MemoryImpl *src_mem, *dst_mem;
      const char *src_base;
      unsigned sequence_id, num_writes;
      ReductionOpID redop_id;
      const ReductionOpUntyped *redop;
      bool fold;
    };

    class RemoteSerdezMemPairCopier : public MemPairCopier {
    public:
      RemoteSerdezMemPairCopier(Memory _src_mem, Memory _dst_mem,
				CustomSerdezID _serdez_id)
      {
	src_mem = get_runtime()->get_memory_impl(_src_mem);
	src_base = (const char *)(src_mem->get_direct_ptr(0, src_mem->size));
	assert(src_base);

	dst_mem = get_runtime()->get_memory_impl(_dst_mem);

	serdez_id = _serdez_id;
	serdez_op = get_runtime()->custom_serdez_table[serdez_id];

	sequence_id = __sync_fetch_and_add(&rdma_sequence_no, 1);
	num_writes = 0;
      }

      virtual ~RemoteSerdezMemPairCopier(void)
      {
      }

      virtual InstPairCopier *inst_pair(RegionInstance src_inst, RegionInstance dst_inst,
                                        OASVec &oas_vec)
      {
	return new SpanBasedInstPairCopier<RemoteSerdezMemPairCopier>(this, src_inst,
								      dst_inst, oas_vec);
      }

      void copy_span(off_t src_offset, off_t dst_offset, size_t bytes)
      {
	//printf("remote write of %zd bytes (" IDFMT ":%zd -> " IDFMT ":%zd)\n", bytes, src_mem->me.id, src_offset, dst_mem->me.id, dst_offset);
#ifdef TIME_REMOTE_WRITES
        unsigned long long start = TimeStamp::get_current_time_in_micros();
#endif

#ifdef DEBUG_REMOTE_WRITES
	printf("remote serdez of %zd bytes (" IDFMT ":%zd -> " IDFMT ":%zd)\n", bytes, src_mem->me.id, src_offset, dst_mem->me.id, dst_offset);
#endif
	num_writes += do_remote_serdez(dst_mem->me, dst_offset, serdez_id,
				       src_base + src_offset, bytes / serdez_op->sizeof_field_type, sequence_id);

        record_bytes(bytes);
      }

      void copy_span(off_t src_offset, off_t dst_offset, size_t bytes,
		     off_t src_stride, off_t dst_stride, size_t lines)
      {
	// TODO: figure out 2D coalescing for reduction case (sizes may not match)
	//if((src_stride == bytes) && (dst_stride == bytes)) {
	//  copy_span(src_offset, dst_offset, bytes * lines);
	//  return;
	//}

	// default is to unroll the lines here
	while(lines-- > 0) {
	  copy_span(src_offset, dst_offset, bytes);
	  src_offset += src_stride;
	  dst_offset += dst_stride;
	}
      }

      virtual void flush(DmaRequest *req)
      {
        // if we did any remote writes, we need a fence, and the DMA request
	//  needs to know about it
        if(total_reqs > 0) {
          Realm::RemoteWriteFence *fence = new Realm::RemoteWriteFence(req);
          req->add_async_work_item(fence);
          do_remote_fence(dst_mem->me, sequence_id, num_writes, fence);
        }

        MemPairCopier::flush(req);
      }

    protected:
      MemoryImpl *src_mem, *dst_mem;
      const char *src_base;
      unsigned sequence_id, num_writes;
      CustomSerdezID serdez_id;
      const CustomSerdezUntyped *serdez_op;
    };
    

    static AsyncFileIOContext *aio_context = 0;

#ifdef REALM_USE_KERNEL_AIO
    inline int io_setup(unsigned nr, aio_context_t *ctxp)
    {
      return syscall(__NR_io_setup, nr, ctxp);
    }

    inline int io_destroy(aio_context_t ctx)
    {
      return syscall(__NR_io_destroy, ctx);
    }

    inline int io_submit(aio_context_t ctx, long nr, struct iocb **iocbpp)
    {
      return syscall(__NR_io_submit, ctx, nr, iocbpp);
    }

    inline int io_getevents(aio_context_t ctx, long min_nr, long max_nr,
                            struct io_event *events, struct timespec *timeout)
    {
      return syscall(__NR_io_getevents, ctx, min_nr, max_nr, events, timeout);
    }

    class KernelAIOWrite : public AsyncFileIOContext::AIOOperation {
    public:
      KernelAIOWrite(aio_context_t aio_ctx,
                     int fd, size_t offset, size_t bytes,
		     const void *buffer, Request* request = NULL);
      virtual void launch(void);
      virtual bool check_completion(void);

    public:
      aio_context_t ctx;
      struct iocb cb;
    };

    KernelAIOWrite::KernelAIOWrite(aio_context_t aio_ctx,
				   int fd, size_t offset, size_t bytes,
				   const void *buffer, Request* request)
    {
      completed = false;
      ctx = aio_ctx;
      memset(&cb, 0, sizeof(cb));
      cb.aio_data = (uint64_t)this;
      cb.aio_fildes = fd;
      cb.aio_lio_opcode = IOCB_CMD_PWRITE;
      cb.aio_buf = (uint64_t)buffer;
      cb.aio_offset = offset;
      cb.aio_nbytes = bytes;
      req = request;
    }

    void KernelAIOWrite::launch(void)
    {
      struct iocb *cbs[1];
      cbs[0] = &cb;
      log_aio.debug("write issued: op=%p cb=%p", this, &cb);
#ifndef NDEBUG
      int ret =
#endif
	io_submit(ctx, 1, cbs);
      assert(ret == 1);
    }

    bool KernelAIOWrite::check_completion(void)
    {
      return completed;
    }

    class KernelAIORead : public AsyncFileIOContext::AIOOperation {
    public:
      KernelAIORead(aio_context_t aio_ctx,
                     int fd, size_t offset, size_t bytes,
		     void *buffer, Request* request = NULL);
      virtual void launch(void);
      virtual bool check_completion(void);

    public:
      aio_context_t ctx;
      struct iocb cb;
    };

    KernelAIORead::KernelAIORead(aio_context_t aio_ctx,
				 int fd, size_t offset, size_t bytes,
				 void *buffer, Request* request)
    {
      completed = false;
      ctx = aio_ctx;
      memset(&cb, 0, sizeof(cb));
      cb.aio_data = (uint64_t)this;
      cb.aio_fildes = fd;
      cb.aio_lio_opcode = IOCB_CMD_PREAD;
      cb.aio_buf = (uint64_t)buffer;
      cb.aio_offset = offset;
      cb.aio_nbytes = bytes;
      req = request;
    }

    void KernelAIORead::launch(void)
    {
      struct iocb *cbs[1];
      cbs[0] = &cb;
      log_aio.debug("read issued: op=%p cb=%p", this, &cb);
#ifndef NDEBUG
      int ret =
#endif
	io_submit(ctx, 1, cbs);
      assert(ret == 1);
    }

    bool KernelAIORead::check_completion(void)
    {
      return completed;
    }
#else
    class PosixAIOWrite : public AsyncFileIOContext::AIOOperation {
    public:
      PosixAIOWrite(int fd, size_t offset, size_t bytes,
		    const void *buffer, Request* request = NULL);
      virtual void launch(void);
      virtual bool check_completion(void);

    public:
      struct aiocb cb;
    };

    PosixAIOWrite::PosixAIOWrite(int fd, size_t offset, size_t bytes,
				 const void *buffer, Request* request)
    {
      completed = false;
      memset(&cb, 0, sizeof(cb));
      cb.aio_fildes = fd;
      cb.aio_buf = (void *)buffer;
      cb.aio_offset = offset;
      cb.aio_nbytes = bytes;
      req = request;
    }

    void PosixAIOWrite::launch(void)
    {
      log_aio.debug("write issued: op=%p cb=%p", this, &cb);
#ifndef NDEBUG
      int ret =
#endif
	aio_write(&cb);
      assert(ret == 0);
    }

    bool PosixAIOWrite::check_completion(void)
    {
      int ret = aio_error(&cb);
      if(ret == EINPROGRESS) return false;
      log_aio.debug("write returned: op=%p cb=%p ret=%d", this, &cb, ret);
      assert(ret == 0);
      return true;
    }

    class PosixAIORead : public AsyncFileIOContext::AIOOperation {
    public:
      PosixAIORead(int fd, size_t offset, size_t bytes,
		   void *buffer, Request* request = NULL);
      virtual void launch(void);
      virtual bool check_completion(void);

    public:
      struct aiocb cb;
    };

    PosixAIORead::PosixAIORead(int fd, size_t offset, size_t bytes,
			       void *buffer, Request* request)
    {
      completed = false;
      memset(&cb, 0, sizeof(cb));
      cb.aio_fildes = fd;
      cb.aio_buf = buffer;
      cb.aio_offset = offset;
      cb.aio_nbytes = bytes;
      req = request;
    }

    void PosixAIORead::launch(void)
    {
      log_aio.debug("read issued: op=%p cb=%p", this, &cb);
#ifndef NDEBUG
      int ret =
#endif
	aio_read(&cb);
      assert(ret == 0);
    }

    bool PosixAIORead::check_completion(void)
    {
      int ret = aio_error(&cb);
      if(ret == EINPROGRESS) return false;
      log_aio.debug("read returned: op=%p cb=%p ret=%d", this, &cb, ret);
      assert(ret == 0);
      return true;
    }
#endif

    class AIOFence : public Realm::Operation::AsyncWorkItem {
    public:
      AIOFence(Realm::Operation *_op) : Realm::Operation::AsyncWorkItem(_op) {}
      virtual void request_cancellation(void) {}
      virtual void print(std::ostream& os) const { os << "AIOFence"; }
    };

    class AIOFenceOp : public AsyncFileIOContext::AIOOperation {
    public:
      AIOFenceOp(DmaRequest *_req);
      virtual void launch(void);
      virtual bool check_completion(void);

    public:
      DmaRequest *req;
      AIOFence *f;
    };

    AIOFenceOp::AIOFenceOp(DmaRequest *_req)
    {
      completed = false;
      req = _req;
      f = new AIOFence(req);
      req->add_async_work_item(f);
    }

    void AIOFenceOp::launch(void)
    {
      log_aio.debug("fence launched: op=%p req=%p", this, req);
      completed = true;
    }

    bool AIOFenceOp::check_completion(void)
    {
      assert(completed);
      log_aio.debug("fence completed: op=%p req=%p", this, req);
      f->mark_finished(true /*successful*/);
      return true;
    }

    AsyncFileIOContext::AsyncFileIOContext(int _max_depth)
      : max_depth(_max_depth)
    {
#ifdef REALM_USE_KERNEL_AIO
      aio_ctx = 0;
#ifndef NDEBUG
      int ret =
#endif
	io_setup(max_depth, &aio_ctx);
      assert(ret == 0);
#endif
    }

    AsyncFileIOContext::~AsyncFileIOContext(void)
    {
      assert(pending_operations.empty());
      assert(launched_operations.empty());
#ifdef REALM_USE_KERNEL_AIO
#ifndef NDEBUG
      int ret =
#endif
	io_destroy(aio_ctx);
      assert(ret == 0);
#endif
    }

    void AsyncFileIOContext::enqueue_write(int fd, size_t offset, 
					   size_t bytes, const void *buffer,
                                           Request* req)
    {
#ifdef REALM_USE_KERNEL_AIO
      KernelAIOWrite *op = new KernelAIOWrite(aio_ctx,
					      fd, offset, bytes, buffer, req);
#else
      PosixAIOWrite *op = new PosixAIOWrite(fd, offset, bytes, buffer, req);
#endif
      {
	AutoHSLLock al(mutex);
	if(launched_operations.size() < (size_t)max_depth) {
	  op->launch();
	  launched_operations.push_back(op);
	} else {
	  pending_operations.push_back(op);
	}
      }
    }

    void AsyncFileIOContext::enqueue_read(int fd, size_t offset, 
					  size_t bytes, void *buffer,
                                          Request* req)
    {
#ifdef REALM_USE_KERNEL_AIO
      KernelAIORead *op = new KernelAIORead(aio_ctx,
					    fd, offset, bytes, buffer, req);
#else
      PosixAIORead *op = new PosixAIORead(fd, offset, bytes, buffer, req);
#endif
      {
	AutoHSLLock al(mutex);
	if(launched_operations.size() < (size_t)max_depth) {
	  op->launch();
	  launched_operations.push_back(op);
	} else {
	  pending_operations.push_back(op);
	}
      }
    }

    void AsyncFileIOContext::enqueue_fence(DmaRequest *req)
    {
      AIOFenceOp *op = new AIOFenceOp(req);
      {
	AutoHSLLock al(mutex);
	if(launched_operations.size() < (size_t)max_depth) {
	  op->launch();
	  launched_operations.push_back(op);
	} else {
	  pending_operations.push_back(op);
	}
      }
    }

    bool AsyncFileIOContext::empty(void)
    {
      AutoHSLLock al(mutex);
      return launched_operations.empty();
    }

    long AsyncFileIOContext::available(void)
    {
      AutoHSLLock al(mutex);
      return (max_depth - launched_operations.size());
    }

    void AsyncFileIOContext::make_progress(void)
    {
      AutoHSLLock al(mutex);

      // first, reap as many events as we can - oldest first
#ifdef REALM_USE_KERNEL_AIO
      while(true) {
	struct io_event events[8];
	struct timespec ts;
	ts.tv_sec = 0;
	ts.tv_nsec = 0;  // no delay
	int ret = io_getevents(aio_ctx, 1, 8, events, &ts);
	if(ret == 0) break;
	log_aio.debug("io_getevents returned %d events", ret);
	for(int i = 0; i < ret; i++) {
	  AIOOperation *op = (AIOOperation *)(events[i].data);
	  log_aio.debug("io_getevents: event[%d] = %p", i, op);
	  op->completed = true;
	}
      }
#endif

      // now actually mark events completed in oldest-first order
      while(!launched_operations.empty()) {
	AIOOperation *op = launched_operations.front();
	if(!op->check_completion()) break;
	log_aio.debug("aio op completed: op=%p", op);
        // <NEW_DMA>
        if (op->req != NULL) {
          Request* request = (Request*)(op->req);
          request->xd->notify_request_read_done(request);
          request->xd->notify_request_write_done(request);
        }
        // </NEW_DMA>
	delete op;
	launched_operations.pop_front();
      }

      // finally, if there are any pending ops, and room for them, launch them
      while((launched_operations.size() < (size_t)max_depth) &&
	    !pending_operations.empty()) {
	AIOOperation *op = pending_operations.front();
	pending_operations.pop_front();
	op->launch();
	launched_operations.push_back(op);
      }
    }

    /*static*/
    AsyncFileIOContext* AsyncFileIOContext::get_singleton() {
      return aio_context;
    }

    // MemPairCopier from disk memory to cpu memory
    class DisktoCPUMemPairCopier : public MemPairCopier {
    public:
      DisktoCPUMemPairCopier(int _fd, Memory _dst_mem)
      {
        MemoryImpl *dst_impl = get_runtime()->get_memory_impl(_dst_mem);
        dst_base = (char *)(dst_impl->get_direct_ptr(0, dst_impl->size));
        assert(dst_base);
        fd = _fd;
      }

      virtual ~DisktoCPUMemPairCopier(void)
      {
      }

      virtual InstPairCopier *inst_pair(RegionInstance src_inst, RegionInstance dst_inst,
                                        OASVec &osa_vec)
      {
        return new SpanBasedInstPairCopier<DisktoCPUMemPairCopier>(this, src_inst,
                                           dst_inst, osa_vec);
      }

      void copy_span(off_t src_offset, off_t dst_offset, size_t bytes)
      {
	aio_context->enqueue_read(fd, src_offset, bytes,
				  dst_base + dst_offset);
	record_bytes(bytes);
      }

      void copy_span(off_t src_offset, off_t dst_offset, size_t bytes,
                     off_t src_stride, off_t dst_stride, size_t lines)
      {
        while(lines-- > 0) {
          copy_span(src_offset, dst_offset, bytes);
          src_offset += src_stride;
          dst_offset += dst_stride;
        }
      }

      void flush(DmaRequest *req)
      {
	aio_context->enqueue_fence(req);
	MemPairCopier::flush(req);
      }

    protected:
      char *dst_base;
      int fd; // file descriptor
    };

    // MemPairCopier from disk memory to cpu memory
    class DiskfromCPUMemPairCopier : public MemPairCopier {
    public:
      DiskfromCPUMemPairCopier(Memory _src_mem, int _fd)
      { 
	MemoryImpl *src_impl = get_runtime()->get_memory_impl(_src_mem);
        src_base = (char *)(src_impl->get_direct_ptr(0, src_impl->size));
        assert(src_base);
        fd = _fd;
      }

      virtual ~DiskfromCPUMemPairCopier(void)
      {
      }

      virtual InstPairCopier *inst_pair(RegionInstance src_inst, RegionInstance dst_inst,
                                        OASVec &osa_vec)
      {
        return new SpanBasedInstPairCopier<DiskfromCPUMemPairCopier>(this, src_inst,
                                           dst_inst, osa_vec);
      }

      void copy_span(off_t src_offset, off_t dst_offset, size_t bytes)
      {
	aio_context->enqueue_write(fd, dst_offset, bytes,
				   src_base + src_offset);
	record_bytes(bytes);
      }

      void copy_span(off_t src_offset, off_t dst_offset, size_t bytes,
                     off_t src_stride, off_t dst_stride, size_t lines)
      {
        while(lines-- > 0) {
          copy_span(src_offset, dst_offset, bytes);
          src_offset += src_stride;
          dst_offset += dst_stride;
        }
      }

      void flush(DmaRequest *req)
      {
	aio_context->enqueue_fence(req);
	MemPairCopier::flush(req);
      }

    protected:
      char *src_base;
      int fd; // file descriptor
    };

    class FilefromCPUMemPairCopier : public MemPairCopier {
    public:
      class FileWriteCopier : public InstPairCopier
      {
      public:
        enum {max_nr = 1};
        FileWriteCopier(int _fd, char* _base, RegionInstance src_inst,
                        RegionInstance dst_inst, OASVec &oas_vec,
			FilefromCPUMemPairCopier *_mpc)
        {
	  fd = _fd;
          inst_copier = new SpanBasedInstPairCopier<FileWriteCopier>(this, src_inst, dst_inst, oas_vec);
          src_base = _base;
	  mpc = _mpc;
        }

        ~FileWriteCopier(void)
        {
          delete inst_copier;
        }

        virtual void copy_field(off_t src_index, off_t dst_index, off_t elem_count,
                                unsigned offset_index)
        {
          inst_copier->copy_field(src_index, dst_index, elem_count, offset_index);
        }

        virtual void copy_all_fields(off_t src_index, off_t dst_index, off_t elem_count)
        {
          inst_copier->copy_all_fields(src_index, dst_index, elem_count);
        }

        virtual void copy_all_fields(off_t src_index, off_t dst_index, off_t count_per_line,
  				     off_t src_stride, off_t dst_stride, off_t lines)
        {
          inst_copier->copy_all_fields(src_index, dst_index, count_per_line, src_stride, dst_stride, lines);
        }

        virtual void flush(void)
        {
          inst_copier->flush();
        }

        void copy_span(off_t src_offset, off_t dst_offset, size_t bytes)
        {
	  aio_context->enqueue_write(fd, dst_offset, bytes,
				     src_base + src_offset);
	  mpc->record_bytes(bytes);
        }

        void copy_span(off_t src_offset, off_t dst_offset, size_t bytes,
                       off_t src_stride, off_t dst_stride, size_t lines)
        {
          while(lines-- > 0) {
            copy_span(src_offset, dst_offset, bytes);
            src_offset += src_stride;
            dst_offset += dst_stride;
          }
        }

      protected:
	int fd;
        char *src_base;
        InstPairCopier* inst_copier;
	FilefromCPUMemPairCopier *mpc;
      };

      FilefromCPUMemPairCopier(Memory _src_mem, Memory _dst_mem)
      {
        MemoryImpl *src_impl = get_runtime()->get_memory_impl(_src_mem);
        src_base = (char *)(src_impl->get_direct_ptr(0, src_impl->size));
        dst_mem = (FileMemory*) get_runtime()->get_memory_impl(_dst_mem);
      }

      virtual ~FilefromCPUMemPairCopier(void) {}

      virtual InstPairCopier *inst_pair(RegionInstance src_inst, RegionInstance dst_inst,
                                        OASVec &oas_vec)
      {
        ID id(dst_inst);
        unsigned index = id.instance.inst_idx;
        int fd = dst_mem->get_file_des(index);
        return new FileWriteCopier(fd, src_base, src_inst, dst_inst, oas_vec, this);
      }

      void flush(DmaRequest *req)
      {
	aio_context->enqueue_fence(req);
	MemPairCopier::flush(req);
      }

    protected:
      char *src_base;
      FileMemory *dst_mem;
    };

    class FiletoCPUMemPairCopier : public MemPairCopier {
    public:
      class FileReadCopier : public InstPairCopier
      {
      public:
        enum {max_nr = 1};
    	FileReadCopier(int _fd, char* _base, RegionInstance src_inst,
                       RegionInstance dst_inst, OASVec &oas_vec, FiletoCPUMemPairCopier *_mpc)
        {
          fd = _fd;
          inst_copier = new SpanBasedInstPairCopier<FileReadCopier>(this, src_inst, dst_inst, oas_vec);
          dst_base = _base;
	  mpc = _mpc;
        }

        ~FileReadCopier(void)
        {
          delete inst_copier;
        }

        virtual void copy_field(off_t src_index, off_t dst_index, off_t elem_count,
                                unsigned offset_index)
        {
          inst_copier->copy_field(src_index, dst_index, elem_count, offset_index);
        }

        virtual void copy_all_fields(off_t src_index, off_t dst_index, off_t elem_count)
        {
          inst_copier->copy_all_fields(src_index, dst_index, elem_count);
        }

        virtual void copy_all_fields(off_t src_index, off_t dst_index, off_t count_per_line,
  				     off_t src_stride, off_t dst_stride, off_t lines)
        {
          inst_copier->copy_all_fields(src_index, dst_index, count_per_line, src_stride, dst_stride, lines);
        }

        virtual void flush(void)
        {
          inst_copier->flush();
        }

        void copy_span(off_t src_offset, off_t dst_offset, size_t bytes)
        {
	  aio_context->enqueue_read(fd, src_offset, bytes,
				    dst_base + dst_offset);
	  mpc->record_bytes(bytes);
        }

        void copy_span(off_t src_offset, off_t dst_offset, size_t bytes,
                       off_t src_stride, off_t dst_stride, size_t lines)
        {
          while(lines-- > 0) {
            copy_span(src_offset, dst_offset, bytes);
            src_offset += src_stride;
            dst_offset += dst_stride;
          }
        }

      protected:
	int fd;
        char *dst_base;
        InstPairCopier* inst_copier;
	FiletoCPUMemPairCopier *mpc;
      };

      FiletoCPUMemPairCopier(Memory _src_mem, Memory _dst_mem)
      {
        MemoryImpl *dst_impl = get_runtime()->get_memory_impl(_dst_mem);
        dst_base = (char *)(dst_impl->get_direct_ptr(0, dst_impl->size));
        src_mem = (FileMemory*) get_runtime()->get_memory_impl(_src_mem);
      }

      virtual ~FiletoCPUMemPairCopier(void) {}

      virtual InstPairCopier *inst_pair(RegionInstance src_inst, RegionInstance dst_inst,
                                        OASVec &oas_vec)
      {
        ID id(src_inst);
        unsigned index = id.instance.inst_idx;
        int fd = src_mem->get_file_des(index);
        return new FileReadCopier(fd, dst_base, src_inst, dst_inst, oas_vec, this);
      }

      void flush(DmaRequest *req)
      {
	aio_context->enqueue_fence(req);
	MemPairCopier::flush(req);
      }

    protected:
      char *dst_base;
      FileMemory *src_mem;
    };
     
    // most of the smarts from MemPairCopier::create_copier are now captured in the various factories

    class MemcpyMemPairCopierFactory : public MemPairCopierFactory {
    public:
      MemcpyMemPairCopierFactory(void)
	: MemPairCopierFactory("memcpy")
      {}

      virtual bool can_perform_copy(Memory src_mem, Memory dst_mem,
				    ReductionOpID redop_id, bool fold)
      {
	// non-reduction copies between anything SYSMEM and/or ZC
	//  (TODO: really should be anything with a direct CPU pointer, but GPUFBMemory
	//  returns non-null for that right now...)
	if(redop_id != 0)
	  return false;

	MemoryImpl *src_impl = get_runtime()->get_memory_impl(src_mem);
	MemoryImpl::MemoryKind src_kind = src_impl->kind;
	
	if((src_kind != MemoryImpl::MKIND_SYSMEM) &&
	   (src_kind != MemoryImpl::MKIND_ZEROCOPY))
	  return false;

	MemoryImpl *dst_impl = get_runtime()->get_memory_impl(dst_mem);
	MemoryImpl::MemoryKind dst_kind = dst_impl->kind;
	
	if((dst_kind != MemoryImpl::MKIND_SYSMEM) &&
	   (dst_kind != MemoryImpl::MKIND_ZEROCOPY))
	  return false;

	return true;
      }

      virtual MemPairCopier *create_copier(Memory src_mem, Memory dst_mem,
					   ReductionOpID redop_id, bool fold)
      {
	return new MemcpyMemPairCopier(src_mem, dst_mem);
      }
    };


    void create_builtin_dma_channels(Realm::RuntimeImpl *r)
    {
      r->add_dma_channel(new MemcpyMemPairCopierFactory);
    }

    MemPairCopier *MemPairCopier::create_copier(Memory src_mem, Memory dst_mem,
						ReductionOpID redop_id /*= 0*/,
						CustomSerdezID serdez_id /*= 0*/,
						bool fold /*= false*/)
    {
      // try to use new DMA channels first
      const std::vector<MemPairCopierFactory *>& channels = get_runtime()->get_dma_channels();
      for(std::vector<MemPairCopierFactory *>::const_iterator it = channels.begin();
	  it != channels.end();
	  it++) {
	if((*it)->can_perform_copy(src_mem, dst_mem, redop_id, fold)) {
	  // impls and kinds are just for logging now
	  MemoryImpl *src_impl = get_runtime()->get_memory_impl(src_mem);
	  MemoryImpl *dst_impl = get_runtime()->get_memory_impl(dst_mem);

	  MemoryImpl::MemoryKind src_kind = src_impl->kind;
	  MemoryImpl::MemoryKind dst_kind = dst_impl->kind;

	  log_dma.info("copier: " IDFMT "(%d) -> " IDFMT "(%d) = %s",
		       src_mem.id, src_kind, dst_mem.id, dst_kind, (*it)->get_name().c_str());
	  return (*it)->create_copier(src_mem, dst_mem, redop_id, fold);
	}
      }

      // old style - various options in here are being turned into assert(0)'s as they are 
      //  replaced by DMA channel-provided copiers

      MemoryImpl *src_impl = get_runtime()->get_memory_impl(src_mem);
      MemoryImpl *dst_impl = get_runtime()->get_memory_impl(dst_mem);

      MemoryImpl::MemoryKind src_kind = src_impl->kind;
      MemoryImpl::MemoryKind dst_kind = dst_impl->kind;

      log_dma.info("copier: " IDFMT "(%d) -> " IDFMT "(%d)", src_mem.id, src_kind, dst_mem.id, dst_kind);
      if(redop_id == 0) {
        if (serdez_id != 0) {
          // handle serdez cases, for now we only support remote serdez case
          if((dst_kind == MemoryImpl::MKIND_REMOTE) ||
             (dst_kind == MemoryImpl::MKIND_RDMA)) {
              assert(src_kind != MemoryImpl::MKIND_REMOTE);
              return new RemoteSerdezMemPairCopier(src_mem, dst_mem, serdez_id);
          }
          log_dma.warning("Unsupported serdez transfer case (" IDFMT " -> " IDFMT ")",
                          src_mem.id, dst_mem.id);
          assert(0);
        }
	// can we perform simple memcpy's?
	if(((src_kind == MemoryImpl::MKIND_SYSMEM) || (src_kind == MemoryImpl::MKIND_ZEROCOPY)) &&
	   ((dst_kind == MemoryImpl::MKIND_SYSMEM) || (dst_kind == MemoryImpl::MKIND_ZEROCOPY))) {
	  assert(0);
	  //return new MemcpyMemPairCopier(src_mem, dst_mem);
	}

        // can we perform transfer between disk and cpu memory
        if (((src_kind == MemoryImpl::MKIND_SYSMEM) || (src_kind == MemoryImpl::MKIND_ZEROCOPY)) &&
            (dst_kind == MemoryImpl::MKIND_DISK)) {
          // printf("Create DiskfromCPUMemPairCopier\n");
          int fd = ((DiskMemory *)dst_impl)->fd;
          return new DiskfromCPUMemPairCopier(src_mem, fd);
        }

        if ((src_kind == MemoryImpl::MKIND_DISK) &&
            ((dst_kind == MemoryImpl::MKIND_SYSMEM) || (dst_kind == MemoryImpl::MKIND_ZEROCOPY))) {
          // printf("Create DisktoCPUMemPairCopier\n");
          int fd = ((DiskMemory *)src_impl)->fd;
          return new DisktoCPUMemPairCopier(fd, dst_mem);
        }

        // can we perform transfer between cpu and file memory
        if (((src_kind == MemoryImpl::MKIND_SYSMEM) || (src_kind == MemoryImpl::MKIND_ZEROCOPY)) &&
            (dst_kind == MemoryImpl::MKIND_FILE)) {
          //printf("Create FilefromCPUMemPairCopier\n");
          return new FilefromCPUMemPairCopier(src_mem, dst_mem);
        }

        if ((src_kind == MemoryImpl::MKIND_FILE) &&
            ((dst_kind == MemoryImpl::MKIND_SYSMEM) || (dst_kind == MemoryImpl::MKIND_ZEROCOPY))) {
          //printf("Create FiletoCPUMemPairCopier\n");
          return new FiletoCPUMemPairCopier(src_mem, dst_mem);
        }

	// GPU FB-related copies should be handled by module-provided dma channels now
	if((src_kind == MemoryImpl::MKIND_GPUFB) || (dst_kind == MemoryImpl::MKIND_GPUFB)) {
	  assert(0);
	}

	// try as many things as we can think of
	if((dst_kind == MemoryImpl::MKIND_REMOTE) ||
	   (dst_kind == MemoryImpl::MKIND_RDMA)) {
	  assert(src_kind != MemoryImpl::MKIND_REMOTE);
	  return new RemoteWriteMemPairCopier(src_mem, dst_mem);
	}

	// fallback
	return new BufferedMemPairCopier(src_mem, dst_mem);
      } else {
	// reduction case
	// can we perform simple memcpy's?
	if(((src_kind == MemoryImpl::MKIND_SYSMEM) || (src_kind == MemoryImpl::MKIND_ZEROCOPY)) &&
	   ((dst_kind == MemoryImpl::MKIND_SYSMEM) || (dst_kind == MemoryImpl::MKIND_ZEROCOPY))) {
	  return new LocalReductionMemPairCopier(src_mem, dst_mem, redop_id, fold);
	}

	// reductions to a remote memory get shipped over there to be applied
	if((dst_kind == MemoryImpl::MKIND_REMOTE) ||
	   (dst_kind == MemoryImpl::MKIND_RDMA)) {
	  assert(src_kind != MemoryImpl::MKIND_REMOTE);
	  return new RemoteReduceMemPairCopier(src_mem, dst_mem, redop_id, fold);
	}

	// fallback is pretty damn slow
	log_dma.warning("using a buffering copier for reductions (" IDFMT " -> " IDFMT ")",
			src_mem.id, dst_mem.id);
	return new BufferedReductionMemPairCopier(src_mem, dst_mem, redop_id, fold);
      }
    }

    template <unsigned DIM>
    static unsigned compress_strides(const Arrays::Rect<DIM> &r,
				     const Arrays::Point<1> in1[DIM], const Arrays::Point<1> in2[DIM],
				     Arrays::Point<DIM>& extents,
				     Arrays::Point<1> out1[DIM], Arrays::Point<1> out2[DIM])
    {
      // sort the dimensions by the first set of strides for maximum gathering goodness
      unsigned stride_order[DIM];
      for(unsigned i = 0; i < DIM; i++) stride_order[i] = i;
      // yay, bubble sort!
      for(unsigned i = 0; i < DIM; i++)
	for(unsigned j = 0; j < i; j++)
	  if(in1[stride_order[j]] > in1[stride_order[j+1]]) {
	    int t = stride_order[j];
	    stride_order[j] = stride_order[j+1];
	    stride_order[j+1] = t;
	  }

      int curdim = -1;
      Arrays::coord_t exp1 = 0, exp2 = 0;

      // now go through dimensions, collapsing each if it matches the expected stride for
      //  both sets (can't collapse for first)
      for(unsigned i = 0; i < DIM; i++) {
	unsigned d = stride_order[i];
	Arrays::coord_t e = r.dim_size(d);
	if(i && (exp1 == in1[d][0]) && (exp2 == in2[d][0])) {
	  // collapse and grow extent
	  extents.x[curdim] *= e;
	  exp1 *= e;
	  exp2 *= e;
	} else {
	  // no match - create a new dimension
	  curdim++;
	  extents.x[curdim] = e;
	  exp1 = in1[d][0] * e;
	  exp2 = in2[d][0] * e;
	  out1[curdim] = in1[d];
	  out2[curdim] = in2[d];
	}
      }

      return curdim+1;
    }

#if 0
    void CopyRequest::perform_dma_mask(MemPairCopier *mpc)
    {
      // TODO
      assert(0);
      IndexSpaceImpl *ispace = get_runtime()->get_index_space_impl(domain.get_index_space());
      assert(ispace->valid_mask_complete);

      // this is the SOA-friendly loop nesting
      for(OASByInst::iterator it = oas_by_inst->begin(); it != oas_by_inst->end(); it++) {
	RegionInstance src_inst = it->first.first;
	RegionInstance dst_inst = it->first.second;
	OASVec& oasvec = it->second;

	InstPairCopier *ipc = mpc->inst_pair(src_inst, dst_inst, oasvec);

	// does the copier want to iterate the domain itself?
	if(ipc->copy_all_fields(domain))
	  continue;

	// index space instances use 1D linearizations for translation
	Arrays::Mapping<1, 1> *src_linearization = get_runtime()->get_instance_impl(src_inst)->metadata.linearization.get_mapping<1>();
	Arrays::Mapping<1, 1> *dst_linearization = get_runtime()->get_instance_impl(dst_inst)->metadata.linearization.get_mapping<1>();

	// does the destination instance space's index space match what we're copying?  if so,
	//  it's ok to copy extra elements (to decrease sparsity) because they're unused in
	//  the destination
	assert(get_runtime()->get_instance_impl(dst_inst)->metadata.is_valid());
	size_t rlen_target;
	if(ispace->me == get_runtime()->get_instance_impl(dst_inst)->metadata.is) {
	  rlen_target = 32768 / 4; // aim for ~32KB transfers at least
	} else {
	  rlen_target = 1;
	}
	
	ElementMask::Enumerator *e = ispace->valid_mask->enumerate_enabled();
	Arrays::coord_t rstart; size_t rlen;
	while(e->get_next(rstart, rlen)) {
	  // do we want to copy extra elements to fill in some holes?
	  while(rlen < rlen_target) {
	    // see where the next valid elements are
	    Arrays::coord_t rstart2; size_t rlen2;
	    // if none, stop
	    if(!e->peek_next(rstart2, rlen2)) break;
	    // or if they don't even start until outside the window, stop
	    if(rstart2 > (rstart + (off_t)rlen_target)) break;
	    // ok, include the next valid element(s) and any invalid ones in between
	    //printf("bloating from %d to %d\n", rlen, rstart2 + rlen2 - rstart);
	    rlen = rstart2 + rlen2 - rstart;
	    // and actually take the next range from the enumerator
	    e->get_next(rstart2, rlen2);
	  }

	  int sstart = src_linearization->image((Arrays::coord_t)rstart);
	  int dstart = dst_linearization->image((Arrays::coord_t)rstart);
#ifdef DEBUG_LOW_LEVEL
	  assert(src_linearization->image_is_dense(Arrays::Rect<1>((Arrays::coord_t)rstart, (Arrays::coord_t)(rstart + rlen - 1))));
	  assert(dst_linearization->image_is_dense(Arrays::Rect<1>((Arrays::coord_t)rstart, (Arrays::coord_t)(rstart + rlen - 1))));
#endif
	  //printf("X: %d+%d %d %d\n", rstart, rlen, sstart, dstart);

	  for (unsigned idx = 0; idx < oasvec.size(); idx++)
	    ipc->copy_field(sstart, dstart, rlen, idx);
	}
        delete e;
	delete ipc;
      }
    }
#endif

    bool oas_sort_by_dst(OffsetsAndSize a, OffsetsAndSize b) {return a.dst_offset < b.dst_offset; }

    DomainLinearization create_ib_linearization(const Domain& dm)
    {
      //std::vector<Layouts::DimKind> kind_vec;
      std::vector<size_t> size_vec;
      switch (dm.get_dim()) {
      case 1:
      {
        /*
        kind_vec.push_back(Layouts::DIM_X);
        size_vec.push_back(dm.get_rect<1>().dim_size(0));
        Layouts::SplitDimLinearization<1> cl(dm.get_rect<1>().lo,
                                             make_point(0),
                                             kind_vec,
                                             size_vec);
        */
        Arrays::FortranArrayLinearization<1> cl(dm.get_rect<1>(), 0);
        return DomainLinearization::from_mapping<1>(
                   Arrays::Mapping<1, 1>::new_dynamic_mapping(cl));
      }
      case 2:
      {
        /*
        kind_vec.push_back(Layouts::DIM_X);
        kind_vec.push_back(Layouts::DIM_Y);
        size_vec.push_back(dm.get_rect<2>().dim_size(0));
        size_vec.push_back(dm.get_rect<2>().dim_size(1));
        Layouts::SplitDimLinearization<2> cl(dm.get_rect<2>().lo,
                                             make_point(0),
                                             kind_vec,
                                             size_vec);
        */
        Arrays::FortranArrayLinearization<2> cl(dm.get_rect<2>(), 0);
        return DomainLinearization::from_mapping<2>(
                   Arrays::Mapping<2, 1>::new_dynamic_mapping(cl));
      }
      case 3:
      {
        /*
        kind_vec.push_back(Layouts::DIM_X);
        kind_vec.push_back(Layouts::DIM_Y);
        kind_vec.push_back(Layouts::DIM_Z);
        size_vec.push_back(dm.get_rect<3>().dim_size(0));
        size_vec.push_back(dm.get_rect<3>().dim_size(1));
        size_vec.push_back(dm.get_rect<3>().dim_size(2));
        Layouts::SplitDimLinearization<3> cl(dm.get_rect<3>().lo,
                                             make_point(0),
                                             kind_vec,
                                             size_vec);
        */
        Arrays::FortranArrayLinearization<3> cl(dm.get_rect<3>(), 0);
        return DomainLinearization::from_mapping<3>(
                   Arrays::Mapping<3, 1>::new_dynamic_mapping(cl));
      }
      default:
        assert(0);
      }
      assert(0);
      return DomainLinearization();
    }

    Buffer simple_create_intermediate_buffer(const IBInfo& ib_info,
					     //const Domain& domain,
                                             OASVec oasvec, OASVec& oasvec_src, OASVec& oasvec_dst,
                                             DomainLinearization linearization)
    {
      oasvec_src.clear();
      oasvec_dst.clear();
      std::sort(oasvec.begin(), oasvec.end(), oas_sort_by_dst);
      off_t ib_elmnt_size = 0;
      for (unsigned i = 0; i < oasvec.size(); i++) {
        OffsetsAndSize oas_src, oas_dst;
        oas_src.src_offset = oasvec[i].src_offset;
        oas_src.dst_offset = ib_elmnt_size;
        oas_src.size = oasvec[i].size;
        oas_dst.src_offset = ib_elmnt_size;
        oas_dst.dst_offset = oasvec[i].dst_offset;
        oas_dst.size = oasvec[i].size;
        ib_elmnt_size += oasvec[i].size;
        oasvec_src.push_back(oas_src);
        oasvec_dst.push_back(oas_dst);
      }
#ifndef NDEBUG
      size_t ib_size; /*size of ib (bytes)*/
      // TODO
      // if (domain.get_volume() * ib_elmnt_size < IB_MAX_SIZE)
      //   ib_size = domain.get_volume() * ib_elmnt_size;
      // else
        ib_size = IB_MAX_SIZE;
      // Make sure the size we want here matches our previous allocation
      assert(ib_size == ib_info.size);
#endif
      //off_t ib_offset = get_runtime()->get_memory_impl(tgt_mem)->alloc_bytes(ib_size);
      //assert(ib_offset >= 0);
      // Create a new linearization order x->y in Domain
      // DomainLinearization dl;
      // if (domain.get_dim() == 0)
      //   dl = linearization;
      // else
      //   dl = create_ib_linearization(domain);
      Buffer ib_buf(ib_info.offset, true, 
		    0/*domain.get_volume()*/, ib_elmnt_size, ib_info.size, ib_info.memory);
      return ib_buf;
    }

    inline bool is_cpu_mem(Memory::Kind kind)
    {
      return (kind == Memory::REGDMA_MEM || kind == Memory::LEVEL3_CACHE || kind == Memory::LEVEL2_CACHE
              || kind == Memory::LEVEL1_CACHE || kind == Memory::SYSTEM_MEM || kind == Memory::SOCKET_MEM
              || kind == Memory::Z_COPY_MEM);
    }

    XferDes::XferKind get_xfer_des(Memory src_mem, Memory dst_mem)
    {
      Memory::Kind src_ll_kind = get_runtime()->get_memory_impl(src_mem)->lowlevel_kind;
      Memory::Kind dst_ll_kind = get_runtime()->get_memory_impl(dst_mem)->lowlevel_kind;
      if(ID(src_mem).memory.owner_node == ID(dst_mem).memory.owner_node) {
        switch(src_ll_kind) {
        case Memory::GLOBAL_MEM:
          if (is_cpu_mem(dst_ll_kind))
            return XferDes::XFER_GASNET_READ;
          else
            return XferDes::XFER_NONE;
        case Memory::REGDMA_MEM:
        case Memory::LEVEL3_CACHE:
        case Memory::LEVEL2_CACHE:
        case Memory::LEVEL1_CACHE:
        case Memory::SYSTEM_MEM:
        case Memory::SOCKET_MEM:
        case Memory::Z_COPY_MEM:
          if (is_cpu_mem(dst_ll_kind))
            return XferDes::XFER_MEM_CPY;
          else if (dst_ll_kind == Memory::GLOBAL_MEM)
            return XferDes::XFER_GASNET_WRITE;
          else if (dst_ll_kind == Memory::GPU_FB_MEM) {
            std::set<Memory> visible_mems;
            Machine::get_machine().get_visible_memories(dst_mem, visible_mems);
            if (visible_mems.count(src_mem) == 0)
              return XferDes::XFER_NONE;
            return XferDes::XFER_GPU_TO_FB;
          }
          else if (dst_ll_kind == Memory::DISK_MEM)
            return XferDes::XFER_DISK_WRITE;
          else if (dst_ll_kind == Memory::HDF_MEM)
            return XferDes::XFER_HDF_WRITE;
          else if (dst_ll_kind == Memory::FILE_MEM)
            return XferDes::XFER_FILE_WRITE;
          assert(0);
          break;
        case Memory::GPU_FB_MEM:
        {
          std::set<Memory> visible_mems;
          Machine::get_machine().get_visible_memories(src_mem, visible_mems);
          if (dst_ll_kind == Memory::GPU_FB_MEM) {
            if (src_mem == dst_mem)
              return XferDes::XFER_GPU_IN_FB;
            else if (visible_mems.count(dst_mem) != 0)
              return XferDes::XFER_GPU_PEER_FB;
            return XferDes::XFER_NONE;
          }
          else if (is_cpu_mem(dst_ll_kind) && visible_mems.count(dst_mem) != 0)
              return XferDes::XFER_GPU_FROM_FB;
          else
            return XferDes::XFER_NONE;
        }
        case Memory::DISK_MEM:
          if (is_cpu_mem(dst_ll_kind))
            return XferDes::XFER_DISK_READ;
          else
            return XferDes::XFER_NONE;
        case Memory::FILE_MEM:
          if (is_cpu_mem(dst_ll_kind))
            return XferDes::XFER_FILE_READ;
          else
            return XferDes::XFER_NONE;
        case Memory::HDF_MEM:
          if (is_cpu_mem(dst_ll_kind))
            return XferDes::XFER_HDF_READ;
          else
            return XferDes::XFER_NONE;
        default:
          assert(0);
        }
      } else {
        if (is_cpu_mem(src_ll_kind) && dst_ll_kind == Memory::REGDMA_MEM)
          return XferDes::XFER_REMOTE_WRITE;
        else
          return XferDes::XFER_NONE;
      }
      return XferDes::XFER_NONE;
    }

    void find_shortest_path(Memory src_mem, Memory dst_mem, std::vector<Memory>& path)
    {
      std::map<Memory, std::vector<Memory> > dist;
      std::set<Memory> all_mem;
      std::queue<Memory> active_nodes;
      all_mem.insert(src_mem);
      all_mem.insert(dst_mem);
      Node* node = &(get_runtime()->nodes[ID(src_mem).memory.owner_node]);
      for (std::vector<MemoryImpl*>::const_iterator it = node->ib_memories.begin();
           it != node->ib_memories.end(); it++) {
        all_mem.insert((*it)->me);
      }
      node = &(get_runtime()->nodes[ID(dst_mem).memory.owner_node]);
      for (std::vector<MemoryImpl*>::const_iterator it = node->ib_memories.begin();
           it != node->ib_memories.end(); it++) {
        all_mem.insert((*it)->me);
      }
      for (std::set<Memory>::iterator it = all_mem.begin(); it != all_mem.end(); it++) {
        if (get_xfer_des(src_mem, *it) != XferDes::XFER_NONE) {
          dist[*it] = std::vector<Memory>();
          dist[*it].push_back(src_mem);
          dist[*it].push_back(*it);
          active_nodes.push(*it);
        }
      }
      while (!active_nodes.empty()) {
        Memory cur = active_nodes.front();
        active_nodes.pop();
        std::vector<Memory> sub_path = dist[cur];
        for(std::set<Memory>::iterator it = all_mem.begin(); it != all_mem.end(); it ++) {
          if (get_xfer_des(cur, *it) != XferDes::XFER_NONE) {
            if (dist.find(*it) == dist.end()) {
              dist[*it] = sub_path;
              dist[*it].push_back(*it);
              active_nodes.push(*it);
            }
          }
        }
      }
      assert(dist.find(dst_mem) != dist.end());
      path = dist[dst_mem];
    }


  class WrappingFIFOIterator : public TransferIterator {
  public:
    WrappingFIFOIterator(size_t _base, size_t _size);

    template <typename S>
    static TransferIterator *deserialize_new(S& deserializer);
      
    virtual void reset(void);
    virtual bool done(void) const;

    virtual size_t step(size_t max_bytes, AddressInfo& info,
			bool tentative = false);
    virtual void confirm_step(void);
    virtual void cancel_step(void);

    static Serialization::PolymorphicSerdezSubclass<TransferIterator, WrappingFIFOIterator> serdez_subclass;

    template <typename S>
    bool serialize(S& serializer) const;

  protected:
    size_t base, size, offset, prev_offset;
    bool tentative_valid;
  };

  WrappingFIFOIterator::WrappingFIFOIterator(size_t _base, size_t _size)
    : base(_base)
    , size(_size)
    , offset(0)
    , tentative_valid(false)
  {}

  template <typename S>
  /*static*/ TransferIterator *WrappingFIFOIterator::deserialize_new(S& deserializer)
  {
    size_t base, size;
    if((deserializer >> base) && (deserializer >> size))
      return new WrappingFIFOIterator(base, size);
    else
      return 0;
  }   

  void WrappingFIFOIterator::reset(void)
  {
    offset = 0;
  }

  bool WrappingFIFOIterator::done(void) const
  {
    // we never know when we're done
    return false;
  }

  size_t WrappingFIFOIterator::step(size_t max_bytes, AddressInfo &info,
				    bool tentative /*= false*/)
  {
    assert(!tentative_valid);

    if(tentative) {
      prev_offset = offset;
      tentative_valid = true;
    }

    info.base_offset = base + offset;
    info.num_lines = 1;
    info.line_stride = 0;
    info.num_planes = 1;
    info.plane_stride = 0;
    size_t bytes;
    size_t bytes_left = size - offset;
    if(bytes_left <= max_bytes) {
      offset = 0;
      bytes = bytes_left;
    } else {
      offset += max_bytes;
      bytes = max_bytes;
    }
    info.bytes_per_chunk = bytes;
    return bytes;
  }

  void WrappingFIFOIterator::confirm_step(void)
  {
    assert(tentative_valid);
    tentative_valid = false;
  }

  void WrappingFIFOIterator::cancel_step(void)
  {
    assert(tentative_valid);
    offset = prev_offset;
    tentative_valid = false;
  }

  /*static*/ Serialization::PolymorphicSerdezSubclass<TransferIterator, WrappingFIFOIterator> WrappingFIFOIterator::serdez_subclass;

  template <typename S>
  bool WrappingFIFOIterator::serialize(S& serializer) const
  {
    return (serializer << base) && (serializer << size);
  }

    void CopyRequest::perform_new_dma(Memory src_mem, Memory dst_mem)
    {
      //mark_started();
      //std::vector<Memory> mem_path;
      //find_shortest_path(src_mem, dst_mem, mem_path);
      // TODO
      for (OASByInst::iterator it = oas_by_inst->begin(); it != oas_by_inst->end(); it++) {
        std::vector<XferDesID> sub_path;
        for (unsigned idx = 0; idx < mem_path.size() - 1; idx ++) {
          XferDesID new_xdid = LegionRuntime::LowLevel::get_xdq_singleton()->get_guid(ID(mem_path[idx]).memory.owner_node);
          sub_path.push_back(new_xdid);
          path.push_back(new_xdid);
        }
        RegionInstance src_inst = it->first.first;
        RegionInstance dst_inst = it->first.second;
        //OASVec oasvec = it->second, oasvec_src, oasvec_dst;
        IBByInst::iterator ib_it = ib_by_inst.find(it->first);
        assert(ib_it != ib_by_inst.end());
        const IBVec& ibvec = ib_it->second;
        //RegionInstanceImpl *src_impl = get_runtime()->get_instance_impl(src_inst);
        //RegionInstanceImpl *dst_impl = get_runtime()->get_instance_impl(dst_inst);

        //MemoryImpl::MemoryKind src_kind = get_runtime()->get_memory_impl(src_mem)->kind;
        //MemoryImpl::MemoryKind dst_kind = get_runtime()->get_memory_impl(dst_mem)->kind;

        //Memory::Kind dst_ll_kind = get_runtime()->get_memory_impl(dst_mem)->lowlevel_kind;

        // We don't need to care about deallocation of Buffer class
        // This will be handled by XferDes destruction
        // Buffer src_buf(&src_impl->metadata, src_mem);
        // Buffer dst_buf(&dst_impl->metadata, dst_mem);
        // Buffer pre_buf;

	// construct the iterators for the source and dest instances - these
	//  know about each other so they can potentially conspire about
	//  iteration order
	unsigned iter_flags = 0;  // most conservative for now
	std::vector<unsigned/*FieldID*/> src_fields, dst_fields;
	for(OASVec::const_iterator it2 = it->second.begin();
	    it2 != it->second.end();
	    ++it2) {
	  src_fields.push_back(it2->src_offset);
	  dst_fields.push_back(it2->dst_offset);
	}
	TransferIterator *src_iter = domain->create_iterator(src_inst,
							     dst_inst,
							     src_fields,
							     iter_flags);
	TransferIterator *dst_iter = domain->create_iterator(dst_inst,
							     src_inst,
							     dst_fields,
							     iter_flags);

        assert(mem_path.size() - 1 == sub_path.size());
	//assert(ibvec.empty() || (0 && "SJT: intermediate buffer functionality temporarily disabled"));
        for (unsigned idx = 0; idx < mem_path.size(); idx ++) {
          log_new_dma.info() << "mem_path[" << idx << "]: " << mem_path[idx] << " kind=" << mem_path[idx].kind();
          if (idx == 0) {
            //pre_buf = src_buf;
          } else {
            XferDesID xd_guid = sub_path[idx - 1];

	    // xferdes inputs
	    XferDesID pre_xd_guid;
	    Memory xd_src_mem;
	    TransferIterator *xd_src_iter;
	    bool mark_started;
	    gasnet_node_t xd_target_node;
	    if(idx == 1) {
	      // first step reads from source
	      pre_xd_guid = XferDes::XFERDES_NO_GUID;
	      xd_src_mem = src_inst.get_location();
	      xd_src_iter = src_iter;
	      mark_started = (it == oas_by_inst->begin());
	      xd_target_node = gasnet_mynode();
	    } else {
	      // reads from intermediate buffer
	      pre_xd_guid = sub_path[idx - 2];
	      xd_src_mem = ibvec[idx - 2].memory;
	      xd_src_iter = new WrappingFIFOIterator(ibvec[idx - 2].offset,
						     ibvec[idx - 2].size);
	      mark_started = false;
	      xd_target_node = ID(ibvec[idx - 2].memory).memory.owner_node;
	    }

	    // xferdes output
	    XferDesID next_xd_guid;
	    Memory xd_dst_mem;
	    TransferIterator *xd_dst_iter;
	    size_t next_max_rw_gap;
	    if(idx == sub_path.size()) {
	      // last step writes to target
	      next_xd_guid = XferDes::XFERDES_NO_GUID;
	      xd_dst_mem = dst_inst.get_location();
	      xd_dst_iter = dst_iter;
	      next_max_rw_gap = 0;  // doesn't matter
	    } else {
	      // writes to intermediate buffer
	      next_xd_guid = sub_path[idx];
	      xd_dst_mem = ibvec[idx - 1].memory;
	      xd_dst_iter = new WrappingFIFOIterator(ibvec[idx - 1].offset,
						     ibvec[idx - 1].size);
	      next_max_rw_gap = ibvec[idx - 1].size;
	    }

            XferDes::XferKind kind = get_xfer_des(mem_path[idx - 1], mem_path[idx]);
	    // special case: gasnet reads must always be done from the node that
	    //  owns the destination memory
	    if(kind == XferDes::XFER_GASNET_READ)
	      xd_target_node = ID(xd_dst_mem).memory.owner_node;

            XferOrder::Type order;
            if (mem_path.size() == 2)
              order = XferOrder::ANY_ORDER;
            else
              order = idx == 1 ? XferOrder::DST_FIFO : XferOrder::SRC_FIFO;
            RegionInstance attach_inst;
            if ((kind == XferDes::XFER_HDF_READ)
              ||(kind == XferDes::XFER_FILE_READ))
              attach_inst = src_inst;
            else if ((kind == XferDes::XFER_HDF_WRITE)
              ||(kind == XferDes::XFER_FILE_WRITE))
              attach_inst = dst_inst;
            else
              attach_inst = RegionInstance::NO_INST;
            
            XferDesFence* complete_fence = new XferDesFence(this);
            add_async_work_item(complete_fence);

#if 0
	    if (idx != mem_path.size() - 1) {
	      cur_buf = simple_create_intermediate_buffer(ibvec[idx-1],
							  oasvec, oasvec_src, oasvec_dst, dst_buf.linearization);
	    } else {
	      cur_buf = dst_buf;
	      oasvec_src = oasvec;
	      oasvec.clear();
	    }
#endif
	    LegionRuntime::LowLevel::
	      create_xfer_des(this, gasnet_mynode(), xd_target_node,
			      xd_guid, pre_xd_guid,
			      next_xd_guid, next_max_rw_gap,
			      ((idx == 1) ? 0 : ibvec[idx - 2].offset),
			      ((idx == 1) ? 0 : ibvec[idx - 2].size),
			      mark_started,
			    //pre_buf, cur_buf, domain, oasvec_src,
			    xd_src_mem, xd_dst_mem, xd_src_iter, xd_dst_iter,
			    16 * 1024 * 1024/*max_req_size*/, 100/*max_nr*/,
			    priority, order, kind, complete_fence, attach_inst);
#if 0
            if (DIM == 0) {
              IndexSpaceImpl *ispace = get_runtime()->get_index_space_impl(domain.get_index_space());
              coord_t range = ispace->valid_mask->last_enabled()
                              - ispace->valid_mask->first_enabled() + 1;
              if (range != (coord_t) ispace->valid_mask->pop_count()) {
                log_new_dma.info("Sparse copies: pop_count(%zu) first(%lld) last(%lld)",
                                 ispace->valid_mask->pop_count(),
                                 ispace->valid_mask->first_enabled(),
                                 ispace->valid_mask->last_enabled());
              }

#ifdef COPY_ALL_ELEMENTS_FOR_UNSTRUCTURED
              // Need to do something special for unstructured data: we perform a 1D copy from first_elemnt to last_elemnt
              // First we should make sure destination instance space's index space match what we're copying
              IndexSpaceImpl *ispace = get_runtime()->get_index_space_impl(domain.get_index_space());
              assert(get_runtime()->get_instance_impl(dst_inst)->metadata.is_valid());
              if (ispace->me == get_runtime()->get_instance_impl(dst_inst)->metadata.is) {
                // perform a 1D copy from first_element to last_element
                Realm::StaticAccess<IndexSpaceImpl> data(ispace);
                assert(data->num_elmts > 0);
                Rect<1> new_rect(make_point(data->first_elmt), make_point(data->last_elmt));
                Domain new_domain = Domain::from_rect<1>(new_rect);
                if (idx != mem_path.size() - 1) {
                  cur_buf = simple_create_intermediate_buffer(ibvec[idx-1],
                              new_domain, oasvec, oasvec_src, oasvec_dst, dst_buf.linearization);
                } else {
                  cur_buf = dst_buf;
                  oasvec_src = oasvec;
                  oasvec.clear();
                }
		LegionRuntime::LowLevel::
                create_xfer_des<1>(this, gasnet_mynode(), xd_guid, pre_xd_guid,
                                   next_xd_guid, mark_started, pre_buf, cur_buf,
                                   new_domain, oasvec_src,
                                   16 * 1024 * 1024/*max_req_size*/, 100/*max_nr*/,
                                   priority, order, kind, complete_fence, attach_inst);
              } else {
#endif
                if (idx != mem_path.size() - 1) {
                  cur_buf = simple_create_intermediate_buffer(ibvec[idx-1],
                              domain, oasvec, oasvec_src, oasvec_dst, dst_buf.linearization);
                } else {
                  cur_buf = dst_buf;
                  oasvec_src = oasvec;
                  oasvec.clear();
                }
		LegionRuntime::LowLevel::
                create_xfer_des<0>(this, gasnet_mynode(), xd_guid, pre_xd_guid,
                                   next_xd_guid, mark_started, pre_buf, cur_buf,
                                   domain, oasvec_src,
                                   16 * 1024 * 1024 /*max_req_size*/, 100/*max_nr*/,
                                   priority, order, kind, complete_fence, attach_inst);
#ifdef COPY_ALL_ELEMENTS_FOR_UNSTRUCTURED
              }
#endif
            }
            else {
              if (idx != mem_path.size() - 1) {
                cur_buf = simple_create_intermediate_buffer(ibvec[idx-1],
                            domain, oasvec, oasvec_src, oasvec_dst, dst_buf.linearization);
              } else {
                cur_buf = dst_buf;
                oasvec_src = oasvec;
                oasvec.clear();
              }
	      LegionRuntime::LowLevel::
              create_xfer_des<DIM>(this, gasnet_mynode(), xd_guid, pre_xd_guid,
                                   next_xd_guid, mark_started, pre_buf, cur_buf,
                                   domain, oasvec_src,
                                   16 * 1024 * 1024/*max_req_size*/, 100/*max_nr*/,
                                   priority, order, kind, complete_fence, attach_inst);
            }
#endif
            //pre_buf = cur_buf;
            //oasvec = oasvec_dst;
          }
        }
      }
<<<<<<< HEAD

      mark_finished(true/*successful*/);
=======
>>>>>>> 60d0e80a
    }

#if 0
    template <unsigned DIM>
    void CopyRequest::perform_dma_rect(MemPairCopier *mpc)
    {
      Arrays::Rect<DIM> orig_rect = domain.get_rect<DIM>();

      // empty rectangles are easy to copy...
      if(orig_rect.volume() == 0)
	return;

      // this is the SOA-friendly loop nesting
      for(OASByInst::iterator it = oas_by_inst->begin(); it != oas_by_inst->end(); it++) {
	RegionInstance src_inst = it->first.first;
	RegionInstance dst_inst = it->first.second;
	OASVec& oasvec = it->second;

	InstPairCopier *ipc = mpc->inst_pair(src_inst, dst_inst, oasvec);

	// does the copier want to iterate the domain itself?
	if(ipc->copy_all_fields(domain))
	  continue;

	RegionInstanceImpl *src_impl = get_runtime()->get_instance_impl(src_inst);
	RegionInstanceImpl *dst_impl = get_runtime()->get_instance_impl(dst_inst);
	
	assert(src_impl->metadata.is_valid());
	assert(dst_impl->metadata.is_valid());

	Arrays::Mapping<DIM, 1> *src_linearization = src_impl->metadata.linearization.get_mapping<DIM>();
	Arrays::Mapping<DIM, 1> *dst_linearization = dst_impl->metadata.linearization.get_mapping<DIM>();

	// see what linear subrects we can get - again, iterate over destination first for gathering
	for(typename Arrays::Mapping<DIM, 1>::LinearSubrectIterator lso(orig_rect, *dst_linearization); lso; lso++) {
	  for(typename Arrays::Mapping<DIM, 1>::LinearSubrectIterator lsi(lso.subrect, *src_linearization); lsi; lsi++) {
	    // see if we can compress the strides for a more efficient copy
	    Arrays::Point<1> src_cstrides[DIM], dst_cstrides[DIM];
	    Arrays::Point<DIM> extents;
	    int cdim = compress_strides(lsi.subrect, lso.strides, lsi.strides,
					extents, dst_cstrides, src_cstrides);

#ifdef NEW2D_DEBUG
	    printf("ORIG: (%d,%d,%d)->(%d,%d,%d)\n",
		   orig_rect.lo[0], orig_rect.lo[1], orig_rect.lo[2],
		   orig_rect.hi[0], orig_rect.hi[1], orig_rect.hi[2]);
	    printf("DST:  (%d,%d,%d)->(%d,%d,%d)  %d+(%d,%d,%d)\n",
		   lso.subrect.lo[0], lso.subrect.lo[1], lso.subrect.lo[2],
		   lso.subrect.hi[0], lso.subrect.hi[1], lso.subrect.hi[2],
		   lso.image_lo[0],
		   lso.strides[0][0], lso.strides[1][0], lso.strides[2][0]);
	    printf("SRC:  (%d,%d,%d)->(%d,%d,%d)  %d+(%d,%d,%d)\n",
		   lsi.subrect.lo[0], lsi.subrect.lo[1], lsi.subrect.lo[2],
		   lsi.subrect.hi[0], lsi.subrect.hi[1], lsi.subrect.hi[2],
		   lsi.image_lo[0],
		   lsi.strides[0][0], lsi.strides[1][0], lsi.strides[2][0]);
	    printf("CMP:  %d (%d,%d,%d) +(%d,%d,%d) +(%d,%d,%d)\n",
		   cdim,
		   extents[0], extents[1], extents[2],
		   dst_cstrides[0][0], dst_cstrides[1][0], dst_cstrides[2][0],
		   src_cstrides[0][0], src_cstrides[1][0], src_cstrides[2][0]);
#endif
	    if((cdim == 1) && (dst_cstrides[0][0] == 1) && (src_cstrides[0][0] == 1)) {
	      // all the dimension(s) collapse to a 1-D extent in both source and dest, so one big copy
	      ipc->copy_all_fields(lsi.image_lo[0], lso.image_lo[0], extents[0]);
	      continue;
	    }

	    if((cdim == 2) && (dst_cstrides[0][0] == 1) && (src_cstrides[0][0] == 1)) {
	      // source and/or destination need a 2-D description
	      ipc->copy_all_fields(lsi.image_lo[0], lso.image_lo[0], extents[0],
				   src_cstrides[1][0], dst_cstrides[1][0], extents[1]);
	      continue;
	    }

	    // fall through - just identify dense (sub)subrects and copy them

	    // iterate by output rectangle first - this gives us a chance to gather data when linearizations
	    //  don't match up
	    for(Arrays::GenericDenseSubrectIterator<Arrays::Mapping<DIM, 1> > dso(lsi.subrect, *dst_linearization); dso; dso++) {
	      // dense subrect in dst might not be dense in src
	      for(Arrays::GenericDenseSubrectIterator<Arrays::Mapping<DIM, 1> > dsi(dso.subrect, *src_linearization); dsi; dsi++) {
		Arrays::Rect<1> irect = dsi.image;
		// rectangle in output must be recalculated
		Arrays::Rect<DIM> subrect_check;
		Arrays::Rect<1> orect = dst_linearization->image_dense_subrect(dsi.subrect, subrect_check);
		assert(dsi.subrect == subrect_check);

		//for(OASVec::iterator it2 = oasvec.begin(); it2 != oasvec.end(); it2++)
		for (unsigned idx = 0; idx < oasvec.size(); idx++)
		  ipc->copy_field(irect.lo, orect.lo, irect.hi[0] - irect.lo[0] + 1, idx);
		//it2->src_offset, it2->dst_offset, it2->size);
	      }
	    }
	  }
	}

        // Dammit Sean stop leaking things!
        delete ipc;
      }
    }
#endif

    void CopyRequest::perform_dma(void)
    {
      log_dma.debug("request %p executing", this);

      DetailedTimer::ScopedPush sp(TIME_COPY);

      // <NEWDMA>
      if(measurements.wants_measurement<Realm::ProfilingMeasurements::OperationMemoryUsage>()) {
        const InstPair &pair = oas_by_inst->begin()->first;
        size_t total_field_size = 0;
        for (OASByInst::iterator it = oas_by_inst->begin(); it != oas_by_inst->end(); it++) {
          for (size_t i = 0; i < it->second.size(); i++) {
            total_field_size += it->second[i].size;
          }
        }

        Realm::ProfilingMeasurements::OperationMemoryUsage usage;
        usage.source = pair.first.get_location();
        usage.target = pair.second.get_location();
        usage.size = total_field_size * domain->volume();
        measurements.add_measurement(usage);
      }

      Memory src_mem = oas_by_inst->begin()->first.first.get_location();
      Memory dst_mem = oas_by_inst->begin()->first.second.get_location();
      perform_new_dma(src_mem, dst_mem);
#if 0
      // create a copier for the memory used by all of these instance pairs
      Memory src_mem = get_runtime()->get_instance_impl(oas_by_inst->begin()->first.first)->memory;
      Memory dst_mem = get_runtime()->get_instance_impl(oas_by_inst->begin()->first.second)->memory;

      switch (domain.get_dim()) {
      case 0:
        perform_new_dma<0>(src_mem, dst_mem);
        break;
      case 1:
        perform_new_dma<1>(src_mem, dst_mem);
        break;
      case 2:
        perform_new_dma<2>(src_mem, dst_mem);
        break;
      case 3:
        perform_new_dma<3>(src_mem, dst_mem);
        break;
      default:
        assert(0);
      }
#endif

      // make sure logging precedes the call to mark_finished below
      log_dma.info() << "dma request " << (void *)this << " finished - is="
<<<<<<< HEAD
                     << *domain << " before=" << before_copy << " after=" << get_finish_event();
=======
                     << domain << " before=" << before_copy << " after=" << get_finish_event();

      mark_finished(true/*successful*/);

>>>>>>> 60d0e80a
      return;
      // </NEWDMA>
#ifdef OLD_DMA_CODE
      // MemPairCopier *mpc = MemPairCopier::create_copier(src_mem, dst_mem);

      CustomSerdezID serdez_id = oas_by_inst->begin()->second.begin()->serdez_id;
      // for now we launches an individual copy request for every serdez copy
      assert(serdez_id == 0 || (oas_by_inst->size() == 1 && oas_by_inst->begin()->second.size() == 1));
      MemPairCopier *mpc = MemPairCopier::create_copier(src_mem, dst_mem, 0, serdez_id);
      switch(domain.get_dim()) {
      case 0:
	{
	  // iterate over valid ranges of an index space
	  perform_dma_mask(mpc);
	  break;
	}

	// rectangle cases
      case 1: perform_dma_rect<1>(mpc); break;
      case 2: perform_dma_rect<2>(mpc); break;
      case 3: perform_dma_rect<3>(mpc); break;

      default: assert(0);
      };

      log_dma.info() << "dma request " << (void *)this << " finished - is="
		     << *domain << " before=" << before_copy << " after=" << get_finish_event();

      mpc->flush(this);

      if(measurements.wants_measurement<Realm::ProfilingMeasurements::OperationMemoryUsage>()) {
        const InstPair &pair = oas_by_inst->begin()->first; 

        Realm::ProfilingMeasurements::OperationMemoryUsage usage;
        usage.source = pair.first.get_location();
        usage.target = pair.second.get_location();
        usage.size = mpc->get_total_bytes();
        measurements.add_measurement(usage);
      }

      // if(after_copy.exists())
      // 	after_copy.impl()->trigger(after_copy.gen, gasnet_mynode());

      delete mpc;
#endif

#ifdef EVEN_MORE_DEAD_DMA_CODE
      RegionInstanceImpl *src_impl = src.impl();
      RegionInstanceImpl *tgt_impl = target.impl();

      // we should have already arranged to have access to this data, so
      //  assert if we don't
      StaticAccess<RegionInstanceImpl> src_data(src_impl, true);
      StaticAccess<RegionInstanceImpl> tgt_data(tgt_impl, true);

      // code path for copies to/from reduction-only instances not done yet
      // are we doing a reduction?
      const ReductionOpUntyped *redop = ((src_data->redopid >= 0) ?
					   get_runtime()->reduce_op_table[src_data->redopid] :
					   0);
      bool red_fold = (tgt_data->redopid >= 0);
      // if destination is a reduction, source must be also and must match
      assert(tgt_data->redopid == src_data->redopid);

      // for now, a reduction list instance can only be copied back to a
      //  non-reduction instance
      bool red_list = (src_data->redopid >= 0) && (src_data->red_list_size >= 0);
      if(red_list)
	assert(tgt_data->redopid < 0);

      MemoryImpl *src_mem = src_impl->memory.impl();
      MemoryImpl *tgt_mem = tgt_impl->memory.impl();

      // get valid masks from region to limit copy to correct data
      IndexSpaceImpl *is_impl = is.impl();
      //RegionMetaDataUntyped::Impl *src_reg = src_data->region.impl();
      //RegionMetaDataUntyped::Impl *tgt_reg = tgt_data->region.impl();

      log_dma.debug("copy: " IDFMT "->" IDFMT " (" IDFMT "/%p)",
		    src.id, target.id, is.id, is_impl->valid_mask);

      // if we're missing the valid mask at this point, we've screwed up
      if(!is_impl->valid_mask_complete) {
	assert(is_impl->valid_mask_complete);
      }

      log_dma.debug("performing copy " IDFMT " (%d) -> " IDFMT " (%d) - %zd bytes (%zd)", src.id, src_mem->kind, target.id, tgt_mem->kind, bytes_to_copy, elmt_size);

      switch(src_mem->kind) {
      case MemoryImpl::MKIND_SYSMEM:
      case MemoryImpl::MKIND_ZEROCOPY:
	{
	  const void *src_ptr = src_mem->get_direct_ptr(src_data->alloc_offset, bytes_to_copy);
	  assert(src_ptr != 0);

	  switch(tgt_mem->kind) {
	  case MemoryImpl::MKIND_SYSMEM:
	  case MemoryImpl::MKIND_ZEROCOPY:
	    {
	      void *tgt_ptr = tgt_mem->get_direct_ptr(tgt_data->alloc_offset, bytes_to_copy);
	      assert(tgt_ptr != 0);

	      assert(!redop);
	      RangeExecutors::Memcpy rexec(tgt_ptr,
					   src_ptr,
					   elmt_size);
	      ElementMask::forall_ranges(rexec, *is_impl->valid_mask);
	    }
	    break;

	  case MemoryImpl::MKIND_GLOBAL:
	    {
	      if(redop) {
		if(red_list) {
		  RangeExecutors::GasnetPutRedList rexec(tgt_mem, tgt_data->alloc_offset,
							 src_data->redopid, redop,
							 src_ptr, redop->sizeof_list_entry);
		  size_t count;
		  src_mem->get_bytes(src_data->count_offset, &count,
				     sizeof(size_t));
		  if(count > 0) {
		    rexec.do_span(0, count);
		    count = 0;
		    src_mem->put_bytes(src_data->count_offset, &count,
				       sizeof(size_t));
		  }
		} else {
		  RangeExecutors::GasnetPutReduce rexec(tgt_mem, tgt_data->alloc_offset,
							redop, red_fold,
							src_ptr, elmt_size);
		  ElementMask::forall_ranges(rexec, *is_impl->valid_mask);
		}
	      } else {
#define USE_BATCHED_GASNET_XFERS
#ifdef USE_BATCHED_GASNET_XFERS
		RangeExecutors::GasnetPutBatched rexec(tgt_mem, tgt_data->alloc_offset,
						       src_ptr, elmt_size);
#else
		RangeExecutors::GasnetPut rexec(tgt_mem, tgt_data->alloc_offset,
						src_ptr, elmt_size);
#endif
		ElementMask::forall_ranges(rexec, *is_impl->valid_mask);

#ifdef USE_BATCHED_GASNET_XFERS
		rexec.finish();
#endif
	      }
	    }
	    break;

	  case MemoryImpl::MKIND_GPUFB:
	    {
	      // all GPU operations are deferred, so we need an event if
	      //  we don't already have one created
	      assert(!redop);
	      if(!after_copy.exists())
		after_copy = Event::Impl::create_event();
	      ((GPUFBMemory *)tgt_mem)->gpu->copy_to_fb(tgt_data->alloc_offset,
							src_ptr,
							is_impl->valid_mask,
							elmt_size,
							Event::NO_EVENT,
							after_copy);
	      return;
	    }
	    break;

	  case MemoryImpl::MKIND_REMOTE:
	    {
	      // use active messages to push data to other node
	      RangeExecutors::RemoteWrite rexec(tgt_impl->memory,
						tgt_data->alloc_offset,
						src_ptr, elmt_size,
						after_copy);

	      ElementMask::forall_ranges(rexec, *is_impl->valid_mask);

	      // if no copies actually occur, we'll get the event back
	      // from the range executor and we have to trigger it ourselves
	      Event finish_event = rexec.finish();
	      if(finish_event.exists()) {
		log_dma.debug("triggering event " IDFMT "/%d after empty remote copy",
			     finish_event.id, finish_event.gen);
		assert(finish_event == after_copy);
		get_runtime()->get_singleevent_impl(finish_event)->trigger(finish_event.gen, gasnet_mynode());
	      }
	      
	      return;
	    }

	  default:
	    assert(0);
	  }
	}
	break;

      case MemoryImpl::MKIND_GLOBAL:
	{
	  switch(tgt_mem->kind) {
	  case MemoryImpl::MKIND_SYSMEM:
	  case MemoryImpl::MKIND_ZEROCOPY:
	    {
	      void *tgt_ptr = tgt_mem->get_direct_ptr(tgt_data->alloc_offset, bytes_to_copy);
	      assert(tgt_ptr != 0);

	      assert(!redop);
#ifdef USE_BATCHED_GASNET_XFERS
	      RangeExecutors::GasnetGetBatched rexec(tgt_ptr, src_mem, 
						     src_data->alloc_offset, elmt_size);
#else
	      RangeExecutors::GasnetGet rexec(tgt_ptr, src_mem, 
					      src_data->alloc_offset, elmt_size);
#endif
	      ElementMask::forall_ranges(rexec, *is_impl->valid_mask);

#ifdef USE_BATCHED_GASNET_XFERS
	      rexec.finish();
#endif
	    }
	    break;

	  case MemoryImpl::MKIND_GLOBAL:
	    {
	      assert(!redop);
	      RangeExecutors::GasnetGetAndPut rexec(tgt_mem, tgt_data->alloc_offset,
						    src_mem, src_data->alloc_offset,
						    elmt_size);
	      ElementMask::forall_ranges(rexec, *is_impl->valid_mask);
	    }
	    break;

	  case MemoryImpl::MKIND_GPUFB:
	    {
	      assert(!redop);
	      // all GPU operations are deferred, so we need an event if
	      //  we don't already have one created
	      if(!after_copy.exists())
		after_copy = Event::Impl::create_event();
	      ((GPUFBMemory *)tgt_mem)->gpu->copy_to_fb_generic(tgt_data->alloc_offset,
								src_mem,
								src_data->alloc_offset,
								is_impl->valid_mask,
								elmt_size,
								Event::NO_EVENT,
								after_copy);
	      return;
	    }
	    break;

	  default:
	    assert(0);
	  }
	}
	break;

      case MemoryImpl::MKIND_GPUFB:
	{
	  switch(tgt_mem->kind) {
	  case MemoryImpl::MKIND_SYSMEM:
	  case MemoryImpl::MKIND_ZEROCOPY:
	    {
	      void *tgt_ptr = tgt_mem->get_direct_ptr(tgt_data->alloc_offset, bytes_to_copy);
	      assert(tgt_ptr != 0);

	      assert(!redop);
	      // all GPU operations are deferred, so we need an event if
	      //  we don't already have one created
	      if(!after_copy.exists())
		after_copy = Event::Impl::create_event();
	      ((GPUFBMemory *)src_mem)->gpu->copy_from_fb(tgt_ptr, src_data->alloc_offset,
							  is_impl->valid_mask,
							  elmt_size,
							  Event::NO_EVENT,
							  after_copy);
	      return;
	    }
	    break;

	  case MemoryImpl::MKIND_GLOBAL:
	    {
	      assert(!redop);
	      // all GPU operations are deferred, so we need an event if
	      //  we don't already have one created
	      if(!after_copy.exists())
		after_copy = Event::Impl::create_event();
	      ((GPUFBMemory *)src_mem)->gpu->copy_from_fb_generic(tgt_mem,
								  tgt_data->alloc_offset,
								  src_data->alloc_offset,
								  is_impl->valid_mask,
								  elmt_size,
								  Event::NO_EVENT,
								  after_copy);
	      return;
	    }
	    break;

	  case MemoryImpl::MKIND_GPUFB:
	    {
	      // only support copies within the same FB for now
	      assert(src_mem == tgt_mem);
	      assert(!redop);
	      // all GPU operations are deferred, so we need an event if
	      //  we don't already have one created
	      if(!after_copy.exists())
		after_copy = Event::Impl::create_event();
	      ((GPUFBMemory *)src_mem)->gpu->copy_within_fb(tgt_data->alloc_offset,
							    src_data->alloc_offset,
							    is_impl->valid_mask,
							    elmt_size,
							    Event::NO_EVENT,
							    after_copy);
	      return;
	    }
	    break;

	  default:
	    assert(0);
	  }
	}
	break;

      default:
	assert(0);
      }

      log_dma.debug("finished copy " IDFMT " (%d) -> " IDFMT " (%d) - %zd bytes (%zd), event=" IDFMT "/%d", src.id, src_mem->kind, target.id, tgt_mem->kind, bytes_to_copy, elmt_size, after_copy.id, after_copy.gen);
#endif
    } 

    ReduceRequest::ReduceRequest(const void *data, size_t datalen,
				 ReductionOpID _redop_id,
				 bool _red_fold,
				 Event _before_copy,
				 Event _after_copy,
				 int _priority)
      : DmaRequest(_priority, _after_copy),
	inst_lock_event(Event::NO_EVENT),
	redop_id(_redop_id), red_fold(_red_fold),
	before_copy(_before_copy)
    {
      FixedBufferDeserializer deserializer(data, datalen);

      domain = TransferDomain::deserialize_new(deserializer);
      bool ok = ((deserializer >> srcs) &&
		 (deserializer >> dst) &&
		 (deserializer >> inst_lock_needed) &&
		 (deserializer >> requests));
      assert((domain != 0) && ok && (deserializer.bytes_left() == 0));

#if 0
      const ID::IDType *idata = (const ID::IDType *)data;

      // TODO
      //idata = domain.deserialize(idata);

      // get sources
      int n_srcs = *idata++;
      for(int i = 0; i < n_srcs; i++) {
	Domain::CopySrcDstField f;
	f.inst.id = *idata++;
	f.offset = *idata++;
	f.size = *idata++;
	srcs.push_back(f);
      }

      // single dst field
      dst.inst.id = *idata++;
      dst.offset = *idata++;
      dst.size = *idata++;

      inst_lock_needed = *idata++;

      // Unpack any requests that we have
      // TODO: unbreak once the serialization stuff is repaired
      //const void *result = requests.deserialize(idata);
      //Realm::Operation::reconstruct_measurements();
      // better have consumed exactly the right amount of data
      //assert((((unsigned long long)result) - ((unsigned long long)data)) == datalen);
      size_t request_size = *reinterpret_cast<const size_t*>(idata);
      idata += sizeof(size_t) / sizeof(ID::IDType);
      FixedBufferDeserializer deserializer(idata, request_size);
      deserializer >> requests;
#endif
      Realm::Operation::reconstruct_measurements();

      log_dma.info() << "dma request " << (void *)this << " deserialized - is="
		     << *domain
		     << " " << (red_fold ? "fold" : "apply") << " " << redop_id
		     << " before=" << before_copy << " after=" << get_finish_event();
      log_dma.info() << "dma request " << (void *)this << " field: "
		     << srcs[0].inst << "[" << srcs[0].offset << "]"
		     << "+" << (srcs.size()-1) << "->"
		     << dst.inst << "[" << dst.offset << "] size=" << dst.size;
    }

    ReduceRequest::ReduceRequest(const TransferDomain *_domain, //const Domain& _domain,
				 const std::vector<Domain::CopySrcDstField>& _srcs,
				 const Domain::CopySrcDstField& _dst,
				 bool _inst_lock_needed,
				 ReductionOpID _redop_id,
				 bool _red_fold,
				 Event _before_copy,
				 Event _after_copy,
				 int _priority, 
                                 const Realm::ProfilingRequestSet &reqs)
      : DmaRequest(_priority, _after_copy, reqs),
	domain(_domain->clone()),
	dst(_dst), 
	inst_lock_needed(_inst_lock_needed), inst_lock_event(Event::NO_EVENT),
	redop_id(_redop_id), red_fold(_red_fold),
	before_copy(_before_copy)
    {
      srcs.insert(srcs.end(), _srcs.begin(), _srcs.end());

      log_dma.info() << "dma request " << (void *)this << " created - is="
		     << *domain
		     << " " << (red_fold ? "fold" : "apply") << " " << redop_id
		     << " before=" << before_copy << " after=" << get_finish_event();
      log_dma.info() << "dma request " << (void *)this << " field: "
		     << srcs[0].inst << "[" << srcs[0].offset << "]"
		     << "+" << (srcs.size()-1) << "->"
		     << dst.inst << "[" << dst.offset << "] size=" << dst.size;
    }

    ReduceRequest::~ReduceRequest(void)
    {
      delete domain;
    }

#if 0
    size_t ReduceRequest::compute_size(void)
    {
      size_t result = 0;
      // TODO
      //result += domain.compute_size();
      result += (4 + 3 * srcs.size()) * sizeof(ID::IDType);
      result += sizeof(ID::IDType); // for inst_lock_needed
      // TODO: unbreak once the serialization stuff is repaired
      //result += requests.compute_size();
      ByteCountSerializer counter;
      counter << requests;
      result += sizeof(size_t) + counter.bytes_used();
      return result;
    }

    void ReduceRequest::serialize(void *buffer)
    {
      ID::IDType *msgptr = (ID::IDType *)buffer;
      // domain info goes first
      //msgptr = domain.serialize(msgptr);

      // now source fields
      *msgptr++ = srcs.size();
      for(std::vector<Domain::CopySrcDstField>::const_iterator it = srcs.begin();
	  it != srcs.end();
	  it++) {
	*msgptr++ = it->inst.id;
	*msgptr++ = it->offset;
	*msgptr++ = it->size;
      }

      // and the dest field
      *msgptr++ = dst.inst.id;
      *msgptr++ = dst.offset;
      *msgptr++ = dst.size;

      *msgptr++ = inst_lock_needed;

      // TODO: unbreak once the serialization stuff is repaired
      //requests.serialize(msgptr);
      // We sent this request remotely so we need to clear it's profiling
      ByteCountSerializer counter;
      counter << requests;
      *reinterpret_cast<size_t*>(msgptr) = counter.bytes_used();
      msgptr += sizeof(size_t) / sizeof(ID::IDType);
      FixedBufferSerializer serializer(msgptr, counter.bytes_used());
      serializer << requests;
      clear_profiling();
    }
#endif

    void ReduceRequest::forward_request(gasnet_node_t target_node)
    {
      RemoteCopyArgs args;
      args.redop_id = redop_id;
      args.red_fold = red_fold;
      args.before_copy = before_copy;
      args.after_copy = finish_event;
      args.priority = priority;

      DynamicBufferSerializer dbs(128);
      bool ok = ((dbs << *domain) &&
		 (dbs << srcs) &&
		 (dbs << dst) &&
		 (dbs << inst_lock_needed) &&
		 (dbs << requests));
      assert(ok);

      size_t msglen = dbs.bytes_used();
      void *msgdata = dbs.detach_buffer(-1 /*no trim*/);

      log_dma.debug() << "forwarding copy: target=" << target_node << " finish=" << finish_event;
      RemoteCopyMessage::request(target_node, args, msgdata, msglen, PAYLOAD_FREE);

      clear_profiling();
    }

    bool ReduceRequest::check_readiness(bool just_check, DmaRequestQueue *rq)
    {
      if(state == STATE_INIT)
	state = STATE_METADATA_FETCH;

      // remember which queue we're going to be assigned to if we sleep
      waiter.req = this;
      waiter.queue = rq;

      // make sure our node has all the meta data it needs, but don't take more than one lock
      //  at a time
      if(state == STATE_METADATA_FETCH) {
	Event e = domain->request_metadata();
	if(!e.has_triggered()) {
	  log_dma.debug() << "transfer domain metadata - req=" << (void *)this
			  << " ready=" << e;
	  waiter.sleep_on_event(e);
	  return false;
	}
#if 0
	// index space first
	if(domain.get_dim() == 0) {
	  IndexSpaceImpl *is_impl = get_runtime()->get_index_space_impl(domain.get_index_space());
	  if(!is_impl->locked_data.valid) {
	    log_dma.debug("dma request %p - no index space metadata yet", this);
	    if(just_check) return false;

	    Event e = is_impl->lock.acquire(1, false, ReservationImpl::ACQUIRE_BLOCKING);
	    if(e.has_triggered()) {
	      log_dma.debug("request %p - index space metadata invalid - instant trigger", this);
	      is_impl->lock.release();
	    } else {
	      log_dma.debug("request %p - index space metadata invalid - sleeping on lock " IDFMT "", this, is_impl->lock.me.id);
	      waiter.sleep_on_event(e, is_impl->lock.me);
	      return false;
	    }
	  }

          // we need more than just the metadata - we also need the valid mask
          {
            Event e = is_impl->request_valid_mask();
            if(!e.has_triggered()) {
              log_dma.debug("request %p - valid mask needed for index space " IDFMT " - sleeping on event " IDFMT, this, domain.get_index_space().id, e.id);
	      waiter.sleep_on_event(e);
              return false;
            }
          }
	}
#endif

	// now go through all source instance pairs
	for(std::vector<Domain::CopySrcDstField>::iterator it = srcs.begin();
	    it != srcs.end();
	    it++) {
	  RegionInstanceImpl *src_impl = get_runtime()->get_instance_impl(it->inst);

	  {
	    Event e = src_impl->request_metadata();
	    if(!e.has_triggered()) {
	      if(just_check) {
		log_dma.debug("dma request %p - no src instance (" IDFMT ") metadata yet", this, src_impl->me.id);
		return false;
	      }
	      log_dma.debug("request %p - src instance metadata invalid - sleeping on event " IDFMT, this, e.id);
	      waiter.sleep_on_event(e);
	      return false;
	    }
	  }
	}

	{
	  RegionInstanceImpl *dst_impl = get_runtime()->get_instance_impl(dst.inst);

	  {
	    Event e = dst_impl->request_metadata();
	    if(!e.has_triggered()) {
	      if(just_check) {
		log_dma.debug("dma request %p - no dst instance (" IDFMT ") metadata yet", this, dst_impl->me.id);
		return false;
	      }
	      log_dma.debug("request %p - dst instance metadata invalid - sleeping on event " IDFMT, this, e.id);
	      waiter.sleep_on_event(e);
	      return false;
	    }
	  }
	}

	// if we got all the way through, we've got all the metadata we need
	state = STATE_BEFORE_EVENT;
      }

      // make sure our functional precondition has occurred
      if(state == STATE_BEFORE_EVENT) {
	// has the before event triggered?  if not, wait on it
	bool poisoned = false;
	if(before_copy.has_triggered_faultaware(poisoned)) {
	  if(poisoned) {
	    log_dma.debug("request %p - poisoned precondition", this);
	    handle_poisoned_precondition(before_copy);
	    return true;  // not enqueued, but never going to be
	  } else {
	    log_dma.debug("request %p - before event triggered", this);
	    if(inst_lock_needed) {
	      // request an exclusive lock on the instance to protect reductions
	      inst_lock_event = get_runtime()->get_instance_impl(dst.inst)->lock.acquire(0, true /*excl*/, ReservationImpl::ACQUIRE_BLOCKING);
	      state = STATE_INST_LOCK;
	      log_dma.debug("request %p - instance lock acquire event " IDFMT,
			    this, inst_lock_event.id);
	    } else {
	      // go straight to ready
	      state = STATE_READY;
	    }
	  }
	} else {
	  log_dma.debug("request %p - before event not triggered", this);
	  if(just_check) return false;

	  log_dma.debug("request %p - sleeping on before event", this);
	  waiter.sleep_on_event(before_copy);
	  return false;
	}
      }

      if(state == STATE_INST_LOCK) {
	if(inst_lock_event.has_triggered()) {
	  log_dma.debug("request %p - instance lock acquired", this);
	  state = STATE_READY;
	} else {
	  log_dma.debug("request %p - instance lock - sleeping on event " IDFMT, this, inst_lock_event.id);
	  waiter.sleep_on_event(inst_lock_event);
	  return false;
	}
      }

      if(state == STATE_READY) {
	log_dma.debug("request %p ready", this);
	if(just_check) return true;

	state = STATE_QUEUED;
#ifdef REDUCE_IN_NEW_DMA
	// <NEWDMA>
	mark_ready();
	bool ok_to_run = mark_started();
	if (ok_to_run) {
	  perform_dma();
	  mark_finished(true/*successful*/);
	} else {
	  mark_finished(false/*!successful*/);
	}
	return true;
	// </NEWDMA>
#endif
	assert(rq != 0);
	log_dma.debug("request %p enqueued", this);

	// once we're enqueued, we may be deleted at any time, so no more
	//  references
	rq->enqueue_request(this);
	return true;
      }

      if(state == STATE_QUEUED)
	return true;

      assert(0);
      return false;
    }

#if 0
    template <unsigned DIM>
    void ReduceRequest::perform_dma_rect(MemPairCopier *mpc)
    {
      Arrays::Rect<DIM> orig_rect = domain.get_rect<DIM>();

      // empty rectangles are easy to copy...
      if(orig_rect.volume() == 0)
	return;

      const ReductionOpUntyped *redop = get_runtime()->reduce_op_table[redop_id];

      // single source field for now
      assert(srcs.size() == 1);

      // manufacture an OASVec for the copier
      OASVec oasvec(1);
      oasvec[0].src_offset = srcs[0].offset;
      oasvec[0].dst_offset = dst.offset;
      oasvec[0].size = redop->sizeof_rhs;

      RegionInstance src_inst = srcs[0].inst;
      RegionInstance dst_inst = dst.inst;

      InstPairCopier *ipc = mpc->inst_pair(src_inst, dst_inst, oasvec);

      RegionInstanceImpl *src_impl = get_runtime()->get_instance_impl(src_inst);
      RegionInstanceImpl *dst_impl = get_runtime()->get_instance_impl(dst_inst);

      assert(src_impl->metadata.is_valid());
      assert(dst_impl->metadata.is_valid());

      Arrays::Mapping<DIM, 1> *src_linearization = src_impl->metadata.linearization.get_mapping<DIM>();
      Arrays::Mapping<DIM, 1> *dst_linearization = dst_impl->metadata.linearization.get_mapping<DIM>();

      // see what linear subrects we can get - again, iterate over destination first for gathering
      for(typename Arrays::Mapping<DIM, 1>::LinearSubrectIterator lso(orig_rect, *dst_linearization); lso; lso++) {
	for(typename Arrays::Mapping<DIM, 1>::LinearSubrectIterator lsi(lso.subrect, *src_linearization); lsi; lsi++) {
	  // see if we can compress the strides for a more efficient copy
	  Arrays::Point<1> src_cstrides[DIM], dst_cstrides[DIM];
	  Arrays::Point<DIM> extents;
	  int cdim = compress_strides(lsi.subrect, lso.strides, lsi.strides,
				      extents, dst_cstrides, src_cstrides);

#ifdef NEW2D_DEBUG
	  printf("ORIG: (%d,%d,%d)->(%d,%d,%d)\n",
		 orig_rect.lo[0], orig_rect.lo[1], orig_rect.lo[2],
		 orig_rect.hi[0], orig_rect.hi[1], orig_rect.hi[2]);
	  printf("DST:  (%d,%d,%d)->(%d,%d,%d)  %d+(%d,%d,%d)\n",
		 lso.subrect.lo[0], lso.subrect.lo[1], lso.subrect.lo[2],
		 lso.subrect.hi[0], lso.subrect.hi[1], lso.subrect.hi[2],
		 lso.image_lo[0],
		 lso.strides[0][0], lso.strides[1][0], lso.strides[2][0]);
	  printf("SRC:  (%d,%d,%d)->(%d,%d,%d)  %d+(%d,%d,%d)\n",
		 lsi.subrect.lo[0], lsi.subrect.lo[1], lsi.subrect.lo[2],
		 lsi.subrect.hi[0], lsi.subrect.hi[1], lsi.subrect.hi[2],
		 lsi.image_lo[0],
		 lsi.strides[0][0], lsi.strides[1][0], lsi.strides[2][0]);
	  printf("CMP:  %d (%d,%d,%d) +(%d,%d,%d) +(%d,%d,%d)\n",
		 cdim,
		 extents[0], extents[1], extents[2],
		 dst_cstrides[0][0], dst_cstrides[1][0], dst_cstrides[2][0],
		 src_cstrides[0][0], src_cstrides[1][0], src_cstrides[2][0]);
#endif
	  if((cdim == 1) && (dst_cstrides[0][0] == 1) && (src_cstrides[0][0] == 1)) {
	    // all the dimension(s) collapse to a 1-D extent in both source and dest, so one big copy
	    ipc->copy_all_fields(lsi.image_lo[0], lso.image_lo[0], extents[0]);
	    continue;
	  }

	  if((cdim == 2) && (dst_cstrides[0][0] == 1) && (src_cstrides[0][0] == 1)) {
	    // source and/or destination need a 2-D description
	    ipc->copy_all_fields(lsi.image_lo[0], lso.image_lo[0], extents[0],
				 src_cstrides[1][0], dst_cstrides[1][0], extents[1]);
	    continue;
	  }

	  // fall through - just identify dense (sub)subrects and copy them
	  
	  // iterate by output rectangle first - this gives us a chance to gather data when linearizations
	  //  don't match up
	  for(Arrays::GenericDenseSubrectIterator<Arrays::Mapping<DIM, 1> > dso(lsi.subrect, *dst_linearization); dso; dso++) {
	    // dense subrect in dst might not be dense in src
	    for(Arrays::GenericDenseSubrectIterator<Arrays::Mapping<DIM, 1> > dsi(dso.subrect, *src_linearization); dsi; dsi++) {
	      Arrays::Rect<1> irect = dsi.image;
	      // rectangle in output must be recalculated
	      Arrays::Rect<DIM> subrect_check;
	      Arrays::Rect<1> orect = dst_linearization->image_dense_subrect(dsi.subrect, subrect_check);
	      assert(dsi.subrect == subrect_check);
	      
	      //for(OASVec::iterator it2 = oasvec.begin(); it2 != oasvec.end(); it2++)
	      for (unsigned idx = 0; idx < oasvec.size(); idx++)
		ipc->copy_field(irect.lo, orect.lo, irect.hi[0] - irect.lo[0] + 1, idx);
	      //it2->src_offset, it2->dst_offset, it2->size);
	    }
	  }
	}
      }
      
      delete ipc;
    }
#endif

    void ReduceRequest::perform_dma(void)
    {
      log_dma.debug("request %p executing", this);

      DetailedTimer::ScopedPush sp(TIME_COPY);

      // code assumes a single source field for now
      assert(srcs.size() == 1);

      MemoryImpl *src_mem = get_runtime()->get_memory_impl(srcs[0].inst);
      MemoryImpl *dst_mem = get_runtime()->get_memory_impl(dst.inst);

      bool dst_is_remote = ((dst_mem->kind == MemoryImpl::MKIND_REMOTE) ||
			    (dst_mem->kind == MemoryImpl::MKIND_RDMA));
      unsigned rdma_sequence_id = (dst_is_remote ?
				     __sync_fetch_and_add(&rdma_sequence_no, 1) :
				     0);
      unsigned rdma_count = 0;

      std::vector<unsigned/*FieldID*/> src_field(1, srcs[0].offset);
      std::vector<unsigned/*FieldID*/> dst_field(1, dst.offset);
      unsigned iter_flags = 0;
      TransferIterator *src_iter = domain->create_iterator(srcs[0].inst,
							   dst.inst,
							   src_field,
							   iter_flags);
      TransferIterator *dst_iter = domain->create_iterator(dst.inst,
							   srcs[0].inst,
							   dst_field,
							   iter_flags);

      const ReductionOpUntyped *redop = get_runtime()->reduce_op_table[redop_id];
      size_t src_elem_size = red_fold ? redop->sizeof_rhs : redop->sizeof_lhs;

      size_t total_bytes = 0;

      void *src_scratch_buffer = 0;
      void *dst_scratch_buffer = 0;
      size_t src_scratch_size = 0;
      size_t dst_scratch_size = 0;

      while(!src_iter->done()) {
	TransferIterator::AddressInfo src_info, dst_info;

	size_t max_bytes = (size_t)-1;
	size_t src_bytes = src_iter->step(max_bytes, src_info,
					  true /*tentative*/);
	assert(src_bytes >= 0);
	size_t num_elems = src_bytes / src_elem_size;
	size_t exp_dst_bytes = num_elems * redop->sizeof_rhs;
	size_t dst_bytes = dst_iter->step(exp_dst_bytes, dst_info);
	if(dst_bytes == exp_dst_bytes) {
	  // good, confirm the source step
	  src_iter->confirm_step();
	} else {
	  // bad, cancel the source step and try a smaller one
	  src_iter->cancel_step();
	  num_elems = dst_bytes / redop->sizeof_rhs;
	  size_t exp_src_bytes = num_elems * src_elem_size;
	  src_bytes = src_iter->step(exp_src_bytes, src_info);
	  assert(src_bytes == exp_src_bytes);
	}

	total_bytes += dst_bytes;

	// can we directly access the source data?
	const void *src_ptr = src_mem->get_direct_ptr(src_info.base_offset,
						      src_info.bytes_per_chunk);
	if(src_ptr == 0) {
	  // nope, make a local copy via get_bytes
	  if(src_info.bytes_per_chunk > src_scratch_size) {
	    if(src_scratch_size > 0)
	      free(src_scratch_buffer);
	    // allocate 2x in case the next block is a little bigger
	    src_scratch_size = src_info.bytes_per_chunk * 2;
	    src_scratch_buffer = malloc(src_scratch_size);
	  }
	  src_mem->get_bytes(src_info.base_offset,
			     src_scratch_buffer,
			     src_info.bytes_per_chunk);
	  src_ptr = src_scratch_buffer;
	}

	// now look at destination and deal with two fast cases
	  
	// case 1: destination is remote (quickest to check)
	if(dst_is_remote) {
	  // have to tell rdma to make a copy if we're using the temp buffer
	  bool make_copy = (src_ptr == src_scratch_buffer);
	  do_remote_reduce(dst_mem->me,
			   dst_info.base_offset,
			   redop_id, red_fold,
			   src_ptr, num_elems,
			   src_elem_size, redop->sizeof_rhs,
			   rdma_sequence_no,
			   make_copy);
	} else {
	  // case 2: destination is directly accessible
	  void *dst_ptr = dst_mem->get_direct_ptr(dst_info.base_offset,
						  dst_info.bytes_per_chunk);
	  if(dst_ptr) {
	    if(red_fold)
	      redop->fold(dst_ptr, src_ptr, num_elems, false /*!excl*/);
	    else
	      redop->apply(dst_ptr, src_ptr, num_elems, false /*!excl*/);
	  } else {
	    // case 3: fallback - use get_bytes/put_bytes combo

	    // need a buffer for destination data
	    if(dst_info.bytes_per_chunk > dst_scratch_size) {
	      if(dst_scratch_size > 0)
		free(dst_scratch_buffer);
	      // allocate 2x in case the next block is a little bigger
	      dst_scratch_size = dst_info.bytes_per_chunk * 2;
	      dst_scratch_buffer = malloc(dst_scratch_size);
	    }
	    dst_mem->get_bytes(dst_info.base_offset,
			       dst_scratch_buffer,
			       dst_info.bytes_per_chunk);
	    if(red_fold)
	      redop->fold(dst_scratch_buffer, src_ptr, num_elems, true/*excl*/);
	    else
	      redop->apply(dst_scratch_buffer, src_ptr, num_elems, true/*excl*/);
	    dst_mem->put_bytes(dst_info.base_offset,
			       dst_scratch_buffer,
			       dst_info.bytes_per_chunk);
	  }
	}
      }
      assert(dst_iter->done());

      delete src_iter;
      delete dst_iter;

      if(src_scratch_size > 0)
	free(src_scratch_buffer);
      if(dst_scratch_size > 0)
	free(dst_scratch_buffer);

      // if we did any actual reductions, send a fence, otherwise trigger here
      if(rdma_count > 0) {
	Realm::RemoteWriteFence *fence = new Realm::RemoteWriteFence(this);
	this->add_async_work_item(fence);
	do_remote_fence(dst_mem->me, rdma_sequence_id, rdma_count, fence);
      }

      //printf("kinds: " IDFMT "=%d " IDFMT "=%d\n", src_mem.id, src_mem.impl()->kind, dst_mem.id, dst_mem.impl()->kind);

#if 0
      // we have the same jumble of memory type and layout permutations here - again we'll
      //  solve a few of them point-wise and then try to unify later
      Memory src_mem = get_runtime()->get_instance_impl(srcs[0].inst)->memory;
      Memory dst_mem = get_runtime()->get_instance_impl(dst.inst)->memory;
      MemoryImpl::MemoryKind src_kind = get_runtime()->get_memory_impl(src_mem)->kind;
      MemoryImpl::MemoryKind dst_kind = get_runtime()->get_memory_impl(dst_mem)->kind;

      const ReductionOpUntyped *redop = get_runtime()->reduce_op_table[redop_id];

      if(domain.get_dim() == 0) {
	// index space
	IndexSpaceImpl *ispace = get_runtime()->get_index_space_impl(domain.get_index_space());
	assert(ispace->valid_mask_complete);

	if((src_kind == MemoryImpl::MKIND_SYSMEM) ||
	   (src_kind == MemoryImpl::MKIND_ZEROCOPY) ||
	   (src_kind == MemoryImpl::MKIND_RDMA)) {
	  void *src_base = 0;
	  size_t src_stride = 0;
#ifndef NDEBUG
	  bool src_ok =
#endif
	    get_runtime()->get_instance_impl(srcs[0].inst)->get_strided_parameters(src_base, src_stride,
											       srcs[0].offset);
	  assert(src_ok);

	  switch(dst_kind) {
	  case MemoryImpl::MKIND_SYSMEM:
	  case MemoryImpl::MKIND_ZEROCOPY:
	    {
	      void *dst_base = 0;
	      size_t dst_stride = 0;
#ifndef NDEBUG
	      bool dst_ok =
#endif
		get_runtime()->get_instance_impl(dst.inst)->get_strided_parameters(dst_base, dst_stride,
											       dst.offset);
	      assert(dst_ok);

	      // if source and dest are ok, we can just walk the index space's spans
	      ElementMask::Enumerator *e = ispace->valid_mask->enumerate_enabled();
	      Arrays::coord_t rstart; size_t rlen;
	      while(e->get_next(rstart, rlen)) {
		if(red_fold)
		  redop->fold_strided(((char *)dst_base) + (rstart * dst_stride),
				      ((const char *)src_base) + (rstart * src_stride),
				      dst_stride, src_stride, rlen,
				      false /*not exclusive*/);
		else
		  redop->apply_strided(((char *)dst_base) + (rstart * dst_stride),
				       ((const char *)src_base) + (rstart * src_stride),
				       dst_stride, src_stride, rlen,
				       false /*not exclusive*/);
	      }

              delete e;
	      break;
	    }

	  case MemoryImpl::MKIND_REMOTE:
	  case MemoryImpl::MKIND_RDMA:
            {
	      // we need to figure out how to calculate offsets in the destination memory
	      RegionInstanceImpl *dst_impl = get_runtime()->get_instance_impl(dst.inst);

	      assert(dst_impl->metadata.is_valid());

	      off_t dst_field_start=0;
	      int dst_field_size=0;
	      find_field_start(dst_impl->metadata.field_sizes, dst.offset, dst.size, dst_field_start, dst_field_size);
	      assert(dst.size == (size_t)dst_field_size);

	      // index space instances use 1D linearizations for translation
	      Arrays::Mapping<1, 1> *dst_linearization = dst_impl->metadata.linearization.get_mapping<1>();

	      ElementMask::Enumerator *e = ispace->valid_mask->enumerate_enabled();
	      Arrays::coord_t rstart; size_t rlen;

	      // get an RDMA sequence number so we can have the far side trigger the event once all reductions have been
	      //  applied
	      unsigned sequence_id = __sync_fetch_and_add(&rdma_sequence_no, 1);
	      unsigned rdma_count = 0;

	      // for a reduction from a fold instance, it's always ok to copy unused elements, since they'll have an
	      //  identity value stored for them
	      size_t rlen_target = 32768 / dst_field_size;

	      while(e->get_next(rstart, rlen)) {
		// do we want to copy extra elements to fill in some holes?
		while(rlen < rlen_target) {
		  // see where the next valid elements are
		  Arrays::coord_t rstart2; size_t rlen2;
		  // if none, stop
		  if(!e->peek_next(rstart2, rlen2)) break;
		  // or if they don't even start until outside the window, stop
		  if(rstart2 > (rstart + (Arrays::coord_t)rlen_target)) break;
		  // ok, include the next valid element(s) and any invalid ones in between
		  //printf("bloating from %d to %d\n", rlen, rstart2 + rlen2 - rstart);
		  rlen = rstart2 + rlen2 - rstart;
		  // and actually take the next range from the enumerator
		  e->get_next(rstart2, rlen2);
		}

		// translate the index space point to the dst instance's linearization
		int dstart = dst_linearization->image((Arrays::coord_t)rstart);

		// now do an offset calculation for the destination
		off_t dst_offset;
		off_t dst_stride;
		if(dst_impl->metadata.block_size > 1) {
		  // straddling a block boundary is complicated
		  assert((dstart / dst_impl->metadata.block_size) == ((dstart + rlen - 1) / dst_impl->metadata.block_size));
		  dst_offset = calc_mem_loc(dst_impl->metadata.alloc_offset, dst_field_start, dst_field_size,
					    dst_impl->metadata.elmt_size, dst_impl->metadata.block_size, dstart);
		  dst_stride = dst_field_size;
		} else {
		  // easy case
		  dst_offset = dst_impl->metadata.alloc_offset + (dstart * dst_impl->metadata.elmt_size) + dst_field_start;
		  dst_stride = dst_impl->metadata.elmt_size;
		}

		rdma_count += do_remote_reduce(dst_mem, dst_offset, redop_id, red_fold,
					       ((const char *)src_base) + (rstart * src_stride),
					       rlen, src_stride, dst_stride,
					       sequence_id);
	      }

	      // if we did any actual reductions, send a fence, otherwise trigger here
	      if(rdma_count > 0) {
                Realm::RemoteWriteFence *fence = new Realm::RemoteWriteFence(this);
                this->add_async_work_item(fence);
		do_remote_fence(dst_mem, sequence_id, rdma_count, fence);
	      }
              delete e;
	      break;
            }

	  case MemoryImpl::MKIND_GLOBAL:
	    {
	      // make sure we've requested a lock on the dst instance
	      assert(inst_lock_needed);

	      // we need to figure out how to calculate offsets in the destination memory
	      RegionInstanceImpl *dst_impl = get_runtime()->get_instance_impl(dst.inst);

	      assert(dst_impl->metadata.is_valid());

	      off_t dst_field_start=0;
	      int dst_field_size=0;
	      find_field_start(dst_impl->metadata.field_sizes, dst.offset, dst.size, dst_field_start, dst_field_size);
	      assert(dst.size == (size_t)dst_field_size);

	      // index space instances use 1D linearizations for translation
	      Arrays::Mapping<1, 1> *dst_linearization = dst_impl->metadata.linearization.get_mapping<1>();

	      // if source and dest are ok, we can just walk the index space's spans
	      ElementMask::Enumerator *e = ispace->valid_mask->enumerate_enabled();
	      Arrays::coord_t rstart; size_t rlen;
	      while(e->get_next(rstart, rlen)) {
		// translate the index space point to the dst instance's linearization
		int dstart = dst_linearization->image((Arrays::coord_t)rstart);

		// now do an offset calculation for the destination
		off_t dst_offset;
		off_t dst_stride;
		if(dst_impl->metadata.block_size > 1) {
		  // straddling a block boundary is complicated
		  assert((dstart / dst_impl->metadata.block_size) == ((dstart + rlen - 1) / dst_impl->metadata.block_size));
		  dst_offset = calc_mem_loc(dst_impl->metadata.alloc_offset, dst_field_start, dst_field_size,
					    dst_impl->metadata.elmt_size, dst_impl->metadata.block_size, dstart);
		  dst_stride = dst_field_size;
		} else {
		  // easy case
		  dst_offset = dst_impl->metadata.alloc_offset + (dstart * dst_impl->metadata.elmt_size) + dst_field_start;
		  dst_stride = dst_impl->metadata.elmt_size;
		}

		// get a temporary buffer in local memory
		// this may have extra data if stride > field_size, but that's
		//  ok - we'll write back whatever we read
		void *buffer = malloc(dst_stride * rlen);

		get_runtime()->get_memory_impl(dst_mem)->get_bytes(dst_offset, buffer, dst_stride * rlen);

		if(red_fold)
		  redop->fold_strided(buffer,
				      ((const char *)src_base) + (rstart * src_stride),
				      dst_stride, src_stride, rlen,
				      true /*exclusive*/);
		else
		  redop->apply_strided(buffer,
				       ((const char *)src_base) + (rstart * src_stride),
				       dst_stride, src_stride, rlen,
				       true /*exclusive*/);

		get_runtime()->get_memory_impl(dst_mem)->put_bytes(dst_offset, buffer, dst_stride * rlen);

		// release the temp buffer
		free(buffer);
	      }

	      // also release the instance lock
	      dst_impl->lock.release();

              delete e;

	      break;
	    }

	  default:
	    assert(0);
	  }
	}
        // TODO: we don't track the size of reduction on unstructred index spaces
        total_bytes = 0;
      } else {
	MemPairCopier *mpc = MemPairCopier::create_copier(src_mem, dst_mem, redop_id, red_fold);

	switch(domain.get_dim()) {
	case 1: perform_dma_rect<1>(mpc); break;
	case 2: perform_dma_rect<2>(mpc); break;
	case 3: perform_dma_rect<3>(mpc); break;
	default: assert(0);
	}

	mpc->flush(this);
        total_bytes = mpc->get_total_bytes();

	// if an instance lock was taken, release it after copy completes
	if(inst_lock_needed)
	  get_runtime()->get_instance_impl(dst.inst)->lock.me.release(get_finish_event());

	delete mpc;
      }
#endif

      log_dma.info() << "dma request " << (void *)this << " finished - is="
		     << *domain
		     << " " << (red_fold ? "fold" : "apply") << " " << redop_id
		     << " before=" << before_copy << " after=" << get_finish_event();

      if(measurements.wants_measurement<Realm::ProfilingMeasurements::OperationMemoryUsage>()) {
        Realm::ProfilingMeasurements::OperationMemoryUsage usage;  
        // Not precise, but close enough for now
        usage.source = srcs[0].inst.get_location();
        usage.target = dst.inst.get_location();
        usage.size = total_bytes;
        measurements.add_measurement(usage);
      }
    }

    FillRequest::FillRequest(const void *data, size_t datalen,
                             RegionInstance inst,
                             unsigned offset, unsigned size,
                             Event _before_fill, Event _after_fill,
                             int _priority)
      : DmaRequest(_priority, _after_fill), before_fill(_before_fill)
    {
      dst.inst = inst;
      dst.offset = offset;
      dst.size = size;

      FixedBufferDeserializer deserializer(data, datalen);

      domain = TransferDomain::deserialize_new(deserializer);
      ByteArray ba; // TODO
      bool ok = ((deserializer >> ba) &&
		 (deserializer >> requests));
      assert((domain != 0) && ok && (deserializer.bytes_left() == 0));

      fill_size = ba.size();
      fill_buffer = ba.detach();
#if 0
      const ID::IDType *idata = (const ID::IDType *)data;

      // TODO
      //idata = domain.deserialize(idata);

      size_t elmts = *idata++;

      fill_size = dst.size;
      fill_buffer = malloc(fill_size);
      memcpy(fill_buffer, idata, fill_size);

      idata += elmts;

      // TODO: unbreak once the serialization stuff is repaired
      //const void *result = requests.deserialize(idata);
      //Realm::Operation::reconstruct_measurements();

      // better have consumed exactly the right amount of data
      //assert((((unsigned long)result) - ((unsigned long)data)) == datalen);
      size_t request_size = *reinterpret_cast<const size_t*>(idata);
      idata += sizeof(size_t) / sizeof(ID::IDType);
      FixedBufferDeserializer deserializer(idata, request_size);
      deserializer >> requests;
#endif
      Realm::Operation::reconstruct_measurements();

      log_dma.info() << "dma request " << (void *)this << " deserialized - is="
		     << *domain << " fill dst=" << dst.inst << "[" << dst.offset << "+" << dst.size << "] size="
		     << fill_size << " before=" << _before_fill << " after=" << _after_fill;
    }

    FillRequest::FillRequest(const TransferDomain *_domain, //const Domain &d, 
                             const Domain::CopySrcDstField &_dst,
                             const void *_fill_value, size_t _fill_size,
                             Event _before_fill, Event _after_fill, int _priority,
                             const Realm::ProfilingRequestSet &reqs)
      : DmaRequest(_priority, _after_fill, reqs)
      , domain(_domain->clone())
      , dst(_dst)
      , before_fill(_before_fill)
    {
      fill_size = _fill_size;
      fill_buffer = malloc(fill_size);
      memcpy(fill_buffer, _fill_value, fill_size);

      log_dma.info() << "dma request " << (void *)this << " created - is="
		     << *domain << " fill dst=" << dst.inst << "[" << dst.offset << "+" << dst.size << "] size="
		     << fill_size << " before=" << _before_fill << " after=" << _after_fill;
      {
	Realm::LoggerMessage msg(log_dma.debug());
	if(msg.is_active()) {
	  msg << "fill data =";
	  msg << std::hex;
	  for(size_t i = 0; i < _fill_size; i++)
	    msg << ' ' << std::setfill('0') << std::setw(2) << (unsigned)((unsigned char *)(_fill_value))[i];
	  msg << std::dec;
	}
      }
    }

    FillRequest::~FillRequest(void)
    {
      // clean up our mess
      free(fill_buffer);
      delete domain;
    }

#if 0
    size_t FillRequest::compute_size(void)
    {
      size_t result = 0;
      // TODO
      //result += domain.compute_size();
      size_t elmts = (fill_size + sizeof(ID::IDType) - 1)/sizeof(ID::IDType);
      result += ((elmts+1) * sizeof(ID::IDType)); // +1 for fill size in bytes
      // TODO: unbreak once the serialization stuff is repaired
      //result += requests.compute_size();
      ByteCountSerializer counter;
      counter << requests;
      result += sizeof(size_t) + counter.bytes_used();
      return result;
    }

    void FillRequest::serialize(void *buffer)
    {
      ID::IDType *msgptr = (ID::IDType *)buffer;
      // TODO
      //msgptr = domain.serialize(msgptr);
      assert(dst.size == fill_size);
      size_t elmts = (fill_size + sizeof(ID::IDType) - 1)/sizeof(ID::IDType);
      *msgptr++ = elmts;
      memcpy(msgptr, fill_buffer, fill_size);
      msgptr += elmts;

      // TODO: unbreak once the serialization stuff is repaired
      //requests.serialize(msgptr);
      // We sent this message remotely, so we need to clear the profiling
      // so it doesn't get sent accidentally
      ByteCountSerializer counter;
      counter << requests;
      *reinterpret_cast<size_t*>(msgptr) = counter.bytes_used();
      msgptr += sizeof(size_t) / sizeof(ID::IDType);
      FixedBufferSerializer serializer(msgptr, counter.bytes_used());
      serializer << requests;
      clear_profiling();
    }
#endif

    void FillRequest::forward_request(gasnet_node_t target_node)
    {
      RemoteFillArgs args;
      args.inst = dst.inst;
      args.offset = dst.offset;
      args.size = fill_size; // redundant!
      args.before_fill = before_fill;
      args.after_fill = finish_event;
      //args.priority = 0;

      DynamicBufferSerializer dbs(128);
      ByteArray ba(fill_buffer, fill_size); // TODO
      bool ok = ((dbs << *domain) &&
		 (dbs << ba) &&
		 (dbs << requests));
      assert(ok);

      size_t msglen = dbs.bytes_used();
      void *msgdata = dbs.detach_buffer(-1 /*no trim*/);

      log_dma.debug() << "forwarding fill: target=" << target_node << " finish=" << finish_event;
      RemoteFillMessage::request(target_node, args, msgdata, msglen, PAYLOAD_FREE);

      clear_profiling();
    }

    bool FillRequest::check_readiness(bool just_check, DmaRequestQueue *rq)
    {
      if(state == STATE_INIT)
	state = STATE_METADATA_FETCH;

      // remember which queue we're going to be assigned to if we sleep
      waiter.req = this;
      waiter.queue = rq;

      // make sure our node has all the meta data it needs, but don't take more than one lock
      //  at a time
      if(state == STATE_METADATA_FETCH) {
	Event e = domain->request_metadata();
	if(!e.has_triggered()) {
	  log_dma.debug() << "transfer domain metadata - req=" << (void *)this
			  << " ready=" << e;
	  waiter.sleep_on_event(e);
	  return false;
	}
#if 0
        // index space first
	if(domain.get_dim() == 0) {
	  IndexSpaceImpl *is_impl = get_runtime()->get_index_space_impl(domain.get_index_space());
	  if(!is_impl->locked_data.valid) {
	    log_dma.debug("dma request %p - no index space metadata yet", this);
	    if(just_check) return false;

	    Event e = is_impl->lock.acquire(1, false, ReservationImpl::ACQUIRE_BLOCKING);
	    if(e.has_triggered()) {
	      log_dma.debug("request %p - index space metadata invalid - instant trigger", this);
	      is_impl->lock.release();
	    } else {
	      log_dma.debug("request %p - index space metadata invalid - sleeping on lock " IDFMT "", this, is_impl->lock.me.id);
	      waiter.sleep_on_event(e, is_impl->lock.me);
	      return false;
	    }
	  }

          // we need more than just the metadata - we also need the valid mask
          {
            Event e = is_impl->request_valid_mask();
            if(!e.has_triggered()) {
              log_dma.debug("request %p - valid mask needed for index space " IDFMT " - sleeping on event " IDFMT, this, domain.get_index_space().id, e.id);
	      waiter.sleep_on_event(e);
              return false;
            }
          }
	}
#endif
        // No need to check the instance, we are on its local node 
        state = STATE_BEFORE_EVENT;
      }

      // make sure our functional precondition has occurred
      if(state == STATE_BEFORE_EVENT) {
	// has the before event triggered?  if not, wait on it
        bool poisoned = false;
	if(before_fill.has_triggered_faultaware(poisoned)) {
          if(poisoned) {
            log_dma.debug("request %p - poisoned precondition", this);
            handle_poisoned_precondition(before_fill);
            return true; // not enqueued, but never going to be
          } else {
            log_dma.debug("request %p - before event triggered", this);
            state = STATE_READY;
          }
	} else {
	  log_dma.debug("request %p - before event not triggered", this);
	  if(just_check) return false;

	  log_dma.debug("request %p - sleeping on before event", this);
	  waiter.sleep_on_event(before_fill);
	  return false;
	}
      }

      if(state == STATE_READY) {
	log_dma.debug("request %p ready", this);
	if(just_check) return true;

	state = STATE_QUEUED;
#ifdef FILL_IN_NEW_DMA
	// <NEWDMA>
	mark_ready();
	bool ok_to_run = mark_started();
	if (ok_to_run) {
	  perform_dma();
	  mark_finished(true/*successful*/);
	} else {
	  mark_finished(false/*!successful*/);
	}
	return true;
	// </NEWDMA>
#endif
	assert(rq != 0);
	log_dma.debug("request %p enqueued", this);

	// once we're enqueued, we may be deleted at any time, so no more
	//  references
	rq->enqueue_request(this);
	return true;
      }

      if(state == STATE_QUEUED)
	return true;

      assert(0);
      return false;
    }

    void FillRequest::perform_dma(void)
    {
      // if we are doing large chunks of data, we will build a buffer with
      //  multiple copies of the same data to make fewer calls to put_bytes
      void *rep_buffer = 0;
      size_t rep_size = 0;

      MemoryImpl *mem_impl = get_runtime()->get_memory_impl(dst.inst.get_location());

      std::vector<unsigned/*FieldID*/> dst_field(1, dst.offset);
      unsigned iter_flags = 0;
      TransferIterator *iter = domain->create_iterator(dst.inst,
						       RegionInstance::NO_INST,
						       dst_field,
						       iter_flags);

      while(!iter->done()) {
	TransferIterator::AddressInfo info;

	size_t max_bytes = (size_t)-1;
	size_t act_bytes = iter->step(max_bytes, info);
	assert(act_bytes >= 0);

	// decide whether to use the original fill buffer or one that
	//  repeats the data several times
	const void *use_buffer = fill_buffer;
	size_t use_size = fill_size;
	const size_t MAX_REP_SIZE = 32768;
	if((info.bytes_per_chunk > fill_size) &&
	   ((fill_size * 2) <= MAX_REP_SIZE)) {
	  if(!rep_buffer) {
	    size_t rep_elems = MAX_REP_SIZE / fill_size;
	    rep_size = rep_elems * fill_size;
	    rep_buffer = malloc(rep_size);
	    assert(rep_buffer != 0);
	    for(size_t ofs = 0; ofs < rep_size; ofs += fill_size)
	      memcpy(((char *)rep_buffer)+ofs, fill_buffer, fill_size);
	  }
	  use_buffer = rep_buffer;
	  use_size = rep_size;
	}

	for(size_t p = 0; p < info.num_planes; p++)
	  for(size_t l = 0; l < info.num_lines; l++) {
	    size_t ofs = 0;
	    while((ofs + use_size) < info.bytes_per_chunk) {
	      mem_impl->put_bytes(info.base_offset + 
				  (p * info.plane_stride) +
				  (l * info.line_stride) +
				  ofs, use_buffer, use_size);
	      ofs += use_size;
	    }
	    size_t bytes_left = info.bytes_per_chunk - ofs;
	    assert((bytes_left > 0) && (bytes_left <= use_size));
	    mem_impl->put_bytes(info.base_offset + 
				(p * info.plane_stride) +
				(l * info.line_stride) +
				ofs, use_buffer, bytes_left);
	  }
      }

      if(rep_buffer)
	free(rep_buffer);
      delete iter;
#if 0
      // First switch on the memory type
      MemoryImpl *mem_impl = get_runtime()->get_memory_impl(dst.inst.get_location());

      MemoryImpl::MemoryKind mem_kind = mem_impl->kind;
      // TODO: optimize transfers for framebuffer to use a memset kernel
      if ((mem_kind == MemoryImpl::MKIND_SYSMEM) ||
          (mem_kind == MemoryImpl::MKIND_ZEROCOPY) ||
          (mem_kind == MemoryImpl::MKIND_RDMA) ||
          (mem_kind == MemoryImpl::MKIND_GPUFB) ||
          (mem_kind == MemoryImpl::MKIND_ZEROCOPY))
      {
        switch (domain.get_dim()) {
          case 0:
            {
              // Iterate over all the points and get the 
              IndexSpaceImpl *ispace = get_runtime()->get_index_space_impl(domain.get_index_space());
              assert(ispace->valid_mask_complete);
              RegionInstanceImpl *inst_impl = get_runtime()->get_instance_impl(dst.inst);
              off_t field_start=0; int field_size=0;
              find_field_start(inst_impl->metadata.field_sizes, dst.offset,
                               dst.size, field_start, field_size);
              assert(field_size <= int(fill_size));
              int fill_elmts = 1;
              // Optimize our buffer for the target instance
              size_t fill_elmts_size = optimize_fill_buffer(inst_impl, fill_elmts);
              Arrays::Mapping<1, 1> *dst_linearization = 
                inst_impl->metadata.linearization.get_mapping<1>();
              ElementMask::Enumerator *e = ispace->valid_mask->enumerate_enabled();
              Arrays::coord_t rstart; size_t elem_count;
              while(e->get_next(rstart, elem_count)) {
                int dst_index = dst_linearization->image((Arrays::coord_t)rstart); 
                size_t done = 0;
                while (done < elem_count) {
                  int dst_in_this_block = inst_impl->metadata.block_size - 
                              ((dst_index + done) % inst_impl->metadata.block_size);
                  int todo = min(elem_count, dst_in_this_block);
                  off_t dst_start = calc_mem_loc(inst_impl->metadata.alloc_offset,
                                                 field_start, field_size, 
                                                 inst_impl->metadata.elmt_size,
                                                 inst_impl->metadata.block_size,
                                                 dst_index + done);
                  // Record how many we've done
                  done += todo;
                  // Now do as many bulk transfers as we can
                  while (todo >= fill_elmts) {
                    mem_impl->put_bytes(dst_start, fill_buffer, fill_elmts_size);
                    dst_start += fill_elmts_size;
                    todo -= fill_elmts;
                  }
                  // Handle any remainder elemts
                  if (todo > 0) {
                    mem_impl->put_bytes(dst_start, fill_buffer, todo*fill_size);
                  }
                }
              }
              delete e;
              break;
            }
          case 1:
            {
              perform_dma_rect<1>(mem_impl);
              break;
            }
          case 2:
            {
              perform_dma_rect<2>(mem_impl); 
              break;
            }
          case 3:
            {
              perform_dma_rect<3>(mem_impl); 
              break;
            }
          default:
            assert(false);
        }
      } else {
        // TODO: Implement GASNet and Disk
        assert(false);
      }
#endif

      if(measurements.wants_measurement<Realm::ProfilingMeasurements::OperationMemoryUsage>()) {
        Realm::ProfilingMeasurements::OperationMemoryUsage usage;
        usage.source = Memory::NO_MEMORY;
        usage.target = dst.inst.get_location();
        measurements.add_measurement(usage);
      }
    }

#if 0
    template<int DIM>
    void FillRequest::perform_dma_rect(MemoryImpl *mem_impl)
    {
      typename Arrays::Rect<DIM> rect = domain.get_rect<DIM>();
      // empty rectangles are easy to fill...
      if(rect.volume() == 0)
	return;

      RegionInstanceImpl *inst_impl = get_runtime()->get_instance_impl(dst.inst);
      off_t field_start=0; int field_size=0;
      find_field_start(inst_impl->metadata.field_sizes, dst.offset,
                       dst.size, field_start, field_size);
      assert(field_size <= (int)fill_size);
      typename Arrays::Mapping<DIM, 1> *dst_linearization = 
        inst_impl->metadata.linearization.get_mapping<DIM>();

      int fill_elmts = 1;
      // Optimize our buffer for the target instance
      size_t fill_elmts_size = optimize_fill_buffer(inst_impl, fill_elmts);
      for (typename Arrays::Mapping<DIM, 1>::DenseSubrectIterator dso(rect, 
            *dst_linearization); dso; dso++) {
        int dst_index = dso.image.lo[0];
        int elem_count = dso.subrect.volume();
        int done = 0; 
        while (done < elem_count) {
          int dst_in_this_block = inst_impl->metadata.block_size - 
                      ((dst_index + done) % inst_impl->metadata.block_size);
          int todo = min(elem_count, dst_in_this_block);
          off_t dst_start = calc_mem_loc(inst_impl->metadata.alloc_offset,
                                         field_start, field_size, 
                                         inst_impl->metadata.elmt_size,
                                         inst_impl->metadata.block_size,
                                         dst_index + done);
          // Record how many we've done
          done += todo;
          // Now do as many bulk transfers as we can
          while (todo >= fill_elmts) {
            mem_impl->put_bytes(dst_start, fill_buffer, fill_elmts_size); 
            dst_start += fill_elmts_size;
            todo -= fill_elmts;
          }
          // Handle any remainder elemts
          if (todo > 0) {
            mem_impl->put_bytes(dst_start, fill_buffer, todo*fill_size);
          }
        }
      }
    }
#endif

    size_t FillRequest::optimize_fill_buffer(RegionInstanceImpl *inst_impl, int &fill_elmts)
    {
      const size_t max_size = 1024; 
      // Only do this optimization for "small" fields
      // which are less than half a page
      if (fill_size <= max_size)
      {
        // If we have a single-field instance or we have a set 
        // of contiguous elmts then make a bulk buffer to use
        if ((inst_impl->metadata.elmt_size == fill_size) ||
            (inst_impl->metadata.block_size > 1)) 
        {
          fill_elmts = min(inst_impl->metadata.block_size,2*max_size/fill_size);
          size_t fill_elmts_size = fill_elmts * fill_size;
          char *next_buffer = (char*)malloc(fill_elmts_size);
          char *next_ptr = next_buffer;
          for (int idx = 0; idx < fill_elmts; idx++) {
            memcpy(next_ptr, fill_buffer, fill_size);
            next_ptr += fill_size;
          }
          // Free the old buffer and replace it
          free(fill_buffer);
          fill_buffer = next_buffer;
          return fill_elmts_size;
        }
      }
      return fill_size;
    }

#if 0
    class CopyCompletionProfiler : public EventWaiter, public Realm::Operation::AsyncWorkItem {
      public:
        CopyCompletionProfiler(DmaRequest* _req)
	  : Realm::Operation::AsyncWorkItem(_req), req(_req)
        { }

        virtual ~CopyCompletionProfiler(void) { }

        virtual bool event_triggered(Event e)
        {
          mark_finished();
          return false;
        }

        virtual void print_info(FILE *f)
        {
          fprintf(f, "copy completion profiler - " IDFMT "/%d\n",
              req->get_finish_event().id, req->get_finish_event().gen);
        }

        virtual void request_cancellation(void)
        {
	  // ignored for now
	}

      protected:
        DmaRequest* req;
    };
#endif

    // for now we use a single queue for all (local) dmas
    DmaRequestQueue *dma_queue = 0;
    
    void DmaRequestQueue::worker_thread_loop(void)
    {
      log_dma.info("dma worker thread created");

      while(!shutdown_flag) {
	aio_context->make_progress();
	bool aio_idle = aio_context->empty();

	// get a request, sleeping as necessary
	DmaRequest *r = dequeue_request(aio_idle);

	if(r) {
          bool ok_to_run = r->mark_started();
	  if(ok_to_run) {
	    // this will automatically add any necessary AsyncWorkItem's
	    r->perform_dma();

	    r->mark_finished(true /*successful*/);
	  } else
	    r->mark_finished(false /*!successful*/);
	}
      }

      log_dma.info("dma worker thread terminating");
    }

    void DmaRequestQueue::start_workers(int count)
    {
      ThreadLaunchParameters tlp;

      for(int i = 0; i < count; i++) {
	Thread *t = Thread::create_kernel_thread<DmaRequestQueue,
						 &DmaRequestQueue::worker_thread_loop>(this,
										       tlp,
										       core_rsrv,
										       0 /* default scheduler*/);
	worker_threads.push_back(t);
      }
    }
    
    void start_dma_worker_threads(int count, Realm::CoreReservationSet& crs)
    {
      dma_queue = new DmaRequestQueue(crs);
      dma_queue->start_workers(count);
    }

    void stop_dma_worker_threads(void)
    {
      dma_queue->shutdown_queue();
      delete dma_queue;
      dma_queue = 0;
    }

    void start_dma_system(int count, bool pinned, int max_nr,
                          Realm::CoreReservationSet& crs)
    {
      //log_dma.add_stream(&std::cerr, Logger::LEVEL_DEBUG, false, false);
      aio_context = new AsyncFileIOContext(256);
      LegionRuntime::LowLevel::start_channel_manager(count, pinned, max_nr, crs);
      ib_req_queue = new PendingIBQueue();
    }

    void stop_dma_system(void)
    {
      LegionRuntime::LowLevel::stop_channel_manager();
      delete ib_req_queue;
      ib_req_queue = 0;
      delete aio_context;
      aio_context = 0;
    }

#if 0
    Event Domain::fill(const std::vector<CopySrcDstField> &dsts,
                       const void *fill_value, size_t fill_value_size,
                       Event wait_on /*= Event::NO_EVENT*/) const
    {
      Realm::ProfilingRequestSet reqs;
      return Domain::fill(dsts, reqs, fill_value, fill_value_size, wait_on);
    }

    Event Domain::fill(const std::vector<CopySrcDstField> &dsts,
                       const Realm::ProfilingRequestSet &requests,
                       const void *fill_value, size_t fill_value_size,
                       Event wait_on /*= Event::NO_EVENT*/) const
    {
      std::set<Event> finish_events; 
      // when 'dsts' contains multiple fields, the 'fill_value' should look
      // like a packed struct with a fill value for each field in order -
      // track the offset and complain if we run out of data
      size_t fill_ofs = 0;
      for (std::vector<CopySrcDstField>::const_iterator it = dsts.begin();
            it != dsts.end(); it++)
      {
        Event ev = GenEventImpl::create_genevent()->current_event();
	if((fill_ofs + it->size) > fill_value_size) {
	  log_dma.fatal() << "insufficient data for fill - need at least "
			  << (fill_ofs + it->size) << " bytes, but have only " << fill_value_size;
	  assert(0);
	}
        FillRequest *r = new FillRequest(*this, *it,
					 ((const char *)fill_value) + fill_ofs,
					 it->size, wait_on,
                                         ev, 0/*priority*/, requests);
	// special case: if a field uses all of the fill value, the next
	//  field (if any) is allowed to use the same value
	if((fill_ofs > 0) || (it->size != fill_value_size))
	  fill_ofs += it->size;

        Memory mem = it->inst.get_location();
        unsigned node = ID(mem).memory.owner_node;
	if(node > ID::MAX_NODE_ID) {
	  assert(0 && "fills to GASNet memory not supported yet");
	  return Event::NO_EVENT;
	}
        if (node == (unsigned)gasnet_mynode()) {
	  get_runtime()->optable.add_local_operation(ev, r);
          r->check_readiness(false, dma_queue);
        } else {
          RemoteFillArgs args;
          args.inst = it->inst;
          args.offset = it->offset;
          args.size = it->size;
          args.before_fill = wait_on;
          args.after_fill = ev;
          //args.priority = 0;

          size_t msglen = r->compute_size();
          void *msgdata = malloc(msglen);

          r->serialize(msgdata);

	  get_runtime()->optable.add_remote_operation(ev, node);

          RemoteFillMessage::request(node, args, msgdata, msglen, PAYLOAD_FREE);

	  // release local copy of operation
	  r->remove_reference();
        }
        finish_events.insert(ev);
      }
      return GenEventImpl::merge_events(finish_events, false /*!ignore faults*/);
    }
#endif

#if 0
    static int select_dma_node(Memory src_mem, Memory dst_mem,
			       ReductionOpID redop_id, bool red_fold)
    {
      int src_node = ID(src_mem).memory.owner_node;
      int dst_node = ID(dst_mem).memory.owner_node;

      bool src_is_rdma = get_runtime()->get_memory_impl(src_mem)->kind == MemoryImpl::MKIND_GLOBAL;
      bool dst_is_rdma = get_runtime()->get_memory_impl(dst_mem)->kind == MemoryImpl::MKIND_GLOBAL;

      if(src_is_rdma) {
	if(dst_is_rdma) {
	  // gasnet -> gasnet - blech
	  log_dma.warning("gasnet->gasnet copy being serialized on local node (%d)", gasnet_mynode());
	  return gasnet_mynode();
	} else {
	  // gathers by the receiver
	  return dst_node;
	}
      } else {
	if(dst_is_rdma) {
	  // writing to gasnet is also best done by the sender
	  return src_node;
	} else {
	  // if neither side is gasnet, favor the sender (which may be the same as the target)
	  return src_node;
	}
      }
    }
#endif

    void handle_remote_copy(RemoteCopyArgs args, const void *data, size_t msglen)
    {
      DetailedTimer::ScopedPush sp(TIME_LOW_LEVEL);

      // is this a copy or a reduction (they deserialize differently)
      if(args.redop_id == 0) {
	// a copy
	CopyRequest *r = new CopyRequest(data, msglen,
					 args.before_copy,
					 args.after_copy,
					 args.priority);
	Realm::get_runtime()->optable.add_local_operation(args.after_copy, r);

	r->check_readiness(false, dma_queue);
      } else {
	// a reduction
	ReduceRequest *r = new ReduceRequest(data, msglen,
					     args.redop_id,
					     args.red_fold,
					     args.before_copy,
					     args.after_copy,
					     args.priority);
	Realm::get_runtime()->optable.add_local_operation(args.after_copy, r);

	r->check_readiness(false, dma_queue);
      }
    }

    void handle_remote_fill(RemoteFillArgs args, const void *data, size_t msglen)
    {
      FillRequest *r = new FillRequest(data, msglen,
                                       args.inst,
                                       args.offset,
                                       args.size,
                                       args.before_fill,
                                       args.after_fill,
                                       0 /* no room for args.priority */);
      Realm::get_runtime()->optable.add_local_operation(args.after_fill, r);

      r->check_readiness(false, dma_queue);
    }

    template <typename T> T min(T a, T b) { return (a < b) ? a : b; }

#if 0
    Event Domain::copy(const std::vector<CopySrcDstField>& srcs,
		       const std::vector<CopySrcDstField>& dsts,
		       Event wait_on,
		       ReductionOpID redop_id, bool red_fold) const
    {
      Realm::ProfilingRequestSet reqs;
      return Domain::copy(srcs, dsts, reqs, wait_on, redop_id, red_fold);
    }

    Event Domain::copy(const std::vector<CopySrcDstField>& srcs,
		       const std::vector<CopySrcDstField>& dsts,
                       const Realm::ProfilingRequestSet &requests,
		       Event wait_on,
		       ReductionOpID redop_id, bool red_fold) const
    {
      if(redop_id == 0) {
	// not a reduction, so sort fields by src/dst mem pairs
        //log_new_dma.info("Performing copy op");

	OASByMem oas_by_mem;

	std::vector<CopySrcDstField>::const_iterator src_it = srcs.begin();
	std::vector<CopySrcDstField>::const_iterator dst_it = dsts.begin();
	unsigned src_suboffset = 0;
	unsigned dst_suboffset = 0;
	std::set<Event> finish_events;

	while((src_it != srcs.end()) && (dst_it != dsts.end())) {
	  InstPair ip(src_it->inst, dst_it->inst);
	  MemPair mp(get_runtime()->get_instance_impl(src_it->inst)->memory,
		     get_runtime()->get_instance_impl(dst_it->inst)->memory);

	  // printf("I:(%x/%x) M:(%x/%x) sub:(%d/%d) src=(%d/%d) dst=(%d/%d)\n",
	  //        ip.first.id, ip.second.id, mp.first.id, mp.second.id,
	  //        src_suboffset, dst_suboffset,
	  //        src_it->offset, src_it->size, 
	  //        dst_it->offset, dst_it->size);

	  OffsetsAndSize oas;
	  oas.src_offset = src_it->offset + src_suboffset;
	  oas.dst_offset = dst_it->offset + dst_suboffset;
	  oas.size = min(src_it->size - src_suboffset, dst_it->size - dst_suboffset);
	  oas.serdez_id = src_it->serdez_id;
	  // <SERDEZ_DMA>
	  // This is a little bit of hack: if serdez_id != 0 we directly create a
	  // CopyRequest instead of inserting it into ''oasvec''
	  if (oas.serdez_id != 0) {
	    OASByInst* oas_by_inst = new OASByInst;
	    (*oas_by_inst)[ip].push_back(oas);
	    Event ev = GenEventImpl::create_genevent()->current_event();
	    int priority = 0; // always have priority zero
	    CopyRequest *r = new CopyRequest(*this, oas_by_inst,
  					     wait_on, ev, priority, requests);
            // ask which node should perform the copy
            int dma_node = select_dma_node(mp.first, mp.second, redop_id, red_fold);
            log_dma.debug("copy: srcmem=" IDFMT " dstmem=" IDFMT " node=%d", mp.first.id, mp.second.id, dma_node);

            if(((unsigned)dma_node) == gasnet_mynode()) {
              log_dma.debug("performing serdez on local node");
	      Realm::get_runtime()->optable.add_local_operation(ev, r);
              r->check_readiness(false, dma_queue);
              finish_events.insert(ev);
            } else {
              RemoteCopyArgs args;
              args.redop_id = 0;
              args.red_fold = false;
              args.before_copy = wait_on;
              args.after_copy = ev;
              args.priority = priority;

#if 0
              size_t msglen = r->compute_size();
              void *msgdata = malloc(msglen);

              r->serialize(msgdata);
#endif
	      DynamicBufferSerializer dbs(128);
	      dbs << *(r->oas_by_inst);
	      dbs << r->requests;

	      size_t msglen = dbs.bytes_used();
	      void *msgdata = dbs.detach_buffer(-1 /*no trim*/);
	      assert(0);

              log_dma.debug("performing serdez on remote node (%d), event=" IDFMT, dma_node, args.after_copy.id);
	      get_runtime()->optable.add_remote_operation(ev, dma_node);
              RemoteCopyMessage::request(dma_node, args, msgdata, msglen, PAYLOAD_FREE);

              finish_events.insert(ev);
              // done with the local copy of the request
	      r->clear_profiling();
	      r->remove_reference();
            }
	  }
	  else {
	  // </SERDEZ_DMA>
	    OASByInst *oas_by_inst;
	    OASByMem::iterator it = oas_by_mem.find(mp);
	    if(it != oas_by_mem.end()) {
	      oas_by_inst = it->second;
	    } else {
	      oas_by_inst = new OASByInst;
	      oas_by_mem[mp] = oas_by_inst;
	    }
	    OASVec& oasvec = (*oas_by_inst)[ip];

	    oasvec.push_back(oas);
          }
	  src_suboffset += oas.size;
	  assert(src_suboffset <= src_it->size);
	  if(src_suboffset == src_it->size) {
	    src_it++;
	    src_suboffset = 0;
	  }
	  dst_suboffset += oas.size;
	  assert(dst_suboffset <= dst_it->size);
	  if(dst_suboffset == dst_it->size) {
	    dst_it++;
	    dst_suboffset = 0;
	  }
	}
	// make sure we used up both
	assert(src_it == srcs.end());
	assert(dst_it == dsts.end());

	log_dma.debug("copy: %zd distinct src/dst mem pairs, is=" IDFMT "", oas_by_mem.size(), is_id);

	for(OASByMem::const_iterator it = oas_by_mem.begin(); it != oas_by_mem.end(); it++) {
	  Memory src_mem = it->first.first;
	  Memory dst_mem = it->first.second;
	  OASByInst *oas_by_inst = it->second;
          for (OASByInst::const_iterator it2 = (*oas_by_inst).begin(); it2 != (*oas_by_inst).end(); it2++) {
	    OASByInst *new_oas_by_inst = new OASByInst;
            InstPair ip = it2->first;
            OASVec oasvec(it2->second);
            (*new_oas_by_inst)[ip] = oasvec;
            Event ev = GenEventImpl::create_genevent()->current_event();
#ifdef EVENT_GRAPH_TRACE
            Event enclosing = find_enclosing_termination_event();
            log_event_graph.info("Copy Request: (" IDFMT ",%d) (" IDFMT ",%d) "
                                  "(" IDFMT ",%d) " IDFMT " " IDFMT "",
                                  ev.id, ev.gen, wait_on.id, wait_on.gen,
                                  enclosing.id, enclosing.gen,
                                  src_mem.id, dst_mem.id);
#endif

	    int priority = 0;
	    if (get_runtime()->get_memory_impl(src_mem)->kind == MemoryImpl::MKIND_GPUFB)
	      priority = 1;
	    else if (get_runtime()->get_memory_impl(dst_mem)->kind == MemoryImpl::MKIND_GPUFB)
	      priority = 1;

	    CopyRequest *r = new CopyRequest(*this, new_oas_by_inst, 
	  				   wait_on, ev, priority, requests);

	    // ask which node should perform the copy
	    int dma_node = select_dma_node(src_mem, dst_mem, redop_id, red_fold);
	    log_dma.debug("copy: srcmem=" IDFMT " dstmem=" IDFMT " node=%d", src_mem.id, dst_mem.id, dma_node);

	    if(((unsigned)dma_node) == gasnet_mynode()) {
	      log_dma.debug("performing copy on local node");

	      get_runtime()->optable.add_local_operation(ev, r);

	      r->check_readiness(false, dma_queue);

	      finish_events.insert(ev);
	    } else {
	      RemoteCopyArgs args;
	      args.redop_id = 0;
	      args.red_fold = false;
	      args.before_copy = wait_on;
	      args.after_copy = ev;
	      args.priority = priority;

#if 0
              size_t msglen = r->compute_size();
              void *msgdata = malloc(msglen);

              r->serialize(msgdata);
#endif
	      DynamicBufferSerializer dbs(128);
	      dbs << *(r->oas_by_inst);
	      dbs << r->requests;

	      size_t msglen = dbs.bytes_used();
	      void *msgdata = dbs.detach_buffer(-1 /*no trim*/);
	      assert(0);

	      log_dma.debug("performing copy on remote node (%d), event=" IDFMT, dma_node, args.after_copy.id);
	      get_runtime()->optable.add_remote_operation(ev, dma_node);
	      RemoteCopyMessage::request(dma_node, args, msgdata, msglen, PAYLOAD_FREE);

	      finish_events.insert(ev);

	      // done with the local copy of the request
	      r->clear_profiling();
	      r->remove_reference();
	    }
	  } // for OASByInst::iterator
          // avoid memory leakage
          delete oas_by_inst;
        } // for OASByMem::iterator
	// final event is merge of all individual copies' events
	return GenEventImpl::merge_events(finish_events, false /*!ignore faults*/);
      } else {
        log_new_dma.info("Performing reduction op redop_id(%d)", redop_id);
	// we're doing a reduction - the semantics require that all source fields be pulled
	//  together and applied as a "structure" to the reduction op

	// figure out where the source data is
	int src_node = -1;

	for(std::vector<CopySrcDstField>::const_iterator src_it = srcs.begin();
	    src_it != srcs.end();
	    src_it++)
	{
	  int n = ID(src_it->inst).instance.owner_node;
	  if((src_node != -1) && (src_node != n)) {
	    // for now, don't handle case where source data is split across nodes
	    assert(0);
	  }
	  src_node = n;
	}

	assert(dsts.size() == 1);

	// some destinations (e.g. GASNET) need a lock taken to ensure
	//  reductions are applied atomically
	MemoryImpl::MemoryKind dst_kind = get_runtime()->get_memory_impl(get_runtime()->get_instance_impl(dsts[0].inst)->memory)->kind;
	bool inst_lock_needed = (dst_kind == MemoryImpl::MKIND_GLOBAL);

	Event ev = GenEventImpl::create_genevent()->current_event();

	ReduceRequest *r = new ReduceRequest(*this, 
					     srcs, dsts[0],
					     inst_lock_needed,
					     redop_id, red_fold,
					     wait_on, ev,
					     0 /*priority*/, requests);

	if(((unsigned)src_node) == gasnet_mynode()) {
	  log_dma.debug("performing reduction on local node");

	  get_runtime()->optable.add_local_operation(ev, r);
	  
	  r->check_readiness(false, dma_queue);
	} else {
	  RemoteCopyArgs args;
	  args.redop_id = redop_id;
	  args.red_fold = red_fold;
	  args.before_copy = wait_on;
	  args.after_copy = ev;
	  args.priority = 0 /*priority*/;

#if 0
          size_t msglen = r->compute_size();
          void *msgdata = malloc(msglen);
          r->serialize(msgdata);
#endif
	  DynamicBufferSerializer dbs(128);
	  dbs << *(r->oas_by_inst);
	  dbs << r->requests;

	  size_t msglen = dbs.bytes_used();
	  void *msgdata = dbs.detach_buffer(-1 /*no trim*/);
	  assert(0);

	  log_dma.debug("performing reduction on remote node (%d), event=" IDFMT,
		       src_node, args.after_copy.id);
	  get_runtime()->optable.add_remote_operation(ev, src_node);
	  RemoteCopyMessage::request(src_node, args, msgdata, msglen, PAYLOAD_FREE);
	  // done with the local copy of the request
	  r->clear_profiling();
	  r->remove_reference();
	}

	return ev;
      }
    } 
#endif
};<|MERGE_RESOLUTION|>--- conflicted
+++ resolved
@@ -3745,11 +3745,6 @@
           }
         }
       }
-<<<<<<< HEAD
-
-      mark_finished(true/*successful*/);
-=======
->>>>>>> 60d0e80a
     }
 
 #if 0
@@ -3904,14 +3899,10 @@
 
       // make sure logging precedes the call to mark_finished below
       log_dma.info() << "dma request " << (void *)this << " finished - is="
-<<<<<<< HEAD
                      << *domain << " before=" << before_copy << " after=" << get_finish_event();
-=======
-                     << domain << " before=" << before_copy << " after=" << get_finish_event();
 
       mark_finished(true/*successful*/);
 
->>>>>>> 60d0e80a
       return;
       // </NEWDMA>
 #ifdef OLD_DMA_CODE
